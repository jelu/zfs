--- conflicted
+++ resolved
@@ -36,7 +36,6 @@
 #include <libshare.h>
 #include "libshare_impl.h"
 #include "nfs.h"
-<<<<<<< HEAD
 #include "iscsi.h"
 
 #ifndef TRUE
@@ -46,9 +45,8 @@
 #ifndef FALSE
 #define FALSE 0
 #endif
-=======
+
 #include "smb.h"
->>>>>>> 09fb1ec4
 
 static sa_share_impl_t find_share(sa_handle_impl_t handle,
     const char *sharepath);
@@ -125,11 +123,8 @@
 libshare_init(void)
 {
 	libshare_nfs_init();
-<<<<<<< HEAD
 	libshare_iscsi_init();
-=======
 	libshare_smb_init();
->>>>>>> 09fb1ec4
 
 	/*
 	 * This bit causes /etc/dfs/sharetab to be updated before libzfs gets a
