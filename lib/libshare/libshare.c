--- conflicted
+++ resolved
@@ -387,7 +387,6 @@
 
 	if (impl_share == NULL) {
 		if (lstat(pathname, &statbuf) != 0)
-<<<<<<< HEAD
 			return SA_BAD_PATH;
 
 		if (!S_ISDIR(statbuf.st_mode) && !S_ISLNK(statbuf.st_mode))
@@ -395,21 +394,10 @@
 
 		if (S_ISLNK(statbuf.st_mode)) {
 			if (stat(pathname, &statbuf) != 0)
-			return SA_BAD_PATH;
-
-=======
-			return SA_BAD_PATH;
-
-		if (!S_ISDIR(statbuf.st_mode) && !S_ISLNK(statbuf.st_mode))
-			return SA_BAD_PATH;
-
-		if (S_ISLNK(statbuf.st_mode)) {
-			if (stat(pathname, &statbuf) != 0)
-			return SA_BAD_PATH;
-
->>>>>>> 7ce092ca
+				return SA_BAD_PATH;
+
 			if (!S_ISBLK(statbuf.st_mode))
-			return SA_BAD_PATH;
+				return SA_BAD_PATH;
 		}
 
 		impl_share = alloc_share(pathname);
