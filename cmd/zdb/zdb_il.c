/*
 * CDDL HEADER START
 *
 * The contents of this file are subject to the terms of the
 * Common Development and Distribution License (the "License").
 * You may not use this file except in compliance with the License.
 *
 * You can obtain a copy of the license at usr/src/OPENSOLARIS.LICENSE
 * or http://www.opensolaris.org/os/licensing.
 * See the License for the specific language governing permissions
 * and limitations under the License.
 *
 * When distributing Covered Code, include this CDDL HEADER in each
 * file and include the License file at usr/src/OPENSOLARIS.LICENSE.
 * If applicable, add the following below this CDDL HEADER, with the
 * fields enclosed by brackets "[]" replaced with your own identifying
 * information: Portions Copyright [yyyy] [name of copyright owner]
 *
 * CDDL HEADER END
 */
/*
 * Copyright 2009 Sun Microsystems, Inc.  All rights reserved.
 * Use is subject to license terms.
 */

/*
 * Print intent log header and statistics.
 */

#include <stdio.h>
#include <stdlib.h>
#include <ctype.h>
#include <sys/zfs_context.h>
#include <sys/spa.h>
#include <sys/dmu.h>
#include <sys/stat.h>
#include <sys/resource.h>
#include <sys/zil.h>
#include <sys/zil_impl.h>

extern uint8_t dump_opt[256];

static char prefix[4] = "\t\t\t";

static void
print_log_bp(const blkptr_t *bp, const char *prefix)
{
	char blkbuf[BP_SPRINTF_LEN];

	sprintf_blkptr(blkbuf, bp);
	(void) printf("%s%s\n", prefix, blkbuf);
}

/* ARGSUSED */
static void
zil_prt_rec_create(zilog_t *zilog, int txtype, lr_create_t *lr)
{
	time_t crtime = lr->lr_crtime[0];
	char *name, *link;
	lr_attr_t *lrattr;

	name = (char *)(lr + 1);

	if (lr->lr_common.lrc_txtype == TX_CREATE_ATTR ||
	    lr->lr_common.lrc_txtype == TX_MKDIR_ATTR) {
		lrattr = (lr_attr_t *)(lr + 1);
		name += ZIL_XVAT_SIZE(lrattr->lr_attr_masksize);
	}

	if (txtype == TX_SYMLINK) {
		link = name + strlen(name) + 1;
		(void) printf("%s%s -> %s\n", prefix, name, link);
	} else if (txtype != TX_MKXATTR) {
		(void) printf("%s%s\n", prefix, name);
	}

	(void) printf("%s%s", prefix, ctime(&crtime));
	(void) printf("%sdoid %llu, foid %llu, mode %llo\n", prefix,
	    (u_longlong_t)lr->lr_doid, (u_longlong_t)lr->lr_foid,
	    (longlong_t)lr->lr_mode);
	(void) printf("%suid %llu, gid %llu, gen %llu, rdev 0x%llx\n", prefix,
	    (u_longlong_t)lr->lr_uid, (u_longlong_t)lr->lr_gid,
	    (u_longlong_t)lr->lr_gen, (u_longlong_t)lr->lr_rdev);
}

/* ARGSUSED */
static void
zil_prt_rec_remove(zilog_t *zilog, int txtype, lr_remove_t *lr)
{
	(void) printf("%sdoid %llu, name %s\n", prefix,
	    (u_longlong_t)lr->lr_doid, (char *)(lr + 1));
}

/* ARGSUSED */
static void
zil_prt_rec_link(zilog_t *zilog, int txtype, lr_link_t *lr)
{
	(void) printf("%sdoid %llu, link_obj %llu, name %s\n", prefix,
	    (u_longlong_t)lr->lr_doid, (u_longlong_t)lr->lr_link_obj,
	    (char *)(lr + 1));
}

/* ARGSUSED */
static void
zil_prt_rec_rename(zilog_t *zilog, int txtype, lr_rename_t *lr)
{
	char *snm = (char *)(lr + 1);
	char *tnm = snm + strlen(snm) + 1;

	(void) printf("%ssdoid %llu, tdoid %llu\n", prefix,
	    (u_longlong_t)lr->lr_sdoid, (u_longlong_t)lr->lr_tdoid);
	(void) printf("%ssrc %s tgt %s\n", prefix, snm, tnm);
}

/* ARGSUSED */
static void
zil_prt_rec_write(zilog_t *zilog, int txtype, lr_write_t *lr)
{
	char *data, *dlimit;
	blkptr_t *bp = &lr->lr_blkptr;
	zbookmark_t zb;
	char buf[SPA_MAXBLOCKSIZE];
	int verbose = MAX(dump_opt['d'], dump_opt['i']);
	int error;

	(void) printf("%sfoid %llu, offset %llx, length %llx\n", prefix,
	    (u_longlong_t)lr->lr_foid, (u_longlong_t)lr->lr_offset,
	    (u_longlong_t)lr->lr_length);

	if (txtype == TX_WRITE2 || verbose < 5)
		return;

	if (lr->lr_common.lrc_reclen == sizeof (lr_write_t)) {
		(void) printf("%shas blkptr, %s\n", prefix,
		    bp->blk_birth >= spa_first_txg(zilog->zl_spa) ?
		    "will claim" : "won't claim");
		print_log_bp(bp, prefix);

		if (BP_IS_HOLE(bp)) {
			(void) printf("\t\t\tLSIZE 0x%llx\n",
			    (u_longlong_t)BP_GET_LSIZE(bp));
		}
		if (bp->blk_birth == 0) {
			bzero(buf, sizeof (buf));
			(void) printf("%s<hole>\n", prefix);
			return;
		}
		if (bp->blk_birth < zilog->zl_header->zh_claim_txg) {
			(void) printf("%s<block already committed>\n", prefix);
			return;
		}

		SET_BOOKMARK(&zb, dmu_objset_id(zilog->zl_os),
		    lr->lr_foid, ZB_ZIL_LEVEL,
		    lr->lr_offset / BP_GET_LSIZE(bp));

		error = zio_wait(zio_read(NULL, zilog->zl_spa,
		    bp, buf, BP_GET_LSIZE(bp), NULL, NULL,
		    ZIO_PRIORITY_SYNC_READ, ZIO_FLAG_CANFAIL, &zb));
		if (error)
			return;
		data = buf;
	} else {
		data = (char *)(lr + 1);
	}

	dlimit = data + MIN(lr->lr_length,
	    (verbose < 6 ? 20 : SPA_MAXBLOCKSIZE));

	(void) printf("%s", prefix);
	while (data < dlimit) {
		if (isprint(*data))
			(void) printf("%c ", *data);
		else
			(void) printf("%2X", *data);
		data++;
	}
	(void) printf("\n");
}

/* ARGSUSED */
static void
zil_prt_rec_truncate(zilog_t *zilog, int txtype, lr_truncate_t *lr)
{
	(void) printf("%sfoid %llu, offset 0x%llx, length 0x%llx\n", prefix,
	    (u_longlong_t)lr->lr_foid, (longlong_t)lr->lr_offset,
	    (u_longlong_t)lr->lr_length);
}

/* ARGSUSED */
static void
zil_prt_rec_setattr(zilog_t *zilog, int txtype, lr_setattr_t *lr)
{
	time_t atime = (time_t)lr->lr_atime[0];
	time_t mtime = (time_t)lr->lr_mtime[0];

	(void) printf("%sfoid %llu, mask 0x%llx\n", prefix,
	    (u_longlong_t)lr->lr_foid, (u_longlong_t)lr->lr_mask);

	if (lr->lr_mask & AT_MODE) {
		(void) printf("%sAT_MODE  %llo\n", prefix,
		    (longlong_t)lr->lr_mode);
	}

	if (lr->lr_mask & AT_UID) {
		(void) printf("%sAT_UID   %llu\n", prefix,
		    (u_longlong_t)lr->lr_uid);
	}

	if (lr->lr_mask & AT_GID) {
		(void) printf("%sAT_GID   %llu\n", prefix,
		    (u_longlong_t)lr->lr_gid);
	}

	if (lr->lr_mask & AT_SIZE) {
		(void) printf("%sAT_SIZE  %llu\n", prefix,
		    (u_longlong_t)lr->lr_size);
	}

	if (lr->lr_mask & AT_ATIME) {
		(void) printf("%sAT_ATIME %llu.%09llu %s", prefix,
		    (u_longlong_t)lr->lr_atime[0],
		    (u_longlong_t)lr->lr_atime[1],
		    ctime(&atime));
	}

	if (lr->lr_mask & AT_MTIME) {
		(void) printf("%sAT_MTIME %llu.%09llu %s", prefix,
		    (u_longlong_t)lr->lr_mtime[0],
		    (u_longlong_t)lr->lr_mtime[1],
		    ctime(&mtime));
	}
}

/* ARGSUSED */
static void
zil_prt_rec_acl(zilog_t *zilog, int txtype, lr_acl_t *lr)
{
	(void) printf("%sfoid %llu, aclcnt %llu\n", prefix,
	    (u_longlong_t)lr->lr_foid, (u_longlong_t)lr->lr_aclcnt);
}

typedef void (*zil_prt_rec_func_t)(zilog_t *, int, void *);
typedef struct zil_rec_info {
	zil_prt_rec_func_t	zri_print;
	char			*zri_name;
	uint64_t		zri_count;
} zil_rec_info_t;

static zil_rec_info_t zil_rec_info[TX_MAX_TYPE] = {
<<<<<<< HEAD
	{ NULL,						"Total              " },
	{ (zil_prt_rec_func_t)zil_prt_rec_create,	"TX_CREATE          " },
	{ (zil_prt_rec_func_t)zil_prt_rec_create,	"TX_MKDIR           " },
	{ (zil_prt_rec_func_t)zil_prt_rec_create,	"TX_MKXATTR         " },
	{ (zil_prt_rec_func_t)zil_prt_rec_create,	"TX_SYMLINK         " },
	{ (zil_prt_rec_func_t)zil_prt_rec_remove,	"TX_REMOVE          " },
	{ (zil_prt_rec_func_t)zil_prt_rec_remove,	"TX_RMDIR           " },
	{ (zil_prt_rec_func_t)zil_prt_rec_link,		"TX_LINK            " },
	{ (zil_prt_rec_func_t)zil_prt_rec_rename,	"TX_RENAME          " },
	{ (zil_prt_rec_func_t)zil_prt_rec_write,	"TX_WRITE           " },
	{ (zil_prt_rec_func_t)zil_prt_rec_truncate,	"TX_TRUNCATE        " },
	{ (zil_prt_rec_func_t)zil_prt_rec_setattr,	"TX_SETATTR         " },
	{ (zil_prt_rec_func_t)zil_prt_rec_acl,		"TX_ACL_V0          " },
	{ (zil_prt_rec_func_t)zil_prt_rec_acl,		"TX_ACL_ACL         " },
	{ (zil_prt_rec_func_t)zil_prt_rec_create,	"TX_CREATE_ACL      " },
	{ (zil_prt_rec_func_t)zil_prt_rec_create,	"TX_CREATE_ATTR     " },
	{ (zil_prt_rec_func_t)zil_prt_rec_create,	"TX_CREATE_ACL_ATTR " },
	{ (zil_prt_rec_func_t)zil_prt_rec_create,	"TX_MKDIR_ACL       " },
	{ (zil_prt_rec_func_t)zil_prt_rec_create,	"TX_MKDIR_ATTR      " },
	{ (zil_prt_rec_func_t)zil_prt_rec_create,	"TX_MKDIR_ACL_ATTR  " },
=======
	{	NULL,			"Total              " },
	{	zil_prt_rec_create,	"TX_CREATE          " },
	{	zil_prt_rec_create,	"TX_MKDIR           " },
	{	zil_prt_rec_create,	"TX_MKXATTR         " },
	{	zil_prt_rec_create,	"TX_SYMLINK         " },
	{	zil_prt_rec_remove,	"TX_REMOVE          " },
	{	zil_prt_rec_remove,	"TX_RMDIR           " },
	{	zil_prt_rec_link,	"TX_LINK            " },
	{	zil_prt_rec_rename,	"TX_RENAME          " },
	{	zil_prt_rec_write,	"TX_WRITE           " },
	{	zil_prt_rec_truncate,	"TX_TRUNCATE        " },
	{	zil_prt_rec_setattr,	"TX_SETATTR         " },
	{	zil_prt_rec_acl,	"TX_ACL_V0          " },
	{	zil_prt_rec_acl,	"TX_ACL_ACL         " },
	{	zil_prt_rec_create,	"TX_CREATE_ACL      " },
	{	zil_prt_rec_create,	"TX_CREATE_ATTR     " },
	{	zil_prt_rec_create,	"TX_CREATE_ACL_ATTR " },
	{	zil_prt_rec_create,	"TX_MKDIR_ACL       " },
	{	zil_prt_rec_create,	"TX_MKDIR_ATTR      " },
	{	zil_prt_rec_create,	"TX_MKDIR_ACL_ATTR  " },
	{	zil_prt_rec_write,	"TX_WRITE2          " },
>>>>>>> 957b7b41
};

/* ARGSUSED */
static int
print_log_record(zilog_t *zilog, lr_t *lr, void *arg, uint64_t claim_txg)
{
	int txtype;
	int verbose = MAX(dump_opt['d'], dump_opt['i']);

	/* reduce size of txtype to strip off TX_CI bit */
	txtype = lr->lrc_txtype;

	ASSERT(txtype != 0 && (uint_t)txtype < TX_MAX_TYPE);
	ASSERT(lr->lrc_txg);

	(void) printf("\t\t%s%s len %6llu, txg %llu, seq %llu\n",
	    (lr->lrc_txtype & TX_CI) ? "CI-" : "",
	    zil_rec_info[txtype].zri_name,
	    (u_longlong_t)lr->lrc_reclen,
	    (u_longlong_t)lr->lrc_txg,
	    (u_longlong_t)lr->lrc_seq);

	if (txtype && verbose >= 3)
		zil_rec_info[txtype].zri_print(zilog, txtype, lr);

	zil_rec_info[txtype].zri_count++;
	zil_rec_info[0].zri_count++;

	return (0);
}

/* ARGSUSED */
static int
print_log_block(zilog_t *zilog, blkptr_t *bp, void *arg, uint64_t claim_txg)
{
	char blkbuf[BP_SPRINTF_LEN + 10];
	int verbose = MAX(dump_opt['d'], dump_opt['i']);
	char *claim;

	if (verbose <= 3)
		return (0);

	if (verbose >= 5) {
		(void) strcpy(blkbuf, ", ");
		sprintf_blkptr(blkbuf + strlen(blkbuf), bp);
	} else {
		blkbuf[0] = '\0';
	}

	if (claim_txg != 0)
		claim = "already claimed";
	else if (bp->blk_birth >= spa_first_txg(zilog->zl_spa))
		claim = "will claim";
	else
		claim = "won't claim";

	(void) printf("\tBlock seqno %llu, %s%s\n",
	    (u_longlong_t)bp->blk_cksum.zc_word[ZIL_ZC_SEQ], claim, blkbuf);

	return (0);
}

static void
print_log_stats(int verbose)
{
	int i, w, p10;

	if (verbose > 3)
		(void) printf("\n");

	if (zil_rec_info[0].zri_count == 0)
		return;

	for (w = 1, p10 = 10; zil_rec_info[0].zri_count >= p10; p10 *= 10)
		w++;

	for (i = 0; i < TX_MAX_TYPE; i++)
		if (zil_rec_info[i].zri_count || verbose >= 3)
			(void) printf("\t\t%s %*llu\n",
			    zil_rec_info[i].zri_name, w,
			    (u_longlong_t)zil_rec_info[i].zri_count);
	(void) printf("\n");
}

/* ARGSUSED */
void
dump_intent_log(zilog_t *zilog)
{
	const zil_header_t *zh = zilog->zl_header;
	int verbose = MAX(dump_opt['d'], dump_opt['i']);
	int i;

	if (zh->zh_log.blk_birth == 0 || verbose < 1)
		return;

	(void) printf("\n    ZIL header: claim_txg %llu, "
	    "claim_blk_seq %llu, claim_lr_seq %llu",
	    (u_longlong_t)zh->zh_claim_txg,
	    (u_longlong_t)zh->zh_claim_blk_seq,
	    (u_longlong_t)zh->zh_claim_lr_seq);
	(void) printf(" replay_seq %llu, flags 0x%llx\n",
	    (u_longlong_t)zh->zh_replay_seq, (u_longlong_t)zh->zh_flags);

	for (i = 0; i < TX_MAX_TYPE; i++)
		zil_rec_info[i].zri_count = 0;

	if (verbose >= 2) {
		(void) printf("\n");
		(void) zil_parse(zilog, print_log_block, print_log_record, NULL,
		    zh->zh_claim_txg);
		print_log_stats(verbose);
	}
}<|MERGE_RESOLUTION|>--- conflicted
+++ resolved
@@ -248,7 +248,6 @@
 } zil_rec_info_t;
 
 static zil_rec_info_t zil_rec_info[TX_MAX_TYPE] = {
-<<<<<<< HEAD
 	{ NULL,						"Total              " },
 	{ (zil_prt_rec_func_t)zil_prt_rec_create,	"TX_CREATE          " },
 	{ (zil_prt_rec_func_t)zil_prt_rec_create,	"TX_MKDIR           " },
@@ -269,29 +268,7 @@
 	{ (zil_prt_rec_func_t)zil_prt_rec_create,	"TX_MKDIR_ACL       " },
 	{ (zil_prt_rec_func_t)zil_prt_rec_create,	"TX_MKDIR_ATTR      " },
 	{ (zil_prt_rec_func_t)zil_prt_rec_create,	"TX_MKDIR_ACL_ATTR  " },
-=======
-	{	NULL,			"Total              " },
-	{	zil_prt_rec_create,	"TX_CREATE          " },
-	{	zil_prt_rec_create,	"TX_MKDIR           " },
-	{	zil_prt_rec_create,	"TX_MKXATTR         " },
-	{	zil_prt_rec_create,	"TX_SYMLINK         " },
-	{	zil_prt_rec_remove,	"TX_REMOVE          " },
-	{	zil_prt_rec_remove,	"TX_RMDIR           " },
-	{	zil_prt_rec_link,	"TX_LINK            " },
-	{	zil_prt_rec_rename,	"TX_RENAME          " },
-	{	zil_prt_rec_write,	"TX_WRITE           " },
-	{	zil_prt_rec_truncate,	"TX_TRUNCATE        " },
-	{	zil_prt_rec_setattr,	"TX_SETATTR         " },
-	{	zil_prt_rec_acl,	"TX_ACL_V0          " },
-	{	zil_prt_rec_acl,	"TX_ACL_ACL         " },
-	{	zil_prt_rec_create,	"TX_CREATE_ACL      " },
-	{	zil_prt_rec_create,	"TX_CREATE_ATTR     " },
-	{	zil_prt_rec_create,	"TX_CREATE_ACL_ATTR " },
-	{	zil_prt_rec_create,	"TX_MKDIR_ACL       " },
-	{	zil_prt_rec_create,	"TX_MKDIR_ATTR      " },
-	{	zil_prt_rec_create,	"TX_MKDIR_ACL_ATTR  " },
-	{	zil_prt_rec_write,	"TX_WRITE2          " },
->>>>>>> 957b7b41
+	{ (zil_prt_rec_func_t)zil_prt_rec_write,	"TX_WRITE2          " },
 };
 
 /* ARGSUSED */
