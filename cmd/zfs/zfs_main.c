--- conflicted
+++ resolved
@@ -6157,15 +6157,6 @@
 				    sizeof (nfsiscsi_mnt_prop),
 				    NULL, NULL, 0, B_FALSE) == 0);
 				if (strcmp(nfsiscsi_mnt_prop, "off") == 0)
-<<<<<<< HEAD
-					continue;
-				verify(zfs_prop_get(zhp, ZFS_PROP_SHAREISCSI,
-				    nfsiscsi_mnt_prop,
-				    sizeof (nfsiscsi_mnt_prop),
-				    NULL, NULL, 0, B_FALSE) == 0);
-				if (strcmp(nfsiscsi_mnt_prop, "off") == 0)
-=======
->>>>>>> db7e3380
 					continue;
 				break;
 
@@ -6235,13 +6226,10 @@
 		uu_avl_walk_end(walk);
 		uu_avl_destroy(tree);
 		uu_avl_pool_destroy(pool);
-<<<<<<< HEAD
-=======
 
 		/* TODO: Need a better way to do this */
 		if (op == OP_SHARE)
 			iscsi_disable_share_all();
->>>>>>> db7e3380
 	} else {
 		/* !do_all */
 
@@ -6273,39 +6261,6 @@
 			return (1);
 
 		if (zfs_get_type(zhp) == ZFS_TYPE_FILESYSTEM) {
-<<<<<<< HEAD
-		verify(zfs_prop_get(zhp, op == OP_SHARE ?
-		    ZFS_PROP_SHARENFS : ZFS_PROP_MOUNTPOINT,
-			    nfsiscsi_mnt_prop, sizeof (nfsiscsi_mnt_prop), NULL,
-		    NULL, 0, B_FALSE) == 0);
-
-		switch (op) {
-		case OP_SHARE:
-			verify(zfs_prop_get(zhp, ZFS_PROP_SHARENFS,
-				    nfsiscsi_mnt_prop,
-				    sizeof (nfsiscsi_mnt_prop),
-			    NULL, NULL, 0, B_FALSE) == 0);
-			verify(zfs_prop_get(zhp, ZFS_PROP_SHARESMB,
-			    sharesmb, sizeof (sharesmb), NULL, NULL,
-			    0, B_FALSE) == 0);
-
-				if (strcmp(nfsiscsi_mnt_prop, "off") == 0 &&
-			    strcmp(sharesmb, "off") == 0) {
-				(void) fprintf(stderr, gettext("cannot "
-				    "unshare '%s': legacy share\n"),
-				    zfs_get_name(zhp));
-				(void) fprintf(stderr, gettext("use "
-				    "unshare(1M) to unshare this "
-				    "filesystem\n"));
-				ret = 1;
-			} else if (!zfs_is_shared(zhp)) {
-				(void) fprintf(stderr, gettext("cannot "
-				    "unshare '%s': not currently "
-				    "shared\n"), zfs_get_name(zhp));
-				ret = 1;
-			} else if (zfs_unshareall(zhp) != 0) {
-				ret = 1;
-=======
 			verify(zfs_prop_get(zhp, op == OP_SHARE ?
 			    ZFS_PROP_SHARENFS : ZFS_PROP_MOUNTPOINT,
 				    nfsiscsi_mnt_prop, sizeof (nfsiscsi_mnt_prop), NULL,
@@ -6359,45 +6314,9 @@
 					ret = 1;
 				}
 				break;
->>>>>>> db7e3380
 			}
 		} else {
 			/* !do_all && ZFS_TYPE_VOLUME */
-			assert(op == OP_SHARE);
-
-<<<<<<< HEAD
-		case OP_MOUNT:
-				if (strcmp(nfsiscsi_mnt_prop, "legacy") == 0) {
-				(void) fprintf(stderr, gettext("cannot "
-				    "unmount '%s': legacy "
-				    "mountpoint\n"), zfs_get_name(zhp));
-				(void) fprintf(stderr, gettext("use "
-				    "umount(1M) to unmount this "
-				    "filesystem\n"));
-=======
-			verify(zfs_prop_get(zhp, ZFS_PROP_SHAREISCSI,
-			    nfsiscsi_mnt_prop, sizeof (nfsiscsi_mnt_prop),
-			    NULL, NULL, 0, B_FALSE) == 0);
-
-			if (strcmp(nfsiscsi_mnt_prop, "off") == 0) {
-				(void) fprintf(stderr, gettext("cannot unshare "
-				    "'%s': 'shareiscsi' property not set\n"),
-				    zfs_get_name(zhp));
-				(void) fprintf(stderr, gettext("set "
-				    "'shareiscsi' property or use "
-				    "iscsitadm(1M) to share this volume\n"));
->>>>>>> db7e3380
-				ret = 1;
-			} else if (!zfs_is_shared_iscsi(zhp, NULL)) {
-				(void) fprintf(stderr, gettext("cannot "
-				    "unshare '%s': not currently shared\n"),
-				    zfs_get_name(zhp));
-				ret = 1;
-			} else if (zfs_unshare_iscsi(zhp, NULL) != 0) {
-				ret = 1;
-			}
-		}
-		} else {
 			assert(op == OP_SHARE);
 
 			verify(zfs_prop_get(zhp, ZFS_PROP_SHAREISCSI,
@@ -6449,7 +6368,7 @@
 static int
 zfs_do_unshare(int argc, char **argv)
 {
-	return(unshare_unmount(OP_SHARE, argc, argv)); // Unmount/unshare all NFS/SMB FS
+	return (unshare_unmount(OP_SHARE, argc, argv));
 }
 enum keycmd_e {
     KEY_NONE = 0,
