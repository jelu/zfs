--- conflicted
+++ resolved
@@ -2400,11 +2400,7 @@
 	 * what's in the nvroot; we should fail with EEXIST.
 	 */
 	(void) rw_enter(&ztest_name_lock, RW_READER);
-<<<<<<< HEAD
-	nvroot = make_vdev_root("/dev/bogus", NULL, 0, 0, 0, 0, 0, 1);
-=======
 	nvroot = make_vdev_root("/dev/bogus", NULL, NULL, 0, 0, 0, 0, 0, 1);
->>>>>>> e394c1d3
 	VERIFY3U(EEXIST, ==, spa_create(zo->zo_pool, nvroot, NULL, NULL, NULL, NULL));
 	nvlist_free(nvroot);
 	VERIFY3U(0, ==, spa_open(zo->zo_pool, &spa, FTAG));
@@ -6069,10 +6065,6 @@
 	 */
 	kernel_init(FREAD | FWRITE);
 	VERIFY3U(0, ==, spa_open(ztest_opts.zo_pool, &spa, FTAG));
-<<<<<<< HEAD
-	VERIFY3U(0, ==, ztest_dataset_open(zs, 0));
-	ztest_dataset_close(zs, 0);
-=======
 	ASSERT(spa_freeze_txg(spa) == UINT64_MAX);
 	VERIFY3U(0, ==, ztest_dataset_open(zs, 0));
 	ztest_dataset_close(zs, 0);
@@ -6082,7 +6074,6 @@
 	txg_wait_synced(spa_get_dsl(spa), 0);
 	ztest_reguid(NULL, 0);
 
->>>>>>> e394c1d3
 	spa_close(spa, FTAG);
 	kernel_fini();
 }
