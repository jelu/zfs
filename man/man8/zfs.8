'\" t
.\"
.\" CDDL HEADER START
.\"
.\" The contents of this file are subject to the terms of the
.\" Common Development and Distribution License (the "License").
.\" You may not use this file except in compliance with the License.
.\"
.\" You can obtain a copy of the license at usr/src/OPENSOLARIS.LICENSE
.\" or http://www.opensolaris.org/os/licensing.
.\" See the License for the specific language governing permissions
.\" and limitations under the License.
.\"
.\" When distributing Covered Code, include this CDDL HEADER in each
.\" file and include the License file at usr/src/OPENSOLARIS.LICENSE.
.\" If applicable, add the following below this CDDL HEADER, with the
.\" fields enclosed by brackets "[]" replaced with your own identifying
.\" information: Portions Copyright [yyyy] [name of copyright owner]
.\"
.\" CDDL HEADER END
.\"
.\"
.\" Copyright (c) 2009 Sun Microsystems, Inc. All Rights Reserved.
.\" Copyright 2011 Joshua M. Clulow <josh@sysmgr.org>
.\" Copyright (c) 2012 by Delphix. All rights reserved.
.\" Copyright (c) 2012, Joyent, Inc. All rights reserved.
.\" Copyright 2012 Nexenta Systems, Inc. All Rights Reserved.
.\" Copyright (c) 2013 by Saso Kiselkov. All rights reserved.
.\"
.TH zfs 8 "Jan 10, 2013" "ZFS pool 28, filesystem 5" "System Administration Commands"
.SH NAME
zfs \- configures ZFS file systems
.SH SYNOPSIS
.LP
.nf
\fBzfs\fR [\fB-?\fR]
.fi

.LP
.nf
\fBzfs\fR \fBcreate\fR [\fB-p\fR] [\fB-o\fR \fIproperty\fR=\fIvalue\fR] ... \fIfilesystem\fR
.fi

.LP
.nf
\fBzfs\fR \fBcreate\fR [\fB-ps\fR] [\fB-b\fR \fIblocksize\fR] [\fB-o\fR \fIproperty\fR=\fIvalue\fR] ... \fB-V\fR \fIsize\fR \fIvolume\fR
.fi

.LP
.nf
\fBzfs\fR \fBdestroy\fR [\fB-fnpRrv\fR] \fIfilesystem\fR|\fIvolume\fR
.fi

.LP
.nf
\fBzfs\fR \fBdestroy\fR [\fB-dnpRrv\fR] \fIfilesystem\fR|\fIvolume\fR@\fIsnap\fR[%\fIsnap\fR][,...]
.fi

.LP
.nf
\fBzfs\fR \fBsnapshot | snap\fR [\fB-r\fR] [\fB-o\fR \fIproperty\fR=\fIvalue\fR]... 
      \fIfilesystem@snapname\fR|\fIvolume@snapname\fR
.fi

.LP
.nf
\fBzfs\fR \fBrollback\fR [\fB-rRf\fR] \fIsnapshot\fR
.fi

.LP
.nf
\fBzfs\fR \fBclone\fR [\fB-p\fR] [\fB-o\fR \fIproperty\fR=\fIvalue\fR] ... \fIsnapshot\fR \fIfilesystem\fR|\fIvolume\fR
.fi

.LP
.nf
\fBzfs\fR \fBpromote\fR \fIclone-filesystem\fR
.fi

.LP
.nf
\fBzfs\fR \fBrename\fR [\fB-f\fR] \fIfilesystem\fR|\fIvolume\fR|\fIsnapshot\fR
     \fIfilesystem\fR|\fIvolume\fR|\fIsnapshot\fR
.fi

.LP
.nf
\fBzfs\fR \fBrename\fR [\fB-fp\fR] \fIfilesystem\fR|\fIvolume\fR \fIfilesystem\fR|\fIvolume\fR
.fi

.LP
.nf
\fBzfs\fR \fBrename\fR \fB-r\fR \fIsnapshot\fR \fIsnapshot\fR
.fi

.LP
.nf
\fBzfs\fR \fBlist\fR [\fB-r\fR|\fB-d\fR \fIdepth\fR][\fB-H\fR][\fB-o\fR \fIproperty\fR[,...]] [\fB-t\fR \fItype\fR[,...]]
     [\fB-s\fR \fIproperty\fR] ... [\fB-S\fR \fIproperty\fR] ... [\fIfilesystem\fR|\fIvolume\fR|\fIsnapshot\fR|\fIsnap\fR] ...
.fi

.LP
.nf
\fBzfs\fR \fBset\fR \fIproperty\fR=\fIvalue\fR \fIfilesystem\fR|\fIvolume\fR|\fIsnapshot\fR ...
.fi

.LP
.nf
\fBzfs\fR \fBget\fR [\fB-r\fR|\fB-d\fR \fIdepth\fR][\fB-Hp\fR][\fB-o\fR \fIfield\fR[,...]] [\fB-t\fR \fItype\fR[,...]] 
    [\fB-s\fR \fIsource\fR[,...]] "\fIall\fR" | \fIproperty\fR[,...] \fIfilesystem\fR|\fIvolume\fR|\fIsnapshot\fR ...
.fi

.LP
.nf
\fBzfs\fR \fBinherit\fR [\fB-r\fR] \fIproperty\fR \fIfilesystem\fR|\fIvolume|snapshot\fR ...
.fi

.LP
.nf
\fBzfs\fR \fBupgrade\fR [\fB-v\fR]
.fi

.LP
.nf
\fBzfs\fR \fBupgrade\fR [\fB-r\fR] [\fB-V\fR \fIversion\fR] \fB-a\fR | \fIfilesystem\fR
.fi

.LP
.nf
\fBzfs\fR \fBuserspace\fR [\fB-Hinp\fR] [\fB-o\fR \fIfield\fR[,...]] [\fB-s\fR \fIfield\fR] ...
    [\fB-S\fR \fIfield\fR] ... [\fB-t\fR \fItype\fR[,...]] \fIfilesystem\fR|\fIsnapshot\fR
.fi

.LP
.nf
\fBzfs\fR \fBgroupspace\fR [\fB-Hinp\fR] [\fB-o\fR \fIfield\fR[,...]] [\fB-s\fR \fIfield\fR] ...
    [\fB-S\fR \fIfield\fR] ... [\fB-t\fR \fItype\fR[,...]] \fIfilesystem\fR|\fIsnapshot\fR
.fi

.LP
.nf
\fBzfs\fR \fBmount\fR 
.fi

.LP
.nf
\fBzfs\fR \fBmount\fR [\fB-vO\fR] [\fB-o \fIoptions\fR\fR] \fB-a\fR | \fIfilesystem\fR
.fi

.LP
.nf
\fBzfs\fR \fBunmount | umount\fR [\fB-f\fR] \fB-a\fR | \fIfilesystem\fR|\fImountpoint\fR
.fi

.LP
.nf
\fBzfs\fR \fBshare\fR \fB-a\fR | \fIfilesystem\fR
.fi

.LP
.nf
\fBzfs\fR \fBunshare\fR \fB-a\fR \fIfilesystem\fR|\fImountpoint\fR
.fi

.LP
.nf
\fBzfs\fR \fBsend\fR [\fB-DnPpRv\fR] [\fB-\fR[\fBiI\fR] \fIsnapshot\fR] \fIsnapshot\fR
.fi

.LP
.nf
\fBzfs\fR \fBreceive | recv\fR [\fB-vnFu\fR] \fIfilesystem\fR|\fIvolume\fR|\fIsnapshot\fR
.fi

.LP
.nf
\fBzfs\fR \fBreceive | recv\fR [\fB-vnFu\fR] [\fB-d\fR|\fB-e\fR] \fIfilesystem\fR
.fi

.LP
.nf
\fBzfs\fR \fBallow\fR \fIfilesystem\fR|\fIvolume\fR
.fi

.LP
.nf
\fBzfs\fR \fBallow\fR [\fB-ldug\fR] "\fIeveryone\fR"|\fIuser\fR|\fIgroup\fR[,...] \fIperm\fR|\fI@setname\fR[,...] 
     \fIfilesystem\fR|\fIvolume\fR
.fi

.LP
.nf
\fBzfs\fR \fBallow\fR [\fB-ld\fR] \fB-e\fR \fIperm\fR|@\fIsetname\fR[,...] \fIfilesystem\fR|\fIvolume\fR
.fi

.LP
.nf
\fBzfs\fR \fBallow\fR \fB-c\fR \fIperm\fR|@\fIsetname\fR[,...] \fIfilesystem\fR|\fIvolume\fR
.fi

.LP
.nf
\fBzfs\fR \fBallow\fR \fB-s\fR @\fIsetname\fR \fIperm\fR|@\fIsetname\fR[,...] \fIfilesystem\fR|\fIvolume\fR
.fi

.LP
.nf
\fBzfs\fR \fBunallow\fR [\fB-rldug\fR] "\fIeveryone\fR"|\fIuser\fR|\fIgroup\fR[,...] [\fIperm\fR|@\fIsetname\fR[,... ]] 
     \fIfilesystem\fR|\fIvolume\fR
.fi

.LP
.nf
\fBzfs\fR \fBunallow\fR [\fB-rld\fR] \fB-e\fR [\fIperm\fR|@\fIsetname\fR[,... ]] \fIfilesystem\fR|\fIvolume\fR
.fi

.LP
.nf
\fBzfs\fR \fBunallow\fR [\fB-r\fR] \fB-c\fR [\fIperm\fR|@\fIsetname\fR[ ... ]] \fIfilesystem\fR|\fIvolume\fR
.fi

.LP
.nf
\fBzfs\fR \fBunallow\fR [\fB-r\fR] \fB-s\fR @\fIsetname\fR [\fIperm\fR|@\fIsetname\fR[,... ]] \fIfilesystem\fR|\fIvolume\fR
.fi

.LP
.nf
\fBzfs\fR \fBhold\fR [\fB-r\fR] \fItag\fR \fIsnapshot\fR...
.fi

.LP
.nf
\fBzfs\fR \fBholds\fR [\fB-r\fR] \fIsnapshot\fR...
.fi

.LP
.nf
\fBzfs\fR \fBrelease\fR [\fB-r\fR] \fItag\fR \fIsnapshot\fR...
.fi

.LP
.nf
\fBzfs\fR \fBdiff\fR [\fB-FHt\fR] \fIsnapshot\fR \fIsnapshot|filesystem\fR

.SH DESCRIPTION
.sp
.LP
The \fBzfs\fR command configures \fBZFS\fR datasets within a \fBZFS\fR storage pool, as described in \fBzpool\fR(8). A dataset is identified by a unique path within the \fBZFS\fR namespace. For example:
.sp
.in +2
.nf
pool/{filesystem,volume,snapshot}
.fi
.in -2
.sp

.sp
.LP
where the maximum length of a dataset name is \fBMAXNAMELEN\fR (256 bytes).
.sp
.LP
A dataset can be one of the following:
.sp
.ne 2
.mk
.na
\fB\fIfile system\fR\fR
.ad
.sp .6
.RS 4n
A \fBZFS\fR dataset of type \fBfilesystem\fR can be mounted within the standard system namespace and behaves like other file systems. While \fBZFS\fR file systems are designed to be \fBPOSIX\fR compliant, known issues exist that prevent compliance in some cases. Applications that depend on standards conformance might fail due to nonstandard behavior when checking file system free space.
.RE

.sp
.ne 2
.mk
.na
\fB\fIvolume\fR\fR
.ad
.sp .6
.RS 4n
A logical volume exported as a raw or block device. This type of dataset should only be used under special circumstances. File systems are typically used in most environments.
.RE

.sp
.ne 2
.mk
.na
\fB\fIsnapshot\fR\fR
.ad
.sp .6
.RS 4n
A read-only version of a file system or volume at a given point in time. It is specified as \fIfilesystem@name\fR or \fIvolume@name\fR.
.RE

.SS "ZFS File System Hierarchy"
.sp
.LP
A \fBZFS\fR storage pool is a logical collection of devices that provide space for datasets. A storage pool is also the root of the \fBZFS\fR file system hierarchy.
.sp
.LP
The root of the pool can be accessed as a file system, such as mounting and unmounting, taking snapshots, and setting properties. The physical storage characteristics, however, are managed by the \fBzpool\fR(8) command.
.sp
.LP
See \fBzpool\fR(8) for more information on creating and administering pools.
.SS "Snapshots"
.sp
.LP
A snapshot is a read-only copy of a file system or volume. Snapshots can be created extremely quickly, and initially consume no additional space within the pool. As data within the active dataset changes, the snapshot consumes more data than would otherwise be shared with the active dataset.
.sp
.LP
Snapshots can have arbitrary names. Snapshots of volumes can be cloned or rolled back, but cannot be accessed independently.
.sp
.LP
File system snapshots can be accessed under the \fB\&.zfs/snapshot\fR directory in the root of the file system. Snapshots are automatically mounted on demand and may be unmounted at regular intervals. The visibility of the \fB\&.zfs\fR directory can be controlled by the \fBsnapdir\fR property.
.SS "Clones"
.sp
.LP
A clone is a writable volume or file system whose initial contents are the same as another dataset. As with snapshots, creating a clone is nearly instantaneous, and initially consumes no additional space.
.sp
.LP
Clones can only be created from a snapshot. When a snapshot is cloned, it creates an implicit dependency between the parent and child. Even though the clone is created somewhere else in the dataset hierarchy, the original snapshot cannot be destroyed as long as a clone exists. The \fBorigin\fR property exposes this dependency, and the \fBdestroy\fR command lists any such dependencies, if they exist.
.sp
.LP
The clone parent-child dependency relationship can be reversed by using the \fBpromote\fR subcommand. This causes the "origin" file system to become a clone of the specified file system, which makes it possible to destroy the file system that the clone was created from.
.SS "Mount Points"
.sp
.LP
Creating a \fBZFS\fR file system is a simple operation, so the number of file systems per system is likely to be numerous. To cope with this, \fBZFS\fR automatically manages mounting and unmounting file systems without the need to edit the \fB/etc/fstab\fR file. All automatically managed file systems are mounted by \fBZFS\fR at boot time.
.sp
.LP
By default, file systems are mounted under \fB/\fIpath\fR\fR, where \fIpath\fR is the name of the file system in the \fBZFS\fR namespace. Directories are created and destroyed as needed.
.sp
.LP
A file system can also have a mount point set in the \fBmountpoint\fR property. This directory is created as needed, and \fBZFS\fR automatically mounts the file system when the \fBzfs mount -a\fR command is invoked (without editing \fB/etc/fstab\fR). The \fBmountpoint\fR property can be inherited, so if \fBpool/home\fR has a mount point of \fB/export/stuff\fR, then \fBpool/home/user\fR automatically inherits a mount point of \fB/export/stuff/user\fR.
.sp
.LP
A file system \fBmountpoint\fR property of \fBnone\fR prevents the file system from being mounted.
.sp
.LP
If needed, \fBZFS\fR file systems can also be managed with traditional tools (\fBmount\fR, \fBumount\fR, \fB/etc/fstab\fR). If a file system's mount point is set to \fBlegacy\fR, \fBZFS\fR makes no attempt to manage the file system, and the administrator is responsible for mounting and unmounting the file system.
.SS "Deduplication"
.sp
.LP
Deduplication is the process for removing redundant data at the block-level, reducing the total amount of data stored. If a file system has the \fBdedup\fR property enabled, duplicate data blocks are removed synchronously.  The result is that only unique data is stored and common components are shared among files.
.SS "Native Properties"
.sp
.LP
Properties are divided into two types, native properties and user-defined (or "user") properties. Native properties either export internal statistics or control \fBZFS\fR behavior. In addition, native properties are either editable or read-only. User properties have no effect on \fBZFS\fR behavior, but you can use them to annotate datasets in a way that is meaningful in your environment. For more information about user properties, see the "User Properties" section, below.
.sp
.LP
Every dataset has a set of properties that export statistics about the dataset as well as control various behaviors. Properties are inherited from the parent unless overridden by the child. Some properties apply only to certain types of datasets (file systems, volumes, or snapshots).
.sp
.LP
The values of numeric properties can be specified using human-readable suffixes (for example, \fBk\fR, \fBKB\fR, \fBM\fR, \fBGb\fR, and so forth, up to \fBZ\fR for zettabyte). The following are all valid (and equal) specifications: 
.sp
.in +2
.nf
1536M, 1.5g, 1.50GB
.fi
.in -2
.sp

.sp
.LP
The values of non-numeric properties are case sensitive and must be lowercase, except for \fBmountpoint\fR, \fBsharenfs\fR, and \fBsharesmb\fR.
.sp
.LP
The following native properties consist of read-only statistics about the dataset. These properties can be neither set, nor inherited. Native properties apply to all dataset types unless otherwise noted.
.sp
.ne 2
.mk
.na
\fB\fBavailable\fR\fR
.ad
.sp .6
.RS 4n
The amount of space available to the dataset and all its children, assuming that there is no other activity in the pool. Because space is shared within a pool, availability can be limited by any number of factors, including physical pool size, quotas, reservations, or other datasets within the pool.
.sp
This property can also be referred to by its shortened column name, \fBavail\fR.
.RE

.sp
.ne 2
.mk
.na
\fB\fBcompressratio\fR\fR
.ad
.sp .6
.RS 4n
For non-snapshots, the compression ratio achieved for the \fBused\fR space of this dataset, expressed as a multiplier.  The \fBused\fR property includes descendant datasets, and, for clones, does not include the space shared with the origin snapshot.  For snapshots, the \fBcompressratio\fR is the same as the \fBrefcompressratio\fR property.  Compression can be turned on by running: \fBzfs set compression=on \fIdataset\fR\fR. The default value is \fBoff\fR.
.RE

.sp
.ne 2
.mk
.na
\fB\fBcreation\fR\fR
.ad
.sp .6
.RS 4n
The time this dataset was created.
.RE

.sp
.ne 2
.mk
.na
\fB\fBclones\fR\fR
.ad
.sp .6
.RS 4n
For snapshots, this property is a comma-separated list of filesystems or
volumes which are clones of this snapshot.  The clones' \fBorigin\fR property
is this snapshot.  If the \fBclones\fR property is not empty, then this
snapshot can not be destroyed (even with the \fB-r\fR or \fB-f\fR options).
.RE

.sp
.ne 2
.na
\fB\fBdefer_destroy\fR\fR
.ad
.sp .6
.RS 4n
This property is \fBon\fR if the snapshot has been marked for deferred destruction by using the \fBzfs destroy\fR \fB-d\fR command. Otherwise, the property is \fBoff\fR.
.RE

.sp
.ne 2
.mk
.na
\fB\fBmounted\fR\fR
.ad
.sp .6
.RS 4n
For file systems, indicates whether the file system is currently mounted. This property can be either \fByes\fR or \fBno\fR.
.RE

.sp
.ne 2
.mk
.na
\fB\fBorigin\fR\fR
.ad
.sp .6
.RS 4n
For cloned file systems or volumes, the snapshot from which the clone was created. See also the \fBclones\fR property.
.RE

.sp
.ne 2
.mk
.na
\fB\fBreferenced\fR\fR
.ad
.sp .6
.RS 4n
The amount of data that is accessible by this dataset, which may or may not be shared with other datasets in the pool. When a snapshot or clone is created, it initially references the same amount of space as the file system or snapshot it was created from, since its contents are identical.
.sp
This property can also be referred to by its shortened column name, \fBrefer\fR.
.RE

.sp
.ne 2
.mk
.na
\fB\fBrefcompressratio\fR\fR
.ad
.sp .6
.RS 4n
The compression ratio achieved for the \fBreferenced\fR space of this
dataset, expressed as a multiplier.  See also the \fBcompressratio\fR
property.
.RE

.sp
.ne 2
.mk
.na
\fB\fBtype\fR\fR
.ad
.sp .6
.RS 4n
The type of dataset: \fBfilesystem\fR, \fBvolume\fR, or \fBsnapshot\fR.
.RE

.sp
.ne 2
.mk
.na
\fB\fBused\fR\fR
.ad
.sp .6
.RS 4n
The amount of space consumed by this dataset and all its descendents. This is the value that is checked against this dataset's quota and reservation. The space used does not include this dataset's reservation, but does take into account the reservations of any descendent datasets. The amount of space that a dataset consumes from its parent, as well as the amount of space that are freed if this dataset is recursively destroyed, is the greater of its space used and its reservation.
.sp
When snapshots (see the "Snapshots" section) are created, their space is initially shared between the snapshot and the file system, and possibly with previous snapshots. As the file system changes, space that was previously shared becomes unique to the snapshot, and counted in the snapshot's space used. Additionally, deleting snapshots can increase the amount of space unique to (and used by) other snapshots.
.sp
The amount of space used, available, or referenced does not take into account pending changes. Pending changes are generally accounted for within a few seconds. Committing a change to a disk using \fBfsync\fR(2) or \fBO_SYNC\fR does not necessarily guarantee that the space usage information is updated immediately.
.RE

.sp
.ne 2
.mk
.na
\fB\fBusedby*\fR\fR
.ad
.sp .6
.RS 4n
The \fBusedby*\fR properties decompose the \fBused\fR properties into the various reasons that space is used. Specifically, \fBused\fR = \fBusedbychildren\fR + \fBusedbydataset\fR + \fBusedbyrefreservation\fR +, \fBusedbysnapshots\fR. These properties are only available for datasets created on \fBzpool\fR "version 13" pools.
.RE

.sp
.ne 2
.mk
.na
\fB\fBusedbychildren\fR\fR
.ad
.sp .6
.RS 4n
The amount of space used by children of this dataset, which would be freed if all the dataset's children were destroyed.
.RE

.sp
.ne 2
.mk
.na
\fB\fBusedbydataset\fR\fR
.ad
.sp .6
.RS 4n
The amount of space used by this dataset itself, which would be freed if the dataset were destroyed (after first removing any \fBrefreservation\fR and destroying any necessary snapshots or descendents).
.RE

.sp
.ne 2
.mk
.na
\fB\fBusedbyrefreservation\fR\fR
.ad
.sp .6
.RS 4n
The amount of space used by a \fBrefreservation\fR set on this dataset, which would be freed if the \fBrefreservation\fR was removed.
.RE

.sp
.ne 2
.mk
.na
\fB\fBusedbysnapshots\fR\fR
.ad
.sp .6
.RS 4n
The amount of space consumed by snapshots of this dataset. In particular, it is the amount of space that would be freed if all of this dataset's snapshots were destroyed. Note that this is not simply the sum of the snapshots' \fBused\fR properties because space can be shared by multiple snapshots.
.RE

.sp
.ne 2
.mk
.na
\fB\fBuserused@\fR\fIuser\fR\fR
.ad
.sp .6
.RS 4n
The amount of space consumed by the specified user in this dataset. Space is charged to the owner of each file, as displayed by \fBls\fR \fB-l\fR. The amount of space charged is displayed by \fBdu\fR and \fBls\fR \fB-s\fR. See the \fBzfs userspace\fR subcommand for more information.
.sp
Unprivileged users can access only their own space usage. The root user, or a user who has been granted the \fBuserused\fR privilege with \fBzfs allow\fR, can access everyone's usage.
.sp
The \fBuserused@\fR... properties are not displayed by \fBzfs get all\fR. The user's name must be appended after the \fB@\fR symbol, using one of the following forms:
.RS +4
.TP
.ie t \(bu
.el o
\fIPOSIX name\fR (for example, \fBjoe\fR)
.RE
.RS +4
.TP
.ie t \(bu
.el o
\fIPOSIX numeric ID\fR (for example, \fB789\fR)
.RE
.RS +4
.TP
.ie t \(bu
.el o
\fISID name\fR (for example, \fBjoe.smith@mydomain\fR)
.RE
.RS +4
.TP
.ie t \(bu
.el o
\fISID numeric ID\fR (for example, \fBS-1-123-456-789\fR)
.RE
.RE

.sp
.ne 2
.mk
.na
\fB\fBuserrefs\fR\fR
.ad
.sp .6
.RS 4n
This property is set to the number of user holds on this snapshot. User holds are set by using the \fBzfs hold\fR command.
.RE

.sp
.ne 2
.mk
.na
\fB\fBgroupused@\fR\fIgroup\fR\fR
.ad
.sp .6
.RS 4n
The amount of space consumed by the specified group in this dataset. Space is charged to the group of each file, as displayed by \fBls\fR \fB-l\fR. See the \fBuserused@\fR\fIuser\fR property for more information.
.sp
Unprivileged users can only access their own groups' space usage. The root user, or a user who has been granted the \fBgroupused\fR privilege with \fBzfs allow\fR, can access all groups' usage.
.RE

.sp
.ne 2
.mk
.na
\fB\fBvolblocksize\fR=\fIblocksize\fR\fR
.ad
.sp .6
.RS 4n
For volumes, specifies the block size of the volume. The \fBblocksize\fR cannot be changed once the volume has been written, so it should be set at volume creation time. The default \fBblocksize\fR for volumes is 8 Kbytes. Any power of 2 from 512 bytes to 128 Kbytes is valid.
.sp
This property can also be referred to by its shortened column name, \fBvolblock\fR.
.RE

.sp
.ne 2
.na
\fB\fBwritten\fR\fR
.ad
.sp .6
.RS 4n
The amount of \fBreferenced\fR space written to this dataset since the
previous snapshot.
.RE

.sp
.ne 2
.na
\fB\fBwritten@\fR\fIsnapshot\fR\fR
.ad
.sp .6
.RS 4n
The amount of \fBreferenced\fR space written to this dataset since the
specified snapshot.  This is the space that is referenced by this dataset
but was not referenced by the specified snapshot.
.sp
The \fIsnapshot\fR may be specified as a short snapshot name (just the part
after the \fB@\fR), in which case it will be interpreted as a snapshot in
the same filesystem as this dataset.
The \fIsnapshot\fR be a full snapshot name (\fIfilesystem\fR@\fIsnapshot\fR),
which for clones may be a snapshot in the origin's filesystem (or the origin
of the origin's filesystem, etc).
.RE

.sp
.LP
The following native properties can be used to change the behavior of a \fBZFS\fR dataset.
.sp
.ne 2
.mk
.na
\fB\fBaclinherit\fR=\fBdiscard\fR | \fBnoallow\fR | \fBrestricted\fR | \fBpassthrough\fR | \fBpassthrough-x\fR\fR
.ad
.sp .6
.RS 4n
Controls how \fBACL\fR entries are inherited when files and directories are created. A file system with an \fBaclinherit\fR property of \fBdiscard\fR does not inherit any \fBACL\fR entries. A file system with an \fBaclinherit\fR property value of \fBnoallow\fR only inherits inheritable \fBACL\fR entries that specify "deny" permissions. The property value \fBrestricted\fR (the default) removes the \fBwrite_acl\fR and \fBwrite_owner\fR permissions when the \fBACL\fR entry is inherited. A file system with an \fBaclinherit\fR property value of \fBpassthrough\fR inherits all inheritable \fBACL\fR entries without any modifications made to the \fBACL\fR entries when they are inherited. A file system with an \fBaclinherit\fR property value of \fBpassthrough-x\fR has the same meaning as \fBpassthrough\fR, except that the \fBowner@\fR, \fBgroup@\fR, and \fBeveryone@\fR \fBACE\fRs inherit the execute permission only if the file creation mode also requests the execute bit.
.sp
When the property value is set to \fBpassthrough\fR, files are created with a mode determined by the inheritable \fBACE\fRs. If no inheritable \fBACE\fRs exist that affect the mode, then the mode is set in accordance to the requested mode from the application.
.RE

.sp
.ne 2
.mk
.na
\fB\fBaclmode\fR=\fBdiscard\fR | \fBgroupmask\fR | \fBpassthrough\fR\fR
.ad
.sp .6
.RS 4n
Controls how an \fBACL\fR is modified during \fBchmod\fR(2). A file system with an \fBaclmode\fR property of \fBdiscard\fR deletes all \fBACL\fR entries that do not represent the mode of the file. An \fBaclmode\fR property of \fBgroupmask\fR (the default) reduces user or group permissions. The permissions are reduced, such that they are no greater than the group permission bits, unless it is a user entry that has the same \fBUID\fR as the owner of the file or directory. In this case, the \fBACL\fR permissions are reduced so that they are no greater than owner permission bits. A file system with an \fBaclmode\fR property of \fBpassthrough\fR indicates that no changes are made to the \fBACL\fR other than generating the necessary \fBACL\fR entries to represent the new mode of the file or directory.
.RE

.sp
.ne 2
.mk
.na
\fB\fBatime\fR=\fBon\fR | \fBoff\fR\fR
.ad
.sp .6
.RS 4n
Controls whether the access time for files is updated when they are read. Turning this property off avoids producing write traffic when reading files and can result in significant performance gains, though it might confuse mailers and other similar utilities. The default value is \fBon\fR.
.RE

.sp
.ne 2
.mk
.na
\fB\fBcanmount\fR=\fBon\fR | \fBoff\fR | \fBnoauto\fR\fR
.ad
.sp .6
.RS 4n
If this property is set to \fBoff\fR, the file system cannot be mounted, and is ignored by \fBzfs mount -a\fR. Setting this property to \fBoff\fR is similar to setting the \fBmountpoint\fR property to \fBnone\fR, except that the dataset still has a normal \fBmountpoint\fR property, which can be inherited. Setting this property to \fBoff\fR allows datasets to be used solely as a mechanism to inherit properties. One example of setting \fBcanmount=\fR\fBoff\fR is to have two datasets with the same \fBmountpoint\fR, so that the children of both datasets appear in the same directory, but might have different inherited characteristics.
.sp
When the \fBnoauto\fR option is set, a dataset can only be mounted and unmounted explicitly. The dataset is not mounted automatically when the dataset is created or imported, nor is it mounted by the \fBzfs mount -a\fR command or unmounted by the \fBzfs unmount -a\fR command.
.sp
This property is not inherited.
.RE

.sp
.ne 2
.mk
.na
\fB\fBchecksum\fR=\fBon\fR | \fBoff\fR | \fBfletcher2,\fR| \fBfletcher4\fR | \fBsha256\fR\fR
.ad
.sp .6
.RS 4n
Controls the checksum used to verify data integrity. The default value is \fBon\fR, which automatically selects an appropriate algorithm (currently, \fBfletcher2\fR, but this may change in future releases). The value \fBoff\fR disables integrity checking on user data. Disabling checksums is \fBNOT\fR a recommended practice.
.sp
Changing this property affects only newly-written data.
.RE

.sp
.ne 2
.mk
.na
\fBcompression\fR=\fBon\fR | \fBoff\fR | \fBlzjb\fR | \fBgzip\fR | \fBgzip-\fR\fIN\fR | \fBzle\fR | \fBlz4\fR
.ad
.sp .6
.RS 4n
Controls the compression algorithm used for this dataset. The \fBlzjb\fR compression algorithm is optimized for performance while providing decent data compression. Setting compression to \fBon\fR uses the \fBlzjb\fR compression algorithm.
.sp
The \fBgzip\fR compression algorithm uses the same compression as the \fBgzip\fR(1) command. You can specify the \fBgzip\fR level by using the value \fBgzip-\fR\fIN\fR where \fIN\fR is an integer from 1 (fastest) to 9 (best compression ratio). Currently, \fBgzip\fR is equivalent to \fBgzip-6\fR (which is also the default for \fBgzip\fR(1)).
.sp
The \fBzle\fR (zero-length encoding) compression algorithm is a fast and simple algorithm to eliminate runs of zeroes.
.sp
The \fBlz4\fR compression algorithm is a high-performance replacement
for the \fBlzjb\fR algorithm. It features significantly faster
compression and decompression, as well as a moderately higher
compression ratio than \fBlzjb\fR, but can only be used on pools with
the \fBlz4_compress\fR feature set to \fIenabled\fR. See
\fBzpool-features\fR(5) for details on ZFS feature flags and the
\fBlz4_compress\fR feature.
.sp
This property can also be referred to by its shortened column name \fBcompress\fR. Changing this property affects only newly-written data.
.RE

.sp
.ne 2
.mk
.na
\fB\fBcopies\fR=\fB1\fR | \fB2\fR | \fB3\fR\fR
.ad
.sp .6
.RS 4n
Controls the number of copies of data stored for this dataset. These copies are in addition to any redundancy provided by the pool, for example, mirroring or RAID-Z. The copies are stored on different disks, if possible. The space used by multiple copies is charged to the associated file and dataset, changing the \fBused\fR property and counting against quotas and reservations.
.sp
Changing this property only affects newly-written data. Therefore, set this property at file system creation time by using the \fB-o\fR \fBcopies=\fR\fIN\fR option.
.RE

.sp
.ne 2
.mk
.na
\fB\fBdedup\fR=\fBon\fR | \fBoff\fR | \fBverify\fR | \fBsha256\fR[,\fBverify\fR]\fR
.ad
.sp .6
.RS 4n
Controls whether deduplication is in effect for a dataset. The default value is \fBoff\fR. The default checksum used for deduplication is \fBsha256\fR (subject to change). When \fBdedup\fR is enabled, the \fBdedup\fR checksum algorithm overrides the \fBchecksum\fR property. Setting the value to \fBverify\fR is equivalent to specifying \fBsha256,verify\fR.
.sp
If the property is set to \fBverify\fR, then, whenever two blocks have the same signature, ZFS will do a byte-for-byte comparison with the existing block to ensure that the contents are identical.
.RE

.sp
.ne 2
.mk
.na
\fB\fBdevices\fR=\fBon\fR | \fBoff\fR\fR
.ad
.sp .6
.RS 4n
Controls whether device nodes can be opened on this file system. The default value is \fBon\fR.
.RE

.sp
.ne 2
.mk
.na
\fB\fBexec\fR=\fBon\fR | \fBoff\fR\fR
.ad
.sp .6
.RS 4n
Controls whether processes can be executed from within this file system. The default value is \fBon\fR.
.RE

.sp
.ne 2
.mk
.na
\fB\fBmlslabel\fR=\fIlabel\fR | \fBnone\fR\fR
.ad
.sp .6
.RS 4n
The \fBmlslabel\fR property is a sensitivity label that determines if a dataset  can be mounted in a zone on a system with Trusted Extensions enabled. If the labeled dataset matches the labeled zone, the dataset can be mounted  and accessed from the labeled zone.
.sp
When the \fBmlslabel\fR property is not set, the default value is \fBnone\fR. Setting the  \fBmlslabel\fR property to \fBnone\fR is equivalent to removing the property.
.sp
The \fBmlslabel\fR property can be modified only when Trusted Extensions is enabled and only with appropriate privilege. Rights to modify it cannot be delegated. When changing a label to a higher label or setting the initial dataset label, the \fB{PRIV_FILE_UPGRADE_SL}\fR privilege is required. When changing a label to a lower label or the default (\fBnone\fR), the \fB{PRIV_FILE_DOWNGRADE_SL}\fR privilege is required. Changing the dataset to labels other than the default can be done only when the dataset is not mounted. When a dataset with the default label is mounted into a labeled-zone, the mount operation automatically sets the \fBmlslabel\fR property to the label of that zone.
.sp
When Trusted Extensions is \fBnot\fR enabled, only datasets with the default label (\fBnone\fR) can be mounted.
.sp
Zones are a Solaris feature and are not relevant on Linux.
.RE

.sp
.ne 2
.mk
.na
\fB\fBmountpoint\fR=\fIpath\fR | \fBnone\fR | \fBlegacy\fR\fR
.ad
.sp .6
.RS 4n
Controls the mount point used for this file system. See the "Mount Points" section for more information on how this property is used. 
.sp
When the \fBmountpoint\fR property is changed for a file system, the file system and any children that inherit the mount point are unmounted. If the new value is \fBlegacy\fR, then they remain unmounted. Otherwise, they are automatically remounted in the new location if the property was previously \fBlegacy\fR or \fBnone\fR, or if they were mounted before the property was changed. In addition, any shared file systems are unshared and shared in the new location.
.RE

.sp
.ne 2
.mk
.na
\fB\fBnbmand\fR=\fBon\fR | \fBoff\fR\fR
.ad
.sp .6
.RS 4n
Controls whether the file system should be mounted with \fBnbmand\fR (Non Blocking mandatory locks). This is used for \fBCIFS\fR clients. Changes to this property only take effect when the file system is umounted and remounted. See \fBmount\fR(8) for more information on \fBnbmand\fR mounts.
.RE

.sp
.ne 2
.mk
.na
\fB\fBprimarycache\fR=\fBall\fR | \fBnone\fR | \fBmetadata\fR\fR
.ad
.sp .6
.RS 4n
Controls what is cached in the primary cache (ARC). If this property is set to \fBall\fR, then both user data and metadata is cached. If this property is set to \fBnone\fR, then neither user data nor metadata is cached. If this property is set to \fBmetadata\fR, then only metadata is cached. The default value is \fBall\fR.
.RE

.sp
.ne 2
.mk
.na
\fB\fBquota\fR=\fIsize\fR | \fBnone\fR\fR
.ad
.sp .6
.RS 4n
Limits the amount of space a dataset and its descendents can consume. This property enforces a hard limit on the amount of space used. This includes all space consumed by descendents, including file systems and snapshots. Setting a quota on a descendent of a dataset that already has a quota does not override the ancestor's quota, but rather imposes an additional limit.
.sp
Quotas cannot be set on volumes, as the \fBvolsize\fR property acts as an implicit quota.
.RE

.sp
.ne 2
.mk
.na
\fB\fBuserquota@\fR\fIuser\fR=\fIsize\fR | \fBnone\fR\fR
.ad
.sp .6
.RS 4n
Limits the amount of space consumed by the specified user. Similar to the \fBrefquota\fR property, the \fBuserquota\fR space calculation does not include space that is used by descendent datasets, such as snapshots and clones. User space consumption is identified by the \fBuserspace@\fR\fIuser\fR property.
.sp
Enforcement of user quotas may be delayed by several seconds. This delay means that a user might exceed their quota before the system notices that they are over quota and begins to refuse additional writes with the \fBEDQUOT\fR error message . See the \fBzfs userspace\fR subcommand for more information.
.sp
Unprivileged users can only access their own groups' space usage. The root user, or a user who has been granted the \fBuserquota\fR privilege with \fBzfs allow\fR, can get and set everyone's quota.
.sp
This property is not available on volumes, on file systems before version 4, or on pools before version 15. The \fBuserquota@\fR... properties are not displayed by \fBzfs get all\fR. The user's name must be appended after the \fB@\fR symbol, using one of the following forms:
.RS +4
.TP
.ie t \(bu
.el o
\fIPOSIX name\fR (for example, \fBjoe\fR)
.RE
.RS +4
.TP
.ie t \(bu
.el o
\fIPOSIX numeric ID\fR (for example, \fB789\fR)
.RE
.RS +4
.TP
.ie t \(bu
.el o
\fISID name\fR (for example, \fBjoe.smith@mydomain\fR)
.RE
.RS +4
.TP
.ie t \(bu
.el o
\fISID numeric ID\fR (for example, \fBS-1-123-456-789\fR)
.RE
.RE

.sp
.ne 2
.mk
.na
\fB\fBgroupquota@\fR\fIgroup\fR=\fIsize\fR | \fBnone\fR\fR
.ad
.sp .6
.RS 4n
Limits the amount of space consumed by the specified group. Group space consumption is identified by the \fBuserquota@\fR\fIuser\fR property.
.sp
Unprivileged users can access only their own groups' space usage. The root user, or a user who has been granted the \fBgroupquota\fR privilege with \fBzfs allow\fR, can get and set all groups' quotas.
.RE

.sp
.ne 2
.mk
.na
\fB\fBreadonly\fR=\fBon\fR | \fBoff\fR\fR
.ad
.sp .6
.RS 4n
Controls whether this dataset can be modified. The default value is \fBoff\fR.
.sp
This property can also be referred to by its shortened column name, \fBrdonly\fR.
.RE

.sp
.ne 2
.mk
.na
\fB\fBrecordsize\fR=\fIsize\fR\fR
.ad
.sp .6
.RS 4n
Specifies a suggested block size for files in the file system. This property is designed solely for use with database workloads that access files in fixed-size records. \fBZFS\fR automatically tunes block sizes according to internal algorithms optimized for typical access patterns. 
.sp
For databases that create very large files but access them in small random chunks, these algorithms may be suboptimal. Specifying a \fBrecordsize\fR greater than or equal to the record size of the database can result in significant performance gains. Use of this property for general purpose file systems is strongly discouraged, and may adversely affect performance.
.sp
The size specified must be a power of two greater than or equal to 512 and less than or equal to 128 Kbytes.
.sp
Changing the file system's \fBrecordsize\fR affects only files created afterward; existing files are unaffected.
.sp
This property can also be referred to by its shortened column name, \fBrecsize\fR.
.RE

.sp
.ne 2
.mk
.na
\fB\fBrefquota\fR=\fIsize\fR | \fBnone\fR\fR
.ad
.sp .6
.RS 4n
Limits the amount of space a dataset can consume. This property enforces a hard limit on the amount of space used. This hard limit does not include space used by descendents, including file systems and snapshots.
.RE

.sp
.ne 2
.mk
.na
\fB\fBrefreservation\fR=\fIsize\fR | \fBnone\fR\fR
.ad
.sp .6
.RS 4n
The minimum amount of space guaranteed to a dataset, not including its descendents. When the amount of space used is below this value, the dataset is treated as if it were taking up the amount of space specified by \fBrefreservation\fR. The \fBrefreservation\fR reservation is accounted for in the parent datasets' space used, and counts against the parent datasets' quotas and reservations.
.sp
If \fBrefreservation\fR is set, a snapshot is only allowed if there is enough free pool space outside of this reservation to accommodate the current number of "referenced" bytes in the dataset.
.sp
This property can also be referred to by its shortened column name, \fBrefreserv\fR.
.RE

.sp
.ne 2
.mk
.na
\fB\fBreservation\fR=\fIsize\fR | \fBnone\fR\fR
.ad
.sp .6
.RS 4n
The minimum amount of space guaranteed to a dataset and its descendents. When the amount of space used is below this value, the dataset is treated as if it were taking up the amount of space specified by its reservation. Reservations are accounted for in the parent datasets' space used, and count against the parent datasets' quotas and reservations.
.sp
This property can also be referred to by its shortened column name, \fBreserv\fR.
.RE

.sp
.ne 2
.mk
.na
\fB\fBsecondarycache\fR=\fBall\fR | \fBnone\fR | \fBmetadata\fR\fR
.ad
.sp .6
.RS 4n
Controls what is cached in the secondary cache (L2ARC). If this property is set to \fBall\fR, then both user data and metadata is cached. If this property is set to \fBnone\fR, then neither user data nor metadata is cached. If this property is set to \fBmetadata\fR, then only metadata is cached. The default value is \fBall\fR.
.RE

.sp
.ne 2
.mk
.na
\fB\fBsetuid\fR=\fBon\fR | \fBoff\fR\fR
.ad
.sp .6
.RS 4n
Controls whether the set-\fBUID\fR bit is respected for the file system. The default value is \fBon\fR.
.RE

.sp
.ne 2
.mk
.na
\fB\fBshareiscsi\fR=\fBon\fR | \fBoff\fR\fR
.ad
.sp .6
.RS 4n
Like the \fBsharenfs\fR property, \fBshareiscsi\fR indicates whether a \fBZFS\fR volume is exported as an \fBiSCSI\fR target. The acceptable values for this property are \fBon\fR, \fBoff\fR, and \fBtype=disk\fR. The default value is \fBoff\fR. In the future, other target types might be supported. For example, \fBtape\fR.
.sp
You might want to set \fBshareiscsi=on\fR for a file system so that all \fBZFS\fR volumes within the file system are shared by default. However, setting this property on a file system has no direct effect.
.sp
The Linux implementation of \fBshareiscsi\fR uses \fBietadm\fR to add, remove and modify iSCSI targets. In addition to this, the module will use the optional script/binary named \fB/sbin/zfs_share_iscsi\fR. The only parameter to this script/binary is the TID number and this script is intended to allow administrators to allow custom commands to be done on the share/target.
.sp
The module will 'execute and forget'. Meaning, it will not care about exit code nor any output it gives. So if the script/binary fails for some reason, it is up to it to catch this. The ZFS module will not intervene.
.sp
The domainname needs to be set in \fB/etc/domainname\fR (by echo'ing the domain name to the file) or \fB/proc/sys/kernel/domainname\fR (by using sysctl  - usually \fB/etc/sysctl.conf\fR) for the driver to work out the iqn correctly.
.sp
The module will either fetch the TID (\fBT\fRarget \fBID\fR) from \fB/etc/iscsi_target_id\fR or autogenerate it using the domain name (see above) and the current date (YYYY-MM). It will then add the volume name (replacing odd characters with slash).
.sp
The content of the \fB/etc/iscsi_target_id\fR can look some thing like this:
.LP
.in +2
iqn.2012-11.com.bayour
.sp
.in -2
That is: The word 'iqn', a dot, year and date, a dot and then the reversed form of the domain for the machine (in this case \fBbayour.com\fR) and then a newline. The line must start at the first column (no leading spaces etc) and contain only one line.
.RE

.sp
.ne 2
.mk
.na
\fB\fBsharesmb\fR=\fBon\fR | \fBoff\fR
.ad
.sp .6
.RS 4n
Controls whether the file system is shared by using \fBSamba USERSHARES\fR, and what options are to be used. Otherwise, the file system is automatically shared and unshared with the \fBzfs share\fR and \fBzfs unshare\fR commands. If the property is set to \fBon\fR, the \fBnet\fR(8) command is invoked to create a \fBUSERSHARE\fR.
.sp
Because \fBSMB\fR shares requires a resource name, a unique resource name is constructed from the dataset name. The constructed name is a copy of the dataset name except that the characters in the dataset name, which would be illegal in the resource name, are replaced with underscore (\fB_\fR) characters. The ZFS On Linux driver does not (yet) support additional options which might be availible in the Solaris version.
.sp
If the \fBsharesmb\fR property is set to \fBoff\fR, the file systems are unshared.
.sp
In Linux, the share is created with the ACL (Access Control List) "Everyone:F" ("F" stands for "full permissions", ie. read and write permissions) and no guest access (which means samba must be able to authenticate a real user, system passwd/shadow, ldap or smbpasswd based) by default. This means that any additional access control (dissalow specific user specific access etc) must be done on the underlaying filesystem.
.sp
.in +2
<<<<<<< HEAD
Example to mount a SNB filesystem shared through ZFS (share/tmp):
=======
Example to mount a SMB filesystem shared through ZFS (share/tmp):
>>>>>>> 7ce092ca
.mk
Note that a user and his/her password \fBmust\fR be given!
.sp
.in +2
smbmount //127.0.0.1/share_tmp /mnt/tmp -o user=workgroup/turbo,password=obrut,uid=1000
.in -2
.in -2
.sp
.ne 2
.mk
.na
\fBMinimal /etc/samba/smb.conf configuration\fR
.sp
.in +2
* Samba will need to listen to 'localhost' (127.0.0.1) for the zfs utilities to communitate with samba.  This is the default behavior for most Linux distributions.
.sp
* Samba must be able to authenticate a user. This can be done in a number of ways, depending on if using the system password file, LDAP or the Samba specific smbpasswd file. How to do this is outside the scope of this manual. Please refer to the smb.conf(5) manpage for more information.
.sp
* See the \fBUSERSHARE\fR section of the \fBsmb.conf\fR(5) man page for all configuration options in case you need to modify any options to the share afterwards. Do note that any changes done with the 'net' command will be undone if the share is every unshared (such as at a reboot etc). In the future, ZoL will be able to set specific options directly using sharesmb=<option>.
.sp
.in -2
.RE

.sp
.ne 2
.mk
.na
\fB\fBsharenfs\fR=\fBon\fR | \fBoff\fR | \fIopts\fR\fR
.ad
.sp .6
.RS 4n
Controls whether the file system is shared via \fBNFS\fR, and what options are used. A file system with a \fBsharenfs\fR property of \fBoff\fR is managed through traditional tools such as \fBshare\fR(1M), \fBunshare\fR(1M), and \fBdfstab\fR(4). Otherwise, the file system is automatically shared and unshared with the \fBzfs share\fR and \fBzfs unshare\fR commands. If the property is set to \fBon\fR, the \fBshare\fR(1M) command is invoked with no options. Otherwise, the \fBshare\fR(1M) command is invoked with options equivalent to the contents of this property.
.sp
When the \fBsharenfs\fR property is changed for a dataset, the dataset and any children inheriting the property are re-shared with the new options, only if the property was previously \fBoff\fR, or if they were shared before the property was changed. If the new property is \fBoff\fR, the file systems are unshared.
.RE

.sp
.ne 2
.mk
.na
\fB\fBlogbias\fR = \fBlatency\fR | \fBthroughput\fR\fR
.ad
.sp .6
.RS 4n
Provide a hint to ZFS about handling of synchronous requests in this dataset. If \fBlogbias\fR is set to \fBlatency\fR (the default), ZFS will use pool log devices (if configured) to handle the requests at low latency. If \fBlogbias\fR is set to \fBthroughput\fR, ZFS will not use configured pool log devices. ZFS will instead optimize synchronous operations for global pool throughput and efficient use of resources.
.RE

.sp
.ne 2
.mk
.na
\fB\fBsnapdev\fR=\fBhidden\fR | \fBvisible\fR\fR
.ad
.sp .6
.RS 4n
Controls whether the snapshots devices of zvol's are hidden or visible. The default value is \fBhidden\fR.
.RE

.sp
.ne 2
.mk
.na
\fB\fBsnapdir\fR=\fBhidden\fR | \fBvisible\fR\fR
.ad
.sp .6
.RS 4n
Controls whether the \fB\&.zfs\fR directory is hidden or visible in the root of the file system as discussed in the "Snapshots" section. The default value is \fBhidden\fR.
.RE

.sp
.ne 2
.mk
.na
\fB\fBsync\fR=\fBdefault\fR | \fBalways\fR | \fBdisabled\fR\fR
.ad
.sp .6
.RS 4n
Controls the behavior of synchronous requests (e.g. fsync, O_DSYNC).
\fBdefault\fR is the POSIX specified behavior of ensuring all synchronous
requests are written to stable storage and all devices are flushed to ensure
data is not cached by device controllers (this is the default). \fBalways\fR
causes every file system transaction to be written and flushed before its
system call returns. This has a large performance penalty. \fBdisabled\fR
disables synchronous requests. File system transactions are only committed to
stable storage periodically. This option will give the highest performance.
However, it is very dangerous as ZFS would be ignoring the synchronous
transaction demands of applications such as databases or NFS.  Administrators
should only use this option when the risks are understood.
.RE

.sp
.ne 2
.na
\fB\fBversion\fR=\fB1\fR | \fB2\fR | \fBcurrent\fR\fR
.ad
.sp .6
.RS 4n
The on-disk version of this file system, which is independent of the pool version. This property can only be set to later supported versions. See the \fBzfs upgrade\fR command.
.RE

.sp
.ne 2
.mk
.na
\fB\fBvolsize\fR=\fIsize\fR\fR
.ad
.sp .6
.RS 4n
For volumes, specifies the logical size of the volume. By default, creating a volume establishes a reservation of equal size. For storage pools with a version number of 9 or higher, a \fBrefreservation\fR is set instead. Any changes to \fBvolsize\fR are reflected in an equivalent change to the reservation (or \fBrefreservation\fR). The \fBvolsize\fR can only be set to a multiple of \fBvolblocksize\fR, and cannot be zero.
.sp
The reservation is kept equal to the volume's logical size to prevent unexpected behavior for consumers. Without the reservation, the volume could run out of space, resulting in undefined behavior or data corruption, depending on how the volume is used. These effects can also occur when the volume size is changed while it is in use (particularly when shrinking the size). Extreme care should be used when adjusting the volume size.
.sp
Though not recommended, a "sparse volume" (also known as "thin provisioning") can be created by specifying the \fB-s\fR option to the \fBzfs create -V\fR command, or by changing the reservation after the volume has been created. A "sparse volume" is a volume where the reservation is less then the volume size. Consequently, writes to a sparse volume can fail with \fBENOSPC\fR when the pool is low on space. For a sparse volume, changes to \fBvolsize\fR are not reflected in the reservation.
.RE

.sp
.ne 2
.mk
.na
\fB\fBvscan\fR=\fBon\fR | \fBoff\fR\fR
.ad
.sp .6
.RS 4n
Controls whether regular files should be scanned for viruses when a file is opened and closed. In addition to enabling this property, the virus scan service must also be enabled for virus scanning to occur. The default value is \fBoff\fR.
.RE

.sp
.ne 2
.mk
.na
\fB\fBxattr\fR=\fBon\fR | \fBoff\fR\fR
.ad
.sp .6
.RS 4n
Controls whether extended attributes are enabled for this file system. The default value is \fBon\fR.
.RE

.sp
.ne 2
.mk
.na
\fB\fBzoned\fR=\fBon\fR | \fBoff\fR\fR
.ad
.sp .6
.RS 4n
Controls whether the dataset is managed from a non-global zone. Zones are a Solaris feature and are not relevant on Linux. The default value is \fBoff\fR.
.RE

.sp
.LP
The following three properties cannot be changed after the file system is created, and therefore, should be set when the file system is created. If the properties are not set with the \fBzfs create\fR or \fBzpool create\fR commands, these properties are inherited from the parent dataset. If the parent dataset lacks these properties due to having been created prior to these features being supported, the new file system will have the default values for these properties.
.sp
.ne 2
.mk
.na
\fB\fBcasesensitivity\fR=\fBsensitive\fR | \fBinsensitive\fR | \fBmixed\fR\fR
.ad
.sp .6
.RS 4n
Indicates whether the file name matching algorithm used by the file system should be case-sensitive, case-insensitive, or allow a combination of both styles of matching. The default value for the \fBcasesensitivity\fR property is \fBsensitive\fR. Traditionally, UNIX and POSIX file systems have case-sensitive file names.
.sp
The \fBmixed\fR value for the \fBcasesensitivity\fR property indicates that the file system can support requests for both case-sensitive and case-insensitive matching behavior. Currently, case-insensitive matching behavior on a file system that supports mixed behavior is limited to the Solaris CIFS server product. For more information about the \fBmixed\fR value behavior, see the \fISolaris ZFS Administration Guide\fR.
.RE

.sp
.ne 2
.mk
.na
\fB\fBnormalization\fR = \fBnone\fR | \fBformC\fR | \fBformD\fR | \fBformKC\fR | \fBformKD\fR\fR
.ad
.sp .6
.RS 4n
Indicates whether the file system should perform a \fBunicode\fR normalization of file names whenever two file names are compared, and which normalization algorithm should be used. File names are always stored unmodified, names are normalized as part of any comparison process. If this property is set to a legal value other than \fBnone\fR, and the \fButf8only\fR property was left unspecified, the \fButf8only\fR property is automatically set to \fBon\fR. The default value of the \fBnormalization\fR property is \fBnone\fR. This property cannot be changed after the file system is created.
.RE

.sp
.ne 2
.mk
.na
\fB\fButf8only\fR=\fBon\fR | \fBoff\fR\fR
.ad
.sp .6
.RS 4n
Indicates whether the file system should reject file names that include characters that are not present in the \fBUTF-8\fR character code set. If this property is explicitly set to \fBoff\fR, the normalization property must either not be explicitly set or be set to \fBnone\fR. The default value for the \fButf8only\fR property is \fBoff\fR. This property cannot be changed after the file system is created.
.RE

.sp
.LP
The \fBcasesensitivity\fR, \fBnormalization\fR, and \fButf8only\fR properties are also new permissions that can be assigned to non-privileged users by using the \fBZFS\fR delegated administration feature.
.SS "Temporary Mount Point Properties"
.sp
.LP
When a file system is mounted, either through \fBmount\fR(8) for legacy mounts or the \fBzfs mount\fR command for normal file systems, its mount options are set according to its properties. The correlation between properties and mount options is as follows:
.sp
.in +2
.nf
    PROPERTY                MOUNT OPTION
     devices                 devices/nodevices
     exec                    exec/noexec
     readonly                ro/rw
     setuid                  setuid/nosetuid
     xattr                   xattr/noxattr
.fi
.in -2
.sp

.sp
.LP
In addition, these options can be set on a per-mount basis using the \fB-o\fR option, without affecting the property that is stored on disk. The values specified on the command line override the values stored in the dataset. The \fB-nosuid\fR option is an alias for \fBnodevices,nosetuid\fR. These properties are reported as "temporary" by the \fBzfs get\fR command. If the properties are changed while the dataset is mounted, the new setting overrides any temporary settings.
.SS "User Properties"
.sp
.LP
In addition to the standard native properties, \fBZFS\fR supports arbitrary user properties. User properties have no effect on \fBZFS\fR behavior, but applications or administrators can use them to annotate datasets (file systems, volumes, and snapshots).
.sp
.LP
User property names must contain a colon (\fB:\fR) character to distinguish them from native properties. They may contain lowercase letters, numbers, and the following punctuation characters: colon (\fB:\fR), dash (\fB-\fR), period (\fB\&.\fR), and underscore (\fB_\fR). The expected convention is that the property name is divided into two portions such as \fImodule\fR\fB:\fR\fIproperty\fR, but this namespace is not enforced by \fBZFS\fR. User property names can be at most 256 characters, and cannot begin with a dash (\fB-\fR).
.sp
.LP
When making programmatic use of user properties, it is strongly suggested to use a reversed \fBDNS\fR domain name for the \fImodule\fR component of property names to reduce the chance that two independently-developed packages use the same property name for different purposes. For example, property names beginning with \fBcom.sun\fR. are reserved for use by Oracle Corporation (which acquired Sun Microsystems).
.sp
.LP
The values of user properties are arbitrary strings, are always inherited, and are never validated. All of the commands that operate on properties (\fBzfs list\fR, \fBzfs get\fR, \fBzfs set\fR, and so forth) can be used to manipulate both native properties and user properties. Use the \fBzfs inherit\fR command to clear a user property . If the property is not defined in any parent dataset, it is removed entirely. Property values are limited to 1024 characters.
.SS "ZFS Volumes as Swap"
.sp
.LP
\fBZFS\fR volumes may be used as Linux swap devices.  After creating the volume
with the \fBzfs create\fR command set up and enable the swap area using the
\fBmkswap\fR(8) and \fBswapon\fR(8) commands.  Do not swap to a file on a
\fBZFS\fR file system. A \fBZFS\fR swap file configuration is not supported.
.SH SUBCOMMANDS
.sp
.LP
All subcommands that modify state are logged persistently to the pool in their original form.
.sp
.ne 2
.mk
.na
\fB\fBzfs ?\fR\fR
.ad
.sp .6
.RS 4n
Displays a help message.
.RE

.sp
.ne 2
.mk
.na
\fB\fBzfs create\fR [\fB-p\fR] [\fB-o\fR \fIproperty\fR=\fIvalue\fR] ... \fIfilesystem\fR\fR
.ad
.sp .6
.RS 4n
Creates a new \fBZFS\fR file system. The file system is automatically mounted according to the \fBmountpoint\fR property inherited from the parent.
.sp
.ne 2
.mk
.na
\fB\fB-p\fR\fR
.ad
.sp .6
.RS 4n
Creates all the non-existing parent datasets. Datasets created in this manner are automatically mounted according to the \fBmountpoint\fR property inherited from their parent. Any property specified on the command line using the \fB-o\fR option is ignored. If the target filesystem already exists, the operation completes successfully.
.RE

.sp
.ne 2
.mk
.na
\fB\fB-o\fR \fIproperty\fR=\fIvalue\fR\fR
.ad
.sp .6
.RS 4n
Sets the specified property as if the command \fBzfs set\fR \fIproperty\fR=\fIvalue\fR was invoked at the same time the dataset was created. Any editable \fBZFS\fR property can also be set at creation time. Multiple \fB-o\fR options can be specified. An error results if the same property is specified in multiple \fB-o\fR options.
.RE

.RE

.sp
.ne 2
.mk
.na
\fB\fBzfs create\fR [\fB-ps\fR] [\fB-b\fR \fIblocksize\fR] [\fB-o\fR \fIproperty\fR=\fIvalue\fR] ... \fB-V\fR \fIsize\fR \fIvolume\fR\fR
.ad
.sp .6
.RS 4n
Creates a volume of the given size. The volume is exported as a block device in \fB/dev/zvol/\fR\fIpath\fR, where \fIpath\fR is the name of the volume in the \fBZFS\fR namespace. The size represents the logical size as exported by the device. By default, a reservation of equal size is created.
.sp
\fIsize\fR is automatically rounded up to the nearest 128 Kbytes to ensure that the volume has an integral number of blocks regardless of \fIblocksize\fR.
.sp
.ne 2
.mk
.na
\fB\fB-p\fR\fR
.ad
.sp .6
.RS 4n
Creates all the non-existing parent datasets. Datasets created in this manner are automatically mounted according to the \fBmountpoint\fR property inherited from their parent. Any property specified on the command line using the \fB-o\fR option is ignored. If the target filesystem already exists, the operation completes successfully.
.RE

.sp
.ne 2
.mk
.na
\fB\fB-s\fR\fR
.ad
.sp .6
.RS 4n
Creates a sparse volume with no reservation. See \fBvolsize\fR in the Native Properties section for more information about sparse volumes.
.RE

.sp
.ne 2
.mk
.na
\fB\fB-o\fR \fIproperty\fR=\fIvalue\fR\fR
.ad
.sp .6
.RS 4n
Sets the specified property as if the \fBzfs set\fR \fIproperty\fR=\fIvalue\fR command was invoked at the same time the dataset was created. Any editable \fBZFS\fR property can also be set at creation time. Multiple \fB-o\fR options can be specified. An error results if the same property is specified in multiple \fB-o\fR options.
.RE

.sp
.ne 2
.mk
.na
\fB\fB-b\fR \fIblocksize\fR\fR
.ad
.sp .6
.RS 4n
Equivalent to \fB-o\fR \fBvolblocksize\fR=\fIblocksize\fR. If this option is specified in conjunction with \fB-o\fR \fBvolblocksize\fR, the resulting behavior is undefined.
.RE

.RE

.sp
.ne 2
.mk
.na
\fBzfs destroy\fR [\fB-fnpRrv\fR] \fIfilesystem\fR|\fIvolume\fR
.ad
.sp .6
.RS 4n
Destroys the given dataset. By default, the command unshares any file systems that are currently shared, unmounts any file systems that are currently mounted, and refuses to destroy a dataset that has active dependents (children or clones).
.sp
.ne 2
.mk
.na
\fB\fB-r\fR\fR
.ad
.sp .6
.RS 4n
Recursively destroy all children.
.RE

.sp
.ne 2
.mk
.na
\fB\fB-R\fR\fR
.ad
.sp .6
.RS 4n
Recursively destroy all dependents, including cloned file systems outside the target hierarchy.
.RE

.sp
.ne 2
.mk
.na
\fB\fB-f\fR\fR
.ad
.sp .6
.RS 4n
Force an unmount of any file systems using the \fBunmount -f\fR command. This option has no effect on non-file systems or unmounted file systems.
.RE

.sp
.ne 2
.na
\fB\fB-n\fR\fR
.ad
.sp .6
.RS 4n
Do a dry-run ("No-op") deletion.  No data will be deleted.  This is
useful in conjunction with the \fB-v\fR or \fB-p\fR flags to determine what
data would be deleted.
.RE

.sp
.ne 2
.na
\fB\fB-p\fR\fR
.ad
.sp .6
.RS 4n
Print machine-parsable verbose information about the deleted data.
.RE

.sp
.ne 2
.na
\fB\fB-v\fR\fR
.ad
.sp .6
.RS 4n
Print verbose information about the deleted data.
.RE
.sp

Extreme care should be taken when applying either the \fB-r\fR or the \fB-R\fR options, as they can destroy large portions of a pool and cause unexpected behavior for mounted file systems in use.
.RE

.sp
.ne 2
.mk
.na
\fBzfs destroy\fR [\fB-dnpRrv\fR] \fIfilesystem\fR|\fIvolume\fR@\fIsnap\fR[%\fIsnap\fR][,...]
.ad
.sp .6
.RS 4n
The given snapshots are destroyed immediately if and only if the \fBzfs destroy\fR command without the \fB-d\fR option would have destroyed it. Such immediate destruction would occur, for example, if the snapshot had no clones and the user-initiated reference count were zero.
.sp
If a snapshot does not qualify for immediate destruction, it is marked for deferred destruction. In this state, it exists as a usable, visible snapshot until both of the preconditions listed above are met, at which point it is destroyed.
.sp
An inclusive range of snapshots may be specified by separating the
first and last snapshots with a percent sign.
The first and/or last snapshots may be left blank, in which case the
filesystem's oldest or newest snapshot will be implied.
.sp
Multiple snapshots
(or ranges of snapshots) of the same filesystem or volume may be specified
in a comma-separated list of snapshots.
Only the snapshot's short name (the
part after the \fB@\fR) should be specified when using a range or
comma-separated list to identify multiple snapshots.
.sp
.ne 2
.mk
.na
\fB\fB-d\fR\fR
.ad
.sp .6
.RS 4n
Defer snapshot deletion.
.RE

.sp
.ne 2
.mk
.na
\fB\fB-r\fR\fR
.ad
.sp .6
.RS 4n
Destroy (or mark for deferred destruction) all snapshots with this name in descendent file systems.
.RE

.sp
.ne 2
.mk
.na
\fB\fB-R\fR\fR
.ad
.sp .6
.RS 4n
Recursively destroy all dependents.
.RE

.sp
.ne 2
.na
\fB\fB-n\fR\fR
.ad
.sp .6
.RS 4n
Do a dry-run ("No-op") deletion.  No data will be deleted.  This is
useful in conjunction with the \fB-v\fR or \fB-p\fR flags to determine what
data would be deleted.
.RE

.sp
.ne 2
.na
\fB\fB-p\fR\fR
.ad
.sp .6
.RS 4n
Print machine-parsable verbose information about the deleted data.
.RE

.sp
.ne 2
.na
\fB\fB-v\fR\fR
.ad
.sp .6
.RS 4n
Print verbose information about the deleted data.
.RE

.sp
Extreme care should be taken when applying either the \fB-r\fR or the \fB-f\fR
options, as they can destroy large portions of a pool and cause unexpected
behavior for mounted file systems in use.
.RE

.RE

.sp
.ne 2
.mk
.na
\fB\fBzfs snapshot\fR [\fB-r\fR] [\fB-o\fR \fIproperty\fR=\fIvalue\fR] ... \fIfilesystem@snapname\fR|\fIvolume@snapname\fR\fR
.ad
.sp .6
.RS 4n
Creates a snapshot with the given name. All previous modifications by successful system calls to the file system are part of the snapshot. See the "Snapshots" section for details.
.sp
.ne 2
.mk
.na
\fB\fB-r\fR\fR
.ad
.sp .6
.RS 4n
Recursively create snapshots of all descendent datasets. Snapshots are taken atomically, so that all recursive snapshots correspond to the same moment in time.
.RE

.sp
.ne 2
.mk
.na
\fB\fB-o\fR \fIproperty\fR=\fIvalue\fR\fR
.ad
.sp .6
.RS 4n
Sets the specified property; see \fBzfs create\fR for details.
.RE

.RE

.sp
.ne 2
.mk
.na
\fB\fBzfs rollback\fR [\fB-rRf\fR] \fIsnapshot\fR\fR
.ad
.sp .6
.RS 4n
Roll back the given dataset to a previous snapshot. When a dataset is rolled back, all data that has changed since the snapshot is discarded, and the dataset reverts to the state at the time of the snapshot. By default, the command refuses to roll back to a snapshot other than the most recent one. In order to do so, all intermediate snapshots must be destroyed by specifying the \fB-r\fR option.
.sp
The \fB-rR\fR options do not recursively destroy the child snapshots of a recursive snapshot. Only the top-level recursive snapshot is destroyed by either of these options. To completely roll back a recursive snapshot, you must rollback the individual child snapshots.
.sp
.ne 2
.mk
.na
\fB\fB-r\fR\fR
.ad
.sp .6
.RS 4n
Recursively destroy any snapshots more recent than the one specified.
.RE

.sp
.ne 2
.mk
.na
\fB\fB-R\fR\fR
.ad
.sp .6
.RS 4n
Recursively destroy any more recent snapshots, as well as any clones of those snapshots.
.RE

.sp
.ne 2
.mk
.na
\fB\fB-f\fR\fR
.ad
.sp .6
.RS 4n
Used with the \fB-R\fR option to force an unmount of any clone file systems that are to be destroyed.
.RE

.RE

.sp
.ne 2
.mk
.na
\fB\fBzfs clone\fR [\fB-p\fR] [\fB-o\fR \fIproperty\fR=\fIvalue\fR] ... \fIsnapshot\fR \fIfilesystem\fR|\fIvolume\fR\fR
.ad
.sp .6
.RS 4n
Creates a clone of the given snapshot. See the "Clones" section for details. The target dataset can be located anywhere in the \fBZFS\fR hierarchy, and is created as the same type as the original.
.sp
.ne 2
.mk
.na
\fB\fB-p\fR\fR
.ad
.sp .6
.RS 4n
Creates all the non-existing parent datasets. Datasets created in this manner are automatically mounted according to the \fBmountpoint\fR property inherited from their parent. If the target filesystem or volume already exists, the operation completes successfully.
.RE

.sp
.ne 2
.mk
.na
\fB\fB-o\fR \fIproperty\fR=\fIvalue\fR\fR
.ad
.sp .6
.RS 4n
Sets the specified property; see \fBzfs create\fR for details.
.RE

.RE

.sp
.ne 2
.mk
.na
\fB\fBzfs promote\fR \fIclone-filesystem\fR\fR
.ad
.sp .6
.RS 4n
Promotes a clone file system to no longer be dependent on its "origin" snapshot. This makes it possible to destroy the file system that the clone was created from. The clone parent-child dependency relationship is reversed, so that the origin file system becomes a clone of the specified file system. 
.sp
The snapshot that was cloned, and any snapshots previous to this snapshot, are now owned by the promoted clone. The space they use moves from the origin file system to the promoted clone, so enough space must be available to accommodate these snapshots. No new space is consumed by this operation, but the space accounting is adjusted. The promoted clone must not have any conflicting snapshot names of its own. The \fBrename\fR subcommand can be used to rename any conflicting snapshots.
.RE

.sp
.ne 2
.mk
.na
\fB\fBzfs rename\fR [\fB-f\fR] \fIfilesystem\fR|\fIvolume\fR|\fIsnapshot\fR\fR
.ad
.br
.na
\fB\fIfilesystem\fR|\fIvolume\fR|\fIsnapshot\fR\fR
.ad
.br
.na
\fB\fBzfs rename\fR [\fB-fp\fR] \fIfilesystem\fR|\fIvolume\fR \fIfilesystem\fR|\fIvolume\fR\fR
.ad
.sp .6
.RS 4n
Renames the given dataset. The new target can be located anywhere in the \fBZFS\fR hierarchy, with the exception of snapshots. Snapshots can only be renamed within the parent file system or volume. When renaming a snapshot, the parent file system of the snapshot does not need to be specified as part of the second argument. Renamed file systems can inherit new mount points, in which case they are unmounted and remounted at the new mount point.
.sp
.ne 2
.mk
.na
\fB\fB-p\fR\fR
.ad
.sp .6
.RS 4n
Creates all the nonexistent parent datasets. Datasets created in this manner are automatically mounted according to the \fBmountpoint\fR property inherited from their parent.
.RE

.sp
.ne 2
.na
\fB\fB-f\fR\fR
.ad
.sp .6
.RS 4n
Force unmount any filesystems that need to be unmounted in the process.
.RE

.RE

.sp
.ne 2
.mk
.na
\fB\fBzfs rename\fR \fB-r\fR \fIsnapshot\fR \fIsnapshot\fR\fR
.ad
.sp .6
.RS 4n
Recursively rename the snapshots of all descendent datasets. Snapshots are the only dataset that can be renamed recursively.
.RE

.sp
.ne 2
.mk
.na
\fB\fBzfs\fR \fBlist\fR [\fB-r\fR|\fB-d\fR \fIdepth\fR] [\fB-H\fR] [\fB-o\fR \fIproperty\fR[,\fI\&...\fR]] [ \fB-t\fR \fItype\fR[,\fI\&...\fR]] [ \fB-s\fR \fIproperty\fR ] ... [ \fB-S\fR \fIproperty\fR ] ... [\fIfilesystem\fR|\fIvolume\fR|\fIsnapshot\fR|\fIsnap\fR] ...\fR
.ad
.sp .6
.RS 4n
Lists the property information for the given datasets in tabular form. If specified, you can list property information by the absolute pathname or the relative pathname. By default, all file systems and volumes are displayed. Snapshots are displayed if the \fBlistsnaps\fR property is \fBon\fR (the default is \fBoff\fR) . The following fields are displayed, \fBname,used,available,referenced,mountpoint\fR.
.sp
.ne 2
.mk
.na
\fB\fB-H\fR\fR
.ad
.sp .6
.RS 4n
Used for scripting mode. Do not print headers and separate fields by a single tab instead of arbitrary white space.
.RE

.sp
.ne 2
.mk
.na
\fB\fB-r\fR\fR
.ad
.sp .6
.RS 4n
Recursively display any children of the dataset on the command line. 
.RE

.sp
.ne 2
.mk
.na
\fB\fB-d\fR \fIdepth\fR\fR
.ad
.sp .6
.RS 4n
Recursively display any children of the dataset, limiting the recursion to \fIdepth\fR. A depth of \fB1\fR will display only the dataset and its direct children.
.RE

.sp
.ne 2
.mk
.na
\fB\fB-o\fR \fIproperty\fR\fR
.ad
.sp .6
.RS 4n
A comma-separated list of properties to display. The property must be:
.RS +4
.TP
.ie t \(bu
.el o
One of the properties described in the "Native Properties" section
.RE
.RS +4
.TP
.ie t \(bu
.el o
A user property
.RE
.RS +4
.TP
.ie t \(bu
.el o
The value \fBname\fR to display the dataset name
.RE
.RS +4
.TP
.ie t \(bu
.el o
The value \fBspace\fR to display space usage properties on file systems and volumes. This is a shortcut for specifying \fB-o name,avail,used,usedsnap,usedds,usedrefreserv,usedchild\fR \fB-t filesystem,volume\fR syntax.
.RE
.RE

.sp
.ne 2
.mk
.na
\fB\fB-s\fR \fIproperty\fR\fR
.ad
.sp .6
.RS 4n
A property for sorting the output by column in ascending order based on the value of the property. The property must be one of the properties described in the "Properties" section, or the special value \fBname\fR to sort by the dataset name. Multiple properties can be specified at one time using multiple \fB-s\fR property options. Multiple \fB-s\fR options are evaluated from left to right in decreasing order of importance.
.sp
The following is a list of sorting criteria:
.RS +4
.TP
.ie t \(bu
.el o
Numeric types sort in numeric order.
.RE
.RS +4
.TP
.ie t \(bu
.el o
String types sort in alphabetical order.
.RE
.RS +4
.TP
.ie t \(bu
.el o
Types inappropriate for a row sort that row to the literal bottom, regardless of the specified ordering.
.RE
.RS +4
.TP
.ie t \(bu
.el o
If no sorting options are specified the existing behavior of \fBzfs list\fR is preserved.
.RE
.RE

.sp
.ne 2
.mk
.na
\fB\fB-S\fR \fIproperty\fR\fR
.ad
.sp .6
.RS 4n
Same as the \fB-s\fR option, but sorts by property in descending order. 
.RE

.sp
.ne 2
.mk
.na
\fB\fB-t\fR \fItype\fR\fR
.ad
.sp .6
.RS 4n
A comma-separated list of types to display, where \fItype\fR is one of \fBfilesystem\fR, \fBsnapshot\fR , \fBvolume\fR, or \fBall\fR. For example, specifying \fB-t snapshot\fR displays only snapshots.
.RE

.RE

.sp
.ne 2
.mk
.na
\fB\fBzfs set\fR \fIproperty\fR=\fIvalue\fR \fIfilesystem\fR|\fIvolume\fR|\fIsnapshot\fR ...\fR
.ad
.sp .6
.RS 4n
Sets the property to the given value for each dataset. Only some properties can be edited. See the "Properties" section for more information on what properties can be set and acceptable values. Numeric values can be specified as exact values, or in a human-readable form with a suffix of \fBB\fR, \fBK\fR, \fBM\fR, \fBG\fR, \fBT\fR, \fBP\fR, \fBE\fR, \fBZ\fR (for bytes, kilobytes, megabytes, gigabytes, terabytes, petabytes, exabytes, or zettabytes, respectively). User properties can be set on snapshots. For more information, see the "User Properties" section.
.RE

.sp
.ne 2
.mk
.na
\fB\fBzfs get\fR [\fB-r\fR|\fB-d\fR \fIdepth\fR] [\fB-Hp\fR] [\fB-o\fR \fIfield\fR[,...] [\fB-t\fR \fItype\fR[,...]] [\fB-s\fR \fIsource\fR[,...] "\fIall\fR" | \fIproperty\fR[,...] \fIfilesystem\fR|\fIvolume\fR|\fIsnapshot\fR ...\fR
.ad
.sp .6
.RS 4n
Displays properties for the given datasets. If no datasets are specified, then the command displays properties for all datasets on the system. For each property, the following columns are displayed:
.sp
.in +2
.nf
    name      Dataset name
     property  Property name
     value     Property value
     source    Property source. Can either be local, default,
               temporary, inherited, or none (-).
.fi
.in -2
.sp

All columns are displayed by default, though this can be controlled by using the \fB-o\fR option. This command takes a comma-separated list of properties as described in the "Native Properties" and "User Properties" sections.
.sp
The special value \fBall\fR can be used to display all properties that apply to the given dataset's type (filesystem, volume, or snapshot).
.sp
.ne 2
.mk
.na
\fB\fB-r\fR\fR
.ad
.sp .6
.RS 4n
Recursively display properties for any children.
.RE

.sp
.ne 2
.mk
.na
\fB\fB-d\fR \fIdepth\fR\fR
.ad
.sp .6
.RS 4n
Recursively display any children of the dataset, limiting the recursion to \fIdepth\fR. A depth of \fB1\fR will display only the dataset and its direct children.
.RE

.sp
.ne 2
.mk
.na
\fB\fB-H\fR\fR
.ad
.sp .6
.RS 4n
Display output in a form more easily parsed by scripts. Any headers are omitted, and fields are explicitly separated by a single tab instead of an arbitrary amount of space.
.RE

.sp
.ne 2
.mk
.na
\fB\fB-o\fR \fIfield\fR\fR
.ad
.sp .6
.RS 4n
A comma-separated list of columns to display. \fBname,property,value,source\fR is the default value. 
.RE

.sp
.ne 2
.mk
.na
\fB\fB-s\fR \fIsource\fR\fR
.ad
.sp .6
.RS 4n
A comma-separated list of sources to display. Those properties coming from a source other than those in this list are ignored. Each source must be one of the following: \fBlocal,default,inherited,temporary,none\fR. The default value is all sources.
.RE

.sp
.ne 2
.mk
.na
\fB\fB-p\fR\fR
.ad
.sp .6
.RS 4n
Display numbers in parseable (exact) values.
.RE

.RE

.sp
.ne 2
.mk
.na
\fB\fBzfs inherit\fR [\fB-r\fR] \fIproperty\fR \fIfilesystem\fR|\fIvolume\fR|\fIsnapshot\fR ...\fR
.ad
.sp .6
.RS 4n
Clears the specified property, causing it to be inherited from an ancestor. If no ancestor has the property set, then the default value is used. See the "Properties" section for a listing of default values, and details on which properties can be inherited.
.sp
.ne 2
.mk
.na
\fB\fB-r\fR\fR
.ad
.sp .6
.RS 4n
Recursively inherit the given property for all children.
.RE

.RE

.sp
.ne 2
.mk
.na
\fB\fBzfs upgrade\fR [\fB-v\fR]\fR
.ad
.sp .6
.RS 4n
Displays a list of file systems that are not the most recent version.
.RE

.sp
.ne 2
.mk
.na
\fB\fBzfs upgrade\fR [\fB-r\fR] [\fB-V\fR \fIversion\fR] [\fB-a\fR | \fIfilesystem\fR]\fR
.ad
.sp .6
.RS 4n
Upgrades file systems to a new on-disk version. Once this is done, the file systems will no longer be accessible on systems running older versions of the software. \fBzfs send\fR streams generated from new snapshots of these file systems cannot be accessed on systems running older versions of the software.
.sp
In general, the file system version is independent of the pool version. See \fBzpool\fR(8) for information on the \fBzpool upgrade\fR command. 
.sp
In some cases, the file system version and the pool version are interrelated and the pool version must be upgraded before the file system version can be upgraded.
.sp
.ne 2
.mk
.na
\fB\fB-a\fR\fR
.ad
.sp .6
.RS 4n
Upgrade all file systems on all imported pools.
.RE

.sp
.ne 2
.mk
.na
\fB\fIfilesystem\fR\fR
.ad
.sp .6
.RS 4n
Upgrade the specified file system. 
.RE

.sp
.ne 2
.mk
.na
\fB\fB-r\fR\fR
.ad
.sp .6
.RS 4n
Upgrade the specified file system and all descendent file systems 
.RE

.sp
.ne 2
.mk
.na
\fB\fB-V\fR \fIversion\fR\fR
.ad
.sp .6
.RS 4n
Upgrade to the specified \fIversion\fR. If the \fB-V\fR flag is not specified, this command upgrades to the most recent version. This option can only be used to increase the version number, and only up to the most recent version supported by this software.
.RE

.RE

.sp
.ne 2
.mk
.na
\fBzfs\fR \fBuserspace\fR [\fB-Hinp\fR] [\fB-o\fR \fIfield\fR[,...]]
[\fB-s\fR \fIfield\fR] ...
[\fB-S\fR \fIfield\fR] ...
[\fB-t\fR \fItype\fR[,...]] \fIfilesystem\fR|\fIsnapshot\fR
.ad
.sp .6
.RS 4n
Displays space consumed by, and quotas on, each user in the specified
filesystem or snapshot. This corresponds to the \fBuserused@\fR\fIuser\fR and
\fBuserquota@\fR\fIuser\fR properties.
.sp
.ne 2
.mk
.na
\fB\fB-n\fR\fR
.ad
.sp .6
.RS 4n
Print numeric ID instead of user/group name.
.RE

.sp
.ne 2
.mk
.na
\fB\fB-H\fR\fR
.ad
.sp .6
.RS 4n
Do not print headers, use tab-delimited output.
.RE

.sp
.ne 2
.mk
.na
\fB\fB-p\fR\fR
.ad
.sp .6
.RS 4n
Use exact (parsable) numeric output.
.RE

.sp
.ne 2
.mk
.na
\fB\fB-o\fR \fIfield\fR[,...]\fR
.ad
.sp .6
.RS 4n
Display only the specified fields from the following
set: \fBtype, name, used, quota\fR. The default is to display all fields.
.RE

.sp
.ne 2
.mk
.na
\fB\fB-s\fR \fIfield\fR\fR
.ad
.sp .6
.RS 4n
Sort output by this field. The \fIs\fR and \fIS\fR flags may be specified
multiple times to sort first by one field, then by another. The default is
\fB-s type\fR \fB-s name\fR.
.RE

.sp
.ne 2
.mk
.na
\fB\fB-S\fR \fIfield\fR\fR
.ad
.sp .6
.RS 4n
Sort by this field in reverse order. See \fB-s\fR.
.RE

.sp
.ne 2
.mk
.na
\fB\fB-t\fR \fItype\fR[,...]\fR
.ad
.sp .6
.RS 4n
Print only the specified types from the following
set: \fBall, posixuser, smbuser, posixgroup, smbgroup\fR. The default
is \fB-t posixuser,smbuser\fR. The default can be changed to include group
types.
.RE

.sp
.ne 2
.mk
.na
\fB\fB-i\fR\fR
.ad
.sp .6
.RS 4n
Translate SID to POSIX ID. The POSIX ID may be ephemeral if no mapping exists.
Normal POSIX interfaces (for example, \fBstat\fR(2), \fBls\fR \fB-l\fR) perform
this translation, so the \fB-i\fR option allows the output from \fBzfs
userspace\fR to be compared directly with those utilities. However, \fB-i\fR
may lead to confusion if some files were created by an SMB user before a
SMB-to-POSIX name mapping was established. In such a case, some files will be owned
by the SMB entity and some by the POSIX entity. However, the \fB-i\fR option
will report that the POSIX entity has the total usage and quota for both.
.RE

.RE

.sp
.ne 2
.mk
.na
\fBzfs\fR \fBgroupspace\fR [\fB-Hinp\fR] [\fB-o\fR \fIfield\fR[,...]]
[\fB-s\fR \fIfield\fR] ...
[\fB-S\fR \fIfield\fR] ...
[\fB-t\fR \fItype\fR[,...]] \fIfilesystem\fR|\fIsnapshot\fR
.ad
.sp .6
.RS 4n
Displays space consumed by, and quotas on, each group in the specified
filesystem or snapshot. This subcommand is identical to \fBzfs userspace\fR,
except that the default types to display are \fB-t posixgroup,smbgroup\fR.
.RE

.sp
.ne 2
.mk
.na
\fB\fBzfs mount\fR\fR
.ad
.sp .6
.RS 4n
Displays all \fBZFS\fR file systems currently mounted.
.RE

.sp
.ne 2
.mk
.na
\fB\fBzfs mount\fR [\fB-vO\fR] [\fB-o\fR \fIoptions\fR] \fB-a\fR | \fIfilesystem\fR\fR
.ad
.sp .6
.RS 4n
Mounts \fBZFS\fR file systems. Invoked automatically as part of the boot process.
.sp
.ne 2
.mk
.na
\fB\fB-o\fR \fIoptions\fR\fR
.ad
.sp .6
.RS 4n
An optional, comma-separated list of mount options to use temporarily for the
duration of the mount. See the "Temporary Mount Point Properties" section for
details.
.RE

.sp
.ne 2
.mk
.na
\fB\fB-O\fR\fR
.ad
.sp .6
.RS 4n
Perform an overlay mount. See \fBmount\fR(8) for more information.
.RE

.sp
.ne 2
.mk
.na
\fB\fB-v\fR\fR
.ad
.sp .6
.RS 4n
Report mount progress.
.RE

.sp
.ne 2
.mk
.na
\fB\fB-a\fR\fR
.ad
.sp .6
.RS 4n
Mount all available \fBZFS\fR file systems. Invoked automatically as part of
the boot process.
.RE

.sp
.ne 2
.mk
.na
\fB\fIfilesystem\fR\fR
.ad
.sp .6
.RS 4n
Mount the specified filesystem.
.RE

.RE

.sp
.ne 2
.mk
.na
\fB\fBzfs unmount\fR [\fB-f\fR] \fB-a\fR | \fIfilesystem\fR|\fImountpoint\fR\fR
.ad
.sp .6
.RS 4n
Unmounts currently mounted \fBZFS\fR file systems. Invoked automatically as part of the shutdown process.
.sp
.ne 2
.mk
.na
\fB\fB-f\fR\fR
.ad
.sp .6
.RS 4n
Forcefully unmount the file system, even if it is currently in use.
.RE

.sp
.ne 2
.mk
.na
\fB\fB-a\fR\fR
.ad
.sp .6
.RS 4n
Unmount all available \fBZFS\fR file systems. Invoked automatically as part of the boot process. 
.RE

.sp
.ne 2
.mk
.na
\fB\fIfilesystem\fR|\fImountpoint\fR\fR
.ad
.sp .6
.RS 4n
Unmount the specified filesystem. The command can also be given a path to a \fBZFS\fR file system mount point on the system.
.RE

.RE

.sp
.ne 2
.mk
.na
\fB\fBzfs share\fR \fB-a\fR | \fIfilesystem\fR\fR
.ad
.sp .6
.RS 4n
Shares available \fBZFS\fR file systems. 
.sp
.ne 2
.mk
.na
\fB\fB-a\fR\fR
.ad
.sp .6
.RS 4n
Share all available \fBZFS\fR file systems. Invoked automatically as part of the boot process. 
.RE

.sp
.ne 2
.mk
.na
\fB\fIfilesystem\fR\fR
.ad
.sp .6
.RS 4n
Share the specified filesystem according to the \fBsharenfs\fR and \fBsharesmb\fR properties. File systems are shared when the \fBsharenfs\fR or \fBsharesmb\fR property is set.
.RE

.RE

.sp
.ne 2
.mk
.na
\fB\fBzfs unshare\fR \fB-a\fR | \fIfilesystem\fR|\fImountpoint\fR\fR
.ad
.sp .6
.RS 4n
Unshares currently shared \fBZFS\fR file systems. This is invoked automatically as part of the shutdown process.
.sp
.ne 2
.mk
.na
\fB\fB-a\fR\fR
.ad
.sp .6
.RS 4n
Unshare all available \fBZFS\fR file systems. Invoked automatically as part of the boot process. 
.RE

.sp
.ne 2
.mk
.na
\fB\fIfilesystem\fR|\fImountpoint\fR\fR
.ad
.sp .6
.RS 4n
Unshare the specified filesystem. The command can also be given a path to a \fBZFS\fR file system shared on the system.
.RE

.RE

.sp
.ne 2
.mk
.na
\fBzfs send\fR [\fB-DnPpRv\fR] [\fB-\fR[\fBiI\fR] \fIsnapshot\fR] \fIsnapshot\fR
.ad
.sp .6
.RS 4n
Creates a stream representation of the second \fIsnapshot\fR, which is written to standard output. The output can be redirected to a file or to a different system (for example, using \fBssh\fR(1). By default, a full stream is generated.
.sp
.ne 2
.mk
.na
\fB\fB-i\fR \fIsnapshot\fR\fR
.ad
.sp .6
.RS 4n
Generate an incremental stream from the first \fIsnapshot\fR to the second \fIsnapshot\fR. The incremental source (the first \fIsnapshot\fR) can be specified as the last component of the snapshot name (for example, the part after the \fB@\fR), and it is assumed to be from the same file system as the second \fIsnapshot\fR.
.sp
If the destination is a clone, the source may be the origin snapshot, which must be fully specified (for example, \fBpool/fs@origin\fR, not just \fB@origin\fR).
.RE

.sp
.ne 2
.mk
.na
\fB\fB-I\fR \fIsnapshot\fR\fR
.ad
.sp .6
.RS 4n
Generate a stream package that sends all intermediary snapshots from the first snapshot to the second snapshot. For example, \fB-I @a fs@d\fR is similar to \fB-i @a fs@b; -i @b fs@c; -i @c fs@d\fR. The incremental source snapshot may be specified as with the \fB-i\fR option.
.RE

.sp
.ne 2
.mk
.na
\fB\fB-R\fR\fR
.ad
.sp .6
.RS 4n
Generate a replication stream package, which will replicate the specified filesystem, and all descendent file systems, up to the named snapshot. When received, all properties, snapshots, descendent file systems, and clones are preserved.
.sp
If the \fB-i\fR or \fB-I\fR flags are used in conjunction with the \fB-R\fR flag, an incremental replication stream is generated. The current values of properties, and current snapshot and file system names are set when the stream is received. If the \fB-F\fR flag is specified when this stream is received, snapshots and file systems that do not exist on the sending side are destroyed. 
.RE

.sp
.ne 2
.mk
.na
\fB\fB-D\fR\fR
.ad
.sp .6
.RS 4n
Generate a deduplicated stream. Blocks which would have been sent multiple times in the send stream will only be sent once. The receiving system must also support this feature to recieve a deduplicated stream.  This flag can be used regardless of the dataset's dedup  property, but performance will be much better if the filesystem uses a dedup-capable checksum (eg.  sha256).
.RE

.sp
.ne 2
.mk
.na
\fB\fB-p\fR\fR
.ad
.sp .6
.RS 4n
Include the dataset's properties in the stream.  This flag is implicit when -R is specified.  The receiving system must also support this feature.
.RE

.sp
.ne 2
.na
\fB\fB-n\fR\fR
.ad
.sp .6
.RS 4n
Do a dry-run ("No-op") send.  Do not generate any actual send data.  This is
useful in conjunction with the \fB-v\fR or \fB-P\fR flags to determine what
data will be sent.
.RE

.sp
.ne 2
.na
\fB\fB-P\fR\fR
.ad
.sp .6
.RS 4n
Print machine-parsable verbose information about the stream package generated.
.RE

.sp
.ne 2
.mk
.na
\fB\fB-v\fR\fR
.ad
.sp .6
.RS 4n
Print verbose information about the stream package generated.  This information
includes a per-second report of how much data has been sent.
.RE

The format of the stream is committed. You will be able to receive your streams on future versions of \fBZFS\fR.
.RE

.sp
.ne 2
.mk
.na
\fB\fBzfs receive\fR [\fB-vnFu\fR] \fIfilesystem\fR|\fIvolume\fR|\fIsnapshot\fR\fR
.ad
.br
.na
\fB\fBzfs receive\fR [\fB-vnFu\fR] [\fB-d\fR|\fB-e\fR] \fIfilesystem\fR\fR
.ad
.sp .6
.RS 4n
Creates a snapshot whose contents are as specified in the stream provided on standard input. If a full stream is received, then a new file system is created as well. Streams are created using the \fBzfs send\fR subcommand, which by default creates a full stream. \fBzfs recv\fR can be used as an alias for \fBzfs receive\fR.
.sp
If an incremental stream is received, then the destination file system must already exist, and its most recent snapshot must match the incremental stream's source. For \fBzvols\fR, the destination device link is destroyed and recreated, which means the \fBzvol\fR cannot be accessed during the \fBreceive\fR operation.
.sp
When a snapshot replication package stream that is generated by using the \fBzfs send\fR \fB-R\fR command is  received, any snapshots that do not exist on the sending location are destroyed by using the \fBzfs destroy\fR \fB-d\fR command.
.sp
The name of the snapshot (and file system, if a full stream is received) that this subcommand creates depends on the argument type and the use of the \fB-d\fR or \fB-e\fR options.
.sp
If the argument is a snapshot name, the specified \fIsnapshot\fR is created. If the argument is a file system or volume name, a snapshot with the same name as the sent snapshot is created within the specified \fIfilesystem\fR or \fIvolume\fR.  If neither of the \fB-d\fR or \fB-e\fR options are specified, the provided target snapshot name is used exactly as provided.
.sp
The \fB-d\fR and \fB-e\fR options cause the file system name of the target snapshot to be determined by appending a portion of the sent snapshot's name to the specified target \fIfilesystem\fR. If the \fB-d\fR option is specified, all but the first element of the sent snapshot's file system path (usually the pool name) is used and any required intermediate file systems within the specified one are created.  If the \fB-e\fR option is specified, then only the last element of the sent snapshot's file system name (i.e. the name of the source file system itself) is used as the target file system name.
.sp
.ne 2
.mk
.na
\fB\fB-d\fR\fR
.ad
.sp .6
.RS 4n
Discard the first element of the sent snapshot's file system name, using the remaining elements to determine the name of the target file system for the new snapshot as described in the paragraph above.
.RE

.sp
.ne 2
.na
\fB\fB-e\fR\fR
.ad
.sp .6
.RS 4n
Discard all but the last element of the sent snapshot's file system name, using that element to determine the name of the target file system for the new snapshot as described in the paragraph above.
.RE

.sp
.ne 2
.mk
.na
\fB\fB-u\fR\fR
.ad
.sp .6
.RS 4n
File system that is associated with the received stream is not mounted.
.RE

.sp
.ne 2
.na
\fB\fB-v\fR\fR
.ad
.sp .6
.RS 4n
Print verbose information about the stream and the time required to perform the receive operation.
.RE

.sp
.ne 2
.mk
.na
\fB\fB-n\fR\fR
.ad
.sp .6
.RS 4n
Do not actually receive the stream. This can be useful in conjunction with the \fB-v\fR option to verify the name the receive operation would use.
.RE

.sp
.ne 2
.mk
.na
\fB\fB-F\fR\fR
.ad
.sp .6
.RS 4n
Force a rollback of the file system to the most recent snapshot before performing the receive operation. If receiving an incremental replication stream (for example, one generated by \fBzfs send -R -[iI]\fR), destroy snapshots and file systems that do not exist on the sending side.
.RE

.RE

.sp
.ne 2
.mk
.na
\fB\fBzfs allow\fR \fIfilesystem\fR | \fIvolume\fR\fR
.ad
.sp .6
.RS 4n
Displays permissions that have been delegated on the specified filesystem or volume. See the other forms of \fBzfs allow\fR for more information.
.RE

.sp
.ne 2
.mk
.na
\fB\fBzfs allow\fR [\fB-ldug\fR] "\fIeveryone\fR"|\fIuser\fR|\fIgroup\fR[,...] \fIperm\fR|@\fIsetname\fR[,...] \fIfilesystem\fR| \fIvolume\fR\fR
.ad
.br
.na
\fB\fBzfs allow\fR [\fB-ld\fR] \fB-e\fR \fIperm\fR|@\fIsetname\fR[,...] \fIfilesystem\fR | \fIvolume\fR\fR
.ad
.sp .6
.RS 4n
Delegates \fBZFS\fR administration permission for the file systems to non-privileged users.
.sp
.ne 2
.mk
.na
\fB[\fB-ug\fR] "\fIeveryone\fR"|\fIuser\fR|\fIgroup\fR[,...]\fR
.ad
.sp .6
.RS 4n
Specifies to whom the permissions are delegated. Multiple entities can be specified as a comma-separated list. If neither of the \fB-ug\fR options are specified, then the argument is interpreted preferentially as the keyword "everyone", then as a user name, and lastly as a group name. To specify a user or group named "everyone", use the \fB-u\fR or \fB-g\fR options. To specify a group with the same name as a user, use the \fB-g\fR options.
.RE

.sp
.ne 2
.mk
.na
\fB[\fB-e\fR] \fIperm\fR|@\fIsetname\fR[,...]\fR
.ad
.sp .6
.RS 4n
Specifies that the permissions be delegated to "everyone." Multiple permissions may be specified as a comma-separated list. Permission names are the same as \fBZFS\fR subcommand and property names. See the property list below. Property set names, which begin with an at sign (\fB@\fR) , may be specified. See the \fB-s\fR form below for details.
.RE

.sp
.ne 2
.mk
.na
\fB[\fB-ld\fR] \fIfilesystem\fR|\fIvolume\fR\fR
.ad
.sp .6
.RS 4n
Specifies where the permissions are delegated. If neither of the \fB-ld\fR options are specified, or both are, then the permissions are allowed for the file system or volume, and all of its descendents. If only the \fB-l\fR option is used, then is allowed "locally" only for the specified file system. If only the \fB-d\fR option is used, then is allowed only for the descendent file systems.
.RE

.RE

.sp
.LP
Permissions are generally the ability to use a \fBZFS\fR subcommand or change a \fBZFS\fR property. The following permissions are available:
.sp
.in +2
.nf
NAME             TYPE           NOTES
allow            subcommand     Must also have the permission that is being
                                allowed
clone            subcommand     Must also have the 'create' ability and 'mount'
                                ability in the origin file system
create           subcommand     Must also have the 'mount' ability
destroy          subcommand     Must also have the 'mount' ability
diff             subcommand     Allows lookup of paths within a dataset
                                given an object number, and the ability to
                                create snapshots necessary to 'zfs diff'.
mount            subcommand     Allows mount/umount of ZFS datasets
promote          subcommand     Must also have the 'mount'
                                and 'promote' ability in the origin file system
receive          subcommand     Must also have the 'mount' and 'create' ability
rename           subcommand     Must also have the 'mount' and 'create'
                                ability in the new parent
rollback         subcommand     Must also have the 'mount' ability
send             subcommand     
share            subcommand     Allows sharing file systems over NFS or SMB
                                protocols
snapshot         subcommand     Must also have the 'mount' ability
groupquota       other          Allows accessing any groupquota@... property
groupused        other          Allows reading any groupused@... property
userprop         other          Allows changing any user property
userquota        other          Allows accessing any userquota@... property
userused         other          Allows reading any userused@... property

aclinherit       property       
aclmode          property       
atime            property       
canmount         property       
casesensitivity  property       
checksum         property       
compression      property       
copies           property       
dedup            property
devices          property       
exec             property       
logbias          property
mlslabel         property
mountpoint       property       
nbmand           property       
normalization    property       
primarycache     property       
quota            property       
readonly         property       
recordsize       property       
refquota         property       
refreservation   property       
reservation      property       
secondarycache   property       
setuid           property       
shareiscsi       property       
sharenfs         property       
sharesmb         property       
snapdir          property       
utf8only         property       
version          property       
volblocksize     property       
volsize          property       
vscan            property       
xattr            property       
zoned            property       
.fi
.in -2
.sp

.sp
.ne 2
.mk
.na
\fB\fBzfs allow\fR \fB-c\fR \fIperm\fR|@\fIsetname\fR[,...] \fIfilesystem\fR|\fIvolume\fR\fR
.ad
.sp .6
.RS 4n
Sets "create time" permissions. These permissions are granted (locally) to the creator of any newly-created descendent file system.
.RE

.sp
.ne 2
.mk
.na
\fB\fBzfs allow\fR \fB-s\fR @\fIsetname\fR \fIperm\fR|@\fIsetname\fR[,...] \fIfilesystem\fR|\fIvolume\fR\fR
.ad
.sp .6
.RS 4n
Defines or adds permissions to a permission set. The set can be used by other \fBzfs allow\fR commands for the specified file system and its descendents. Sets are evaluated dynamically, so changes to a set are immediately reflected. Permission sets follow the same naming restrictions as ZFS file systems, but the name must begin with an "at sign" (\fB@\fR), and can be no more than 64 characters long.
.RE

.sp
.ne 2
.mk
.na
\fB\fBzfs unallow\fR [\fB-rldug\fR] "\fIeveryone\fR"|\fIuser\fR|\fIgroup\fR[,...] [\fIperm\fR|@\fIsetname\fR[, ...]] \fIfilesystem\fR|\fIvolume\fR\fR
.ad
.br
.na
\fB\fBzfs unallow\fR [\fB-rld\fR] \fB-e\fR [\fIperm\fR|@\fIsetname\fR [,...]] \fIfilesystem\fR|\fIvolume\fR\fR
.ad
.br
.na
\fB\fBzfs unallow\fR [\fB-r\fR] \fB-c\fR [\fIperm\fR|@\fIsetname\fR[,...]]\fR
.ad
.br
.na
\fB\fIfilesystem\fR|\fIvolume\fR\fR
.ad
.sp .6
.RS 4n
Removes permissions that were granted with the \fBzfs allow\fR command. No permissions are explicitly denied, so other permissions granted are still in effect. For example, if the permission is granted by an ancestor. If no permissions are specified, then all permissions for the specified \fIuser\fR, \fIgroup\fR, or \fIeveryone\fR are removed. Specifying "everyone" (or using the \fB-e\fR option) only removes the permissions that were granted to "everyone", not all permissions for every user and group. See the \fBzfs allow\fR command for a description of the \fB-ldugec\fR options.
.sp
.ne 2
.mk
.na
\fB\fB-r\fR\fR
.ad
.sp .6
.RS 4n
Recursively remove the permissions from this file system and all descendents.
.RE

.RE

.sp
.ne 2
.mk
.na
\fB\fBzfs unallow\fR [\fB-r\fR] \fB-s\fR @\fIsetname\fR [\fIperm\fR|@\fIsetname\fR[,...]]\fR
.ad
.br
.na
\fB\fIfilesystem\fR|\fIvolume\fR\fR
.ad
.sp .6
.RS 4n
Removes permissions from a permission set. If no permissions are specified, then all permissions are removed, thus removing the set entirely.
.RE

.sp
.ne 2
.mk
.na
\fB\fBzfs hold\fR [\fB-r\fR] \fItag\fR \fIsnapshot\fR...\fR
.ad
.sp .6
.RS 4n
Adds a single reference, named with the \fItag\fR argument, to the specified snapshot or snapshots. Each snapshot has its own tag namespace, and tags must be unique within that space.
.sp
If a hold exists on a snapshot, attempts to destroy that snapshot by using the \fBzfs destroy\fR command return \fBEBUSY\fR.
.sp
.ne 2
.mk
.na
\fB\fB-r\fR\fR
.ad
.sp .6
.RS 4n
Specifies that a hold with the given tag is applied recursively to the snapshots of all descendent file systems.
.RE

.RE

.sp
.ne 2
.mk
.na
\fB\fBzfs holds\fR [\fB-r\fR] \fIsnapshot\fR...\fR
.ad
.sp .6
.RS 4n
Lists all existing user references for the given snapshot or snapshots.
.sp
.ne 2
.mk
.na
\fB\fB-r\fR\fR
.ad
.sp .6
.RS 4n
Lists the holds that are set on the named descendent snapshots, in addition to listing the holds on the named snapshot.
.RE

.RE

.sp
.ne 2
.mk
.na
\fB\fBzfs release\fR [\fB-r\fR] \fItag\fR \fIsnapshot\fR...\fR
.ad
.sp .6
.RS 4n
Removes a single reference, named with the \fItag\fR argument, from the specified snapshot or snapshots. The tag must already exist for each snapshot.
.sp
If a hold exists on a snapshot, attempts to destroy that snapshot by using the \fBzfs destroy\fR command return \fBEBUSY\fR.
.sp
.ne 2
.mk
.na
\fB\fB-r\fR\fR
.ad
.sp .6
.RS 4n
Recursively releases a hold with the given tag on the snapshots of all descendent file systems.
.RE

.RE

.sp
.ne 2
.mk
.na
\fB\fBzfs diff\fR [\fB-FHt\fR] \fIsnapshot\fR \fIsnapshot|filesystem\fR
.ad
.sp .6
.RS 4n
Display the difference between a snapshot of a given filesystem and another
snapshot of that filesystem from a later time or the current contents of the
filesystem.  The first column is a character indicating the type of change,
the other columns indicate pathname, new pathname (in case of rename), change
in link count, and optionally file type and/or change time.

The types of change are:
.in +2
.nf
-       The path has been removed
+       The path has been created
M       The path has been modified
R       The path has been renamed
.fi
.in -2
.sp
.ne 2
.na
\fB-F\fR
.ad
.sp .6
.RS 4n
Display an indication of the type of file, in a manner similar to the \fB-F\fR
option of \fBls\fR(1).
.in +2
.nf
B       Block device
C       Character device
/       Directory
>       Door
|       Named pipe
@       Symbolic link
P       Event port
=       Socket
F       Regular file
.fi
.in -2
.RE
.sp
.ne 2
.na
\fB-H\fR
.ad
.sp .6
.RS 4n
Give more parseable tab-separated output, without header lines and without arrows.
.RE
.sp
.ne 2
.na
\fB-t\fR
.ad
.sp .6
.RS 4n
Display the path's inode change time as the first column of output.
.RE

.SH EXAMPLES
.LP
\fBExample 1 \fRCreating a ZFS File System Hierarchy
.sp
.LP
The following commands create a file system named \fBpool/home\fR and a file system named \fBpool/home/bob\fR. The mount point \fB/export/home\fR is set for the parent file system, and is automatically inherited by the child file system.

.sp
.in +2
.nf
# \fBzfs create pool/home\fR
# \fBzfs set mountpoint=/export/home pool/home\fR
# \fBzfs create pool/home/bob\fR
.fi
.in -2
.sp

.LP
\fBExample 2 \fRCreating a ZFS Snapshot
.sp
.LP
The following command creates a snapshot named \fByesterday\fR. This snapshot is mounted on demand in the \fB\&.zfs/snapshot\fR directory at the root of the \fBpool/home/bob\fR file system.

.sp
.in +2
.nf
# \fBzfs snapshot pool/home/bob@yesterday\fR
.fi
.in -2
.sp

.LP
\fBExample 3 \fRCreating and Destroying Multiple Snapshots
.sp
.LP
The following command creates snapshots named \fByesterday\fR of \fBpool/home\fR and all of its descendent file systems. Each snapshot is mounted on demand in the \fB\&.zfs/snapshot\fR directory at the root of its file system. The second command destroys the newly created snapshots.

.sp
.in +2
.nf
# \fBzfs snapshot -r pool/home@yesterday\fR
# \fBzfs destroy -r pool/home@yesterday\fR
.fi
.in -2
.sp

.LP
\fBExample 4 \fRDisabling and Enabling File System Compression
.sp
.LP
The following command disables the \fBcompression\fR property for all file systems under \fBpool/home\fR. The next command explicitly enables \fBcompression\fR for \fBpool/home/anne\fR.

.sp
.in +2
.nf
# \fBzfs set compression=off pool/home\fR
# \fBzfs set compression=on pool/home/anne\fR
.fi
.in -2
.sp

.LP
\fBExample 5 \fRListing ZFS Datasets
.sp
.LP
The following command lists all active file systems and volumes in the system. Snapshots are displayed if the \fBlistsnaps\fR property is \fBon\fR. The default is \fBoff\fR. See \fBzpool\fR(8) for more information on pool properties.

.sp
.in +2
.nf
# \fBzfs list\fR
   NAME                      USED  AVAIL  REFER  MOUNTPOINT
   pool                      450K   457G    18K  /pool
   pool/home                 315K   457G    21K  /export/home
   pool/home/anne             18K   457G    18K  /export/home/anne
   pool/home/bob             276K   457G   276K  /export/home/bob
.fi
.in -2
.sp

.LP
\fBExample 6 \fRSetting a Quota on a ZFS File System
.sp
.LP
The following command sets a quota of 50 Gbytes for \fBpool/home/bob\fR.

.sp
.in +2
.nf
# \fBzfs set quota=50G pool/home/bob\fR
.fi
.in -2
.sp

.LP
\fBExample 7 \fRListing ZFS Properties
.sp
.LP
The following command lists all properties for \fBpool/home/bob\fR.

.sp
.in +2
.nf
# \fBzfs get all pool/home/bob\fR
NAME           PROPERTY              VALUE                  SOURCE
pool/home/bob  type                  filesystem             -
pool/home/bob  creation              Tue Jul 21 15:53 2009  -
pool/home/bob  used                  21K                    -
pool/home/bob  available             20.0G                  -
pool/home/bob  referenced            21K                    -
pool/home/bob  compressratio         1.00x                  -
pool/home/bob  mounted               yes                    -
pool/home/bob  quota                 20G                    local
pool/home/bob  reservation           none                   default
pool/home/bob  recordsize            128K                   default
pool/home/bob  mountpoint            /pool/home/bob         default
pool/home/bob  sharenfs              off                    default
pool/home/bob  checksum              on                     default
pool/home/bob  compression           on                     local
pool/home/bob  atime                 on                     default
pool/home/bob  devices               on                     default
pool/home/bob  exec                  on                     default
pool/home/bob  setuid                on                     default
pool/home/bob  readonly              off                    default
pool/home/bob  zoned                 off                    default
pool/home/bob  snapdir               hidden                 default
pool/home/bob  aclmode               groupmask              default
pool/home/bob  aclinherit            restricted             default
pool/home/bob  canmount              on                     default
pool/home/bob  shareiscsi            off                    default
pool/home/bob  xattr                 on                     default
pool/home/bob  copies                1                      default
pool/home/bob  version               4                      -
pool/home/bob  utf8only              off                    -
pool/home/bob  normalization         none                   -
pool/home/bob  casesensitivity       sensitive              -
pool/home/bob  vscan                 off                    default
pool/home/bob  nbmand                off                    default
pool/home/bob  sharesmb              off                    default
pool/home/bob  refquota              none                   default
pool/home/bob  refreservation        none                   default
pool/home/bob  primarycache          all                    default
pool/home/bob  secondarycache        all                    default
pool/home/bob  usedbysnapshots       0                      -
pool/home/bob  usedbydataset         21K                    -
pool/home/bob  usedbychildren        0                      -
pool/home/bob  usedbyrefreservation  0                      -
pool/home/bob  logbias               latency                default
pool/home/bob  dedup                 off                    default
pool/home/bob  mlslabel              none                   default
.fi
.in -2
.sp

.sp
.LP
The following command gets a single property value.

.sp
.in +2
.nf
# \fBzfs get -H -o value compression pool/home/bob\fR
on
.fi
.in -2
.sp

.sp
.LP
The following command lists all properties with local settings for \fBpool/home/bob\fR.

.sp
.in +2
.nf
# \fBzfs get -r -s local -o name,property,value all pool/home/bob\fR
NAME           PROPERTY              VALUE
pool/home/bob  quota                 20G
pool/home/bob  compression           on
.fi
.in -2
.sp

.LP
\fBExample 8 \fRRolling Back a ZFS File System
.sp
.LP
The following command reverts the contents of \fBpool/home/anne\fR to the snapshot named \fByesterday\fR, deleting all intermediate snapshots.

.sp
.in +2
.nf
# \fBzfs rollback -r pool/home/anne@yesterday\fR
.fi
.in -2
.sp

.LP
\fBExample 9 \fRCreating a ZFS Clone
.sp
.LP
The following command creates a writable file system whose initial contents are the same as \fBpool/home/bob@yesterday\fR.

.sp
.in +2
.nf
# \fBzfs clone pool/home/bob@yesterday pool/clone\fR
.fi
.in -2
.sp

.LP
\fBExample 10 \fRPromoting a ZFS Clone
.sp
.LP
The following commands illustrate how to test out changes to a file system, and then replace the original file system with the changed one, using clones, clone promotion, and renaming:

.sp
.in +2
.nf
# \fBzfs create pool/project/production\fR
  populate /pool/project/production with data
# \fBzfs snapshot pool/project/production@today\fR
# \fBzfs clone pool/project/production@today pool/project/beta\fR
make changes to /pool/project/beta and test them
# \fBzfs promote pool/project/beta\fR
# \fBzfs rename pool/project/production pool/project/legacy\fR
# \fBzfs rename pool/project/beta pool/project/production\fR
once the legacy version is no longer needed, it can be destroyed
# \fBzfs destroy pool/project/legacy\fR
.fi
.in -2
.sp

.LP
\fBExample 11 \fRInheriting ZFS Properties
.sp
.LP
The following command causes \fBpool/home/bob\fR and \fBpool/home/anne\fR to inherit the \fBchecksum\fR property from their parent.

.sp
.in +2
.nf
# \fBzfs inherit checksum pool/home/bob pool/home/anne\fR
.fi
.in -2
.sp

.LP
\fBExample 12 \fRRemotely Replicating ZFS Data
.sp
.LP
The following commands send a full stream and then an incremental stream to a remote machine, restoring them into \fBpoolB/received/fs@a\fRand \fBpoolB/received/fs@b\fR, respectively. \fBpoolB\fR must contain the file system \fBpoolB/received\fR, and must not initially contain \fBpoolB/received/fs\fR.

.sp
.in +2
.nf
# \fBzfs send pool/fs@a | \e\fR
   \fBssh host zfs receive poolB/received/fs@a\fR
# \fBzfs send -i a pool/fs@b | ssh host \e\fR
   \fBzfs receive poolB/received/fs\fR
.fi
.in -2
.sp

.LP
\fBExample 13 \fRUsing the \fBzfs receive\fR \fB-d\fR Option
.sp
.LP
The following command sends a full stream of \fBpoolA/fsA/fsB@snap\fR to a remote machine, receiving it into \fBpoolB/received/fsA/fsB@snap\fR. The \fBfsA/fsB@snap\fR portion of the received snapshot's name is determined from the name of the sent snapshot. \fBpoolB\fR must contain the file system \fBpoolB/received\fR. If \fBpoolB/received/fsA\fR does not exist, it is created as an empty file system.

.sp
.in +2
.nf
# \fBzfs send poolA/fsA/fsB@snap | \e
   ssh host zfs receive -d poolB/received\fR
.fi
.in -2
.sp

.LP
\fBExample 14 \fRSetting User Properties
.sp
.LP
The following example sets the user-defined \fBcom.example:department\fR property for a dataset.

.sp
.in +2
.nf
# \fBzfs set com.example:department=12345 tank/accounting\fR
.fi
.in -2
.sp

.LP
\fBExample 15 \fRCreating a ZFS Volume as an iSCSI Target Device
.sp
.LP
The following example shows how to create a \fBZFS\fR volume as an \fBiSCSI\fR target. 

.sp
.in +2
.nf
# \fBzfs create -V 2g pool/volumes/vol1\fR
# \fBzfs set shareiscsi=on pool/volumes/vol1\fR
# \fBiscsiadm --mode node\fR
192.168.69.8:3260,1 iqn.2012-11.com.bayour:pool.volumes.vol1
.fi
.in -2
.sp

.sp
.LP
After the \fBiSCSI\fR target is created, set up the \fBiSCSI\fR initiator. For more information about the Solaris \fBiSCSI\fR initiator, see \fBiscsitadm\fR(1M).
.LP
\fBExample 16 \fRPerforming a Rolling Snapshot
.sp
.LP
The following example shows how to maintain a history of snapshots with a consistent naming scheme. To keep a week's worth of snapshots, the user destroys the oldest snapshot, renames the remaining snapshots, and then creates a new snapshot, as follows:

.sp
.in +2
.nf
# \fBzfs destroy -r pool/users@7daysago\fR
# \fBzfs rename -r pool/users@6daysago @7daysago\fR
# \fBzfs rename -r pool/users@5daysago @6daysago\fR
# \fBzfs rename -r pool/users@yesterday @5daysago\fR
# \fBzfs rename -r pool/users@yesterday @4daysago\fR
# \fBzfs rename -r pool/users@yesterday @3daysago\fR
# \fBzfs rename -r pool/users@yesterday @2daysago\fR
# \fBzfs rename -r pool/users@today @yesterday\fR
# \fBzfs snapshot -r pool/users@today\fR
.fi
.in -2
.sp

.LP
\fBExample 17 \fRSetting \fBsharenfs\fR Property Options on a ZFS File System
.sp
.LP
The following commands show how to set \fBsharenfs\fR property options to enable \fBrw\fR access for a set of \fBIP\fR addresses and to enable root access for system \fBneo\fR on the \fBtank/home\fR file system.

.sp
.in +2
.nf
# \fBzfs set sharenfs='rw=@123.123.0.0/16,root=neo' tank/home\fR
.fi
.in -2
.sp

.sp
.LP
If you are using \fBDNS\fR for host name resolution, specify the fully qualified hostname.

.LP
\fBExample 18 \fRDelegating ZFS Administration Permissions on a ZFS Dataset
.sp
.LP
The following example shows how to set permissions so that user \fBcindys\fR can create, destroy, mount, and take snapshots on \fBtank/cindys\fR. The permissions on \fBtank/cindys\fR are also displayed.

.sp
.in +2
.nf
# \fBzfs allow cindys create,destroy,mount,snapshot tank/cindys\fR
# \fBzfs allow tank/cindys\fR
-------------------------------------------------------------
Local+Descendent permissions on (tank/cindys)
          user cindys create,destroy,mount,snapshot
-------------------------------------------------------------
.fi
.in -2
.sp

.sp
.LP
Because the \fBtank/cindys\fR mount point permission is set to 755 by default, user \fBcindys\fR will be unable to mount file systems under \fBtank/cindys\fR. Set an \fBACL\fR similar to the following syntax to provide mount point access:
.sp
.in +2
.nf
# \fBchmod A+user:cindys:add_subdirectory:allow /tank/cindys\fR
.fi
.in -2
.sp

.LP
\fBExample 19 \fRDelegating Create Time Permissions on a ZFS Dataset
.sp
.LP
The following example shows how to grant anyone in the group \fBstaff\fR to create file systems in \fBtank/users\fR. This syntax also allows staff members to destroy their own file systems, but not destroy anyone else's file system. The permissions on \fBtank/users\fR are also displayed.

.sp
.in +2
.nf
# \fBzfs allow staff create,mount tank/users\fR
# \fBzfs allow -c destroy tank/users\fR
# \fBzfs allow tank/users\fR
-------------------------------------------------------------
Create time permissions on (tank/users)
          create,destroy
Local+Descendent permissions on (tank/users)
          group staff create,mount
------------------------------------------------------------- 
.fi
.in -2
.sp

.LP
\fBExample 20 \fRDefining and Granting a Permission Set on a ZFS Dataset
.sp
.LP
The following example shows how to define and grant a permission set on the \fBtank/users\fR file system. The permissions on \fBtank/users\fR are also displayed.

.sp
.in +2
.nf
# \fBzfs allow -s @pset create,destroy,snapshot,mount tank/users\fR
# \fBzfs allow staff @pset tank/users\fR
# \fBzfs allow tank/users\fR
-------------------------------------------------------------
Permission sets on (tank/users)
        @pset create,destroy,mount,snapshot
Create time permissions on (tank/users)
        create,destroy
Local+Descendent permissions on (tank/users)
        group staff @pset,create,mount
-------------------------------------------------------------
.fi
.in -2
.sp

.LP
\fBExample 21 \fRDelegating Property Permissions on a ZFS Dataset
.sp
.LP
The following example shows to grant the ability to set quotas and reservations on the \fBusers/home\fR file system. The permissions on \fBusers/home\fR are also displayed.

.sp
.in +2
.nf
# \fBzfs allow cindys quota,reservation users/home\fR
# \fBzfs allow users/home\fR
-------------------------------------------------------------
Local+Descendent permissions on (users/home)
        user cindys quota,reservation
-------------------------------------------------------------
cindys% \fBzfs set quota=10G users/home/marks\fR
cindys% \fBzfs get quota users/home/marks\fR
NAME              PROPERTY  VALUE             SOURCE
users/home/marks  quota     10G               local 
.fi
.in -2
.sp

.LP
\fBExample 22 \fRRemoving ZFS Delegated Permissions on a ZFS Dataset
.sp
.LP
The following example shows how to remove the snapshot permission from the \fBstaff\fR group on the \fBtank/users\fR file system. The permissions on \fBtank/users\fR are also displayed.

.sp
.in +2
.nf
# \fBzfs unallow staff snapshot tank/users\fR
# \fBzfs allow tank/users\fR
-------------------------------------------------------------
Permission sets on (tank/users)
        @pset create,destroy,mount,snapshot
Create time permissions on (tank/users)
        create,destroy
Local+Descendent permissions on (tank/users)
        group staff @pset,create,mount
------------------------------------------------------------- 
.fi
.in -2
.sp

.LP
\fBExample 23\fR Showing the differences between a snapshot and a ZFS Dataset
.sp
.LP
The following example shows how to see what has changed between a prior
snapshot of a ZFS Dataset and its current state.  The \fB-F\fR option is used
to indicate type information for the files affected.

.sp
.in +2
.nf
# zfs diff -F tank/test@before tank/test
M       /       /tank/test/
M       F       /tank/test/linked      (+1)
R       F       /tank/test/oldname -> /tank/test/newname
-       F       /tank/test/deleted
+       F       /tank/test/created
M       F       /tank/test/modified
.fi
.in -2
.sp

.SH EXIT STATUS
.sp
.LP
The following exit values are returned:
.sp
.ne 2
.mk
.na
\fB\fB0\fR\fR
.ad
.sp .6
.RS 4n
Successful completion. 
.RE

.sp
.ne 2
.mk
.na
\fB\fB1\fR\fR
.ad
.sp .6
.RS 4n
An error occurred.
.RE

.sp
.ne 2
.mk
.na
\fB\fB2\fR\fR
.ad
.sp .6
.RS 4n
Invalid command line options were specified.
.RE

.SH SEE ALSO
.sp
.LP
\fBchmod\fR(2), \fBfsync\fR(2), \fBgzip\fR(1), \fBmount\fR(8), \fBssh\fR(1), \fBstat\fR(2), \fBwrite\fR(2), \fBzpool\fR(8)<|MERGE_RESOLUTION|>--- conflicted
+++ resolved
@@ -1061,11 +1061,7 @@
 In Linux, the share is created with the ACL (Access Control List) "Everyone:F" ("F" stands for "full permissions", ie. read and write permissions) and no guest access (which means samba must be able to authenticate a real user, system passwd/shadow, ldap or smbpasswd based) by default. This means that any additional access control (dissalow specific user specific access etc) must be done on the underlaying filesystem.
 .sp
 .in +2
-<<<<<<< HEAD
-Example to mount a SNB filesystem shared through ZFS (share/tmp):
-=======
 Example to mount a SMB filesystem shared through ZFS (share/tmp):
->>>>>>> 7ce092ca
 .mk
 Note that a user and his/her password \fBmust\fR be given!
 .sp
