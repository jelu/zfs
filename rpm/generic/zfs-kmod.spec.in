--- conflicted
+++ resolved
@@ -6,15 +6,11 @@
 %bcond_with     debug
 %bcond_with     debug_dmu_tx
 
-<<<<<<< HEAD
-Name:           %{module}-kmod
-=======
 %if %{with debug}
     %define dbg_name -debug
 %endif
 
 Name:           %{module}-kmod%{?dbg_name}
->>>>>>> f3642328
 
 Version:        @VERSION@
 Release:        @RELEASE@%{?dist}
@@ -102,22 +98,12 @@
 %build
 for kernel_version in %{?kernel_versions}; do
     cd _kmod_build_${kernel_version%%___*}
-<<<<<<< HEAD
-    ../%{module}-%{version}/configure \
-=======
     %_configure \
->>>>>>> f3642328
         --with-config=kernel \
 %if 0%{?rhel}%{?fedora}
         --with-linux="${kernel_version##*___}" \
         --with-linux-obj="${kernel_version##*___}" \
 %else
-<<<<<<< HEAD
-        --with-linux=%{ksrc} \
-        --with-linux-obj=%{ksrc} \
-%endif
-	--with-spl=%{spl} \
-=======
 %if %{defined ksrc}
         --with-linux=%{ksrc} \
         --with-linux-obj=%{ksrc} \
@@ -138,7 +124,6 @@
         --with-spl="/usr/src/spl-%{version}" \
         --with-spl-obj="/usr/src/spl-%{version}/${kernel_version%%___*}" \
 %endif
->>>>>>> f3642328
         %{debug} \
         %{debug_dmu_tx}
     make %{?_smp_mflags}
