--- conflicted
+++ resolved
@@ -1091,33 +1091,8 @@
 	dummy_ds->ds_dir = dd;
 	dummy_ds->ds_object = ds->ds_object;
 
-<<<<<<< HEAD
-	/*
-	 * Check for errors and mark this ds as inconsistent, in
-	 * case we crash while freeing the objects.
-	 */
-	err = dsl_sync_task_do(dd->dd_pool, dsl_dataset_destroy_begin_check,
-	    dsl_dataset_destroy_begin_sync, ds, NULL, 0);
-	if (err)
-		goto out_free;
-
-	err = dmu_objset_from_ds(ds, &os);
-	if (err)
-		goto out_free;
-
-	if (dsl_dataset_keystatus(ds, B_FALSE) == ZFS_CRYPT_KEY_UNAVAILABLE)
-		os->os_destroy_nokey = B_TRUE;
-
-	/*
-	 * remove the objects in open context, so that we won't
-	 * have too much to do in syncing context.
-	 */
-	for (obj = 0; err == 0; err = dmu_object_next(os, &obj, FALSE,
-	    ds->ds_phys->ds_prev_snap_txg)) {
-=======
 	if (!spa_feature_is_enabled(dsl_dataset_get_spa(ds),
 	    &spa_feature_table[SPA_FEATURE_ASYNC_DESTROY])) {
->>>>>>> e394c1d3
 		/*
 		 * Check for errors and mark this ds as inconsistent, in
 		 * case we crash while freeing the objects.
@@ -1147,21 +1122,6 @@
 		if (err != ESRCH)
 			goto out_free;
 
-<<<<<<< HEAD
-	/*
-	 * If we managed to free all the objects in open
-	 * context, the user space accounting should be zero.
-	 */
-	if (ds->ds_phys->ds_bp.blk_fill == 0 &&
-	    dmu_objset_userused_enabled(os)  &&
-	    !ds->ds_objset->os_destroy_nokey) {
-		ASSERTV(uint64_t count);
-		ASSERT(zap_count(os, DMU_USERUSED_OBJECT, &count) != 0 ||
-		    count == 0);
-		ASSERT(zap_count(os, DMU_GROUPUSED_OBJECT, &count) != 0 ||
-		    count == 0);
-	}
-=======
 		/*
 		 * Sync out all in-flight IO.
 		 */
@@ -1181,7 +1141,6 @@
                    count == 0);
         }
     }
->>>>>>> e394c1d3
 
 	rw_enter(&dd->dd_pool->dp_config_rwlock, RW_READER);
 	err = dsl_dir_open_obj(dd->dd_pool, dd->dd_object, NULL, FTAG, &dd);
