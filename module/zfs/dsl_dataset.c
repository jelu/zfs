--- conflicted
+++ resolved
@@ -869,6 +869,18 @@
 		}
 	}
 
+    /*
+     * Increase number of encrypted fs here, changing feature
+     * from 'enabled' to 'active'.
+     */
+    if (dcc && (dcc->dcc_crypt != ZIO_CRYPT_OFF) &&
+        spa_feature_is_enabled(dp->dp_spa,
+                               &spa_feature_table[SPA_FEATURE_ENCRYPTION])) {
+        spa_feature_incr(dp->dp_spa,
+                         &spa_feature_table[SPA_FEATURE_ENCRYPTION],
+                         tx);
+    }
+
 	if (spa_version(dp->dp_spa) >= SPA_VERSION_UNIQUE_ACCURATE)
 		dsphys->ds_flags |= DS_FLAG_UNIQUE_ACCURATE;
 
@@ -1095,18 +1107,6 @@
 		if (err)
 			goto out_free;
 
-<<<<<<< HEAD
-	if (dsl_dataset_keystatus(ds, B_FALSE) == ZFS_CRYPT_KEY_UNAVAILABLE)
-		os->os_destroy_nokey = B_TRUE;
-
-	/*
-	 * remove the objects in open context, so that we won't
-	 * have too much to do in syncing context.
-	 */
-	for (obj = 0; err == 0; err = dmu_object_next(os, &obj, FALSE,
-	    ds->ds_phys->ds_prev_snap_txg)) {
-=======
->>>>>>> eafb2baa
 		/*
 		 * Remove all objects while in the open context so that
 		 * there is less work to do in the syncing context.
@@ -1127,35 +1127,20 @@
 		 */
 		txg_wait_synced(dd->dd_pool, 0);
 
-<<<<<<< HEAD
-	/*
-	 * If we managed to free all the objects in open
-	 * context, the user space accounting should be zero.
-	 */
-	if (ds->ds_phys->ds_bp.blk_fill == 0 &&
-	    dmu_objset_userused_enabled(os)  &&
-	    !ds->ds_objset->os_destroy_nokey) {
-		ASSERTV(uint64_t count);
-		ASSERT(zap_count(os, DMU_USERUSED_OBJECT, &count) != 0 ||
-		    count == 0);
-		ASSERT(zap_count(os, DMU_GROUPUSED_OBJECT, &count) != 0 ||
-		    count == 0);
-=======
-		/*
-		 * If we managed to free all the objects in open
-		 * context, the user space accounting should be zero.
-		 */
-		if (ds->ds_phys->ds_bp.blk_fill == 0 &&
-		    dmu_objset_userused_enabled(os)) {
-			ASSERTV(uint64_t count);
-
-			ASSERT(zap_count(os, DMU_USERUSED_OBJECT,
-			    &count) != 0 || count == 0);
-			ASSERT(zap_count(os, DMU_GROUPUSED_OBJECT,
-			    &count) != 0 || count == 0);
-		}
->>>>>>> eafb2baa
-	}
+        /*
+         * If we managed to free all the objects in open
+         * context, the user space accounting should be zero.
+         */
+        if (ds->ds_phys->ds_bp.blk_fill == 0 &&
+            dmu_objset_userused_enabled(os)  &&
+            !ds->ds_objset->os_destroy_nokey) {
+            ASSERTV(uint64_t count);
+            ASSERT(zap_count(os, DMU_USERUSED_OBJECT, &count) != 0 ||
+                   count == 0);
+            ASSERT(zap_count(os, DMU_GROUPUSED_OBJECT, &count) != 0 ||
+                   count == 0);
+        }
+    }
 
 	rw_enter(&dd->dd_pool->dp_config_rwlock, RW_READER);
 	err = dsl_dir_open_obj(dd->dd_pool, dd->dd_object, NULL, FTAG, &dd);
@@ -1924,6 +1909,14 @@
 		ds->ds_phys->ds_deadlist_obj = 0;
 
 		VERIFY3U(0, ==, dmu_objset_from_ds(ds, &os));
+
+        if ((os->os_crypt != ZIO_CRYPT_OFF) &&
+            spa_feature_is_enabled(dp->dp_spa,
+                                   &spa_feature_table[SPA_FEATURE_ENCRYPTION])) {
+            spa_feature_decr(dp->dp_spa,
+                             &spa_feature_table[SPA_FEATURE_ENCRYPTION],
+                             tx);
+        }
 
 		if (!spa_feature_is_enabled(dp->dp_spa, async_destroy)) {
 			err = old_synchronous_dataset_destroy(ds, tx);
