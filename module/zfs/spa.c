--- conflicted
+++ resolved
@@ -464,10 +464,7 @@
 			error = nvpair_value_string(elem, &strval);
 
 			if (!error) {
-<<<<<<< HEAD
-=======
 				objset_t *os;
->>>>>>> e394c1d3
 				uint64_t compress, crypt;
 
 				if (strval == NULL || strval[0] == '\0') {
@@ -3433,10 +3430,7 @@
 		spa->spa_l2cache.sav_sync = B_TRUE;
 	}
 
-<<<<<<< HEAD
-=======
 	spa->spa_is_initializing = B_TRUE;
->>>>>>> e394c1d3
 	spa->spa_dsl_pool = dp = dsl_pool_create(spa, dcc, zplprops, txg);
 	spa->spa_meta_objset = dp->dp_meta_objset;
 	spa->spa_is_initializing = B_FALSE;
