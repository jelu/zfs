/*
 * CDDL HEADER START
 *
 * The contents of this file are subject to the terms of the
 * Common Development and Distribution License (the "License").
 * You may not use this file except in compliance with the License.
 *
 * You can obtain a copy of the license at usr/src/OPENSOLARIS.LICENSE
 * or http://www.opensolaris.org/os/licensing.
 * See the License for the specific language governing permissions
 * and limitations under the License.
 *
 * When distributing Covered Code, include this CDDL HEADER in each
 * file and include the License file at usr/src/OPENSOLARIS.LICENSE.
 * If applicable, add the following below this CDDL HEADER, with the
 * fields enclosed by brackets "[]" replaced with your own identifying
 * information: Portions Copyright [yyyy] [name of copyright owner]
 *
 * CDDL HEADER END
 */

/*
 * Copyright (c) 2005, 2010, Oracle and/or its affiliates. All rights reserved.
 * Copyright 2011 Nexenta Systems, Inc. All rights reserved.
 * Copyright (c) 2012 by Delphix. All rights reserved.
 */

/*
 * This file contains all the routines used when modifying on-disk SPA state.
 * This includes opening, importing, destroying, exporting a pool, and syncing a
 * pool.
 */

#include <sys/zfs_context.h>
#include <sys/fm/fs/zfs.h>
#include <sys/spa_impl.h>
#include <sys/zio.h>
#include <sys/zio_checksum.h>
#include <sys/zio_crypt.h>
#include <sys/dmu.h>
#include <sys/dmu_tx.h>
#include <sys/zap.h>
#include <sys/zil.h>
#include <sys/ddt.h>
#include <sys/vdev_impl.h>
#include <sys/vdev_disk.h>
#include <sys/metaslab.h>
#include <sys/metaslab_impl.h>
#include <sys/uberblock_impl.h>
#include <sys/txg.h>
#include <sys/avl.h>
#include <sys/dmu_traverse.h>
#include <sys/dmu_objset.h>
#include <sys/unique.h>
#include <sys/dsl_pool.h>
#include <sys/dsl_dataset.h>
#include <sys/dsl_dir.h>
#include <sys/dsl_prop.h>
#include <sys/dsl_synctask.h>
#include <sys/fs/zfs.h>
#include <sys/arc.h>
#include <sys/callb.h>
#include <sys/systeminfo.h>
#include <sys/spa_boot.h>
#include <sys/zfs_ioctl.h>
#include <sys/dsl_scan.h>
#include <sys/zfeature.h>

#ifdef	_KERNEL
#include <sys/bootprops.h>
#include <sys/callb.h>
#include <sys/cpupart.h>
#include <sys/pool.h>
#include <sys/sysdc.h>
#include <sys/zone.h>
#endif	/* _KERNEL */

#include "zfs_prop.h"
#include "zfs_comutil.h"

typedef enum zti_modes {
	zti_mode_fixed,			/* value is # of threads (min 1) */
	zti_mode_online_percent,	/* value is % of online CPUs */
	zti_mode_batch,			/* cpu-intensive; value is ignored */
	zti_mode_null,			/* don't create a taskq */
	zti_nmodes
} zti_modes_t;

#define	ZTI_FIX(n)	{ zti_mode_fixed, (n) }
#define	ZTI_PCT(n)	{ zti_mode_online_percent, (n) }
#define	ZTI_BATCH	{ zti_mode_batch, 0 }
#define	ZTI_NULL	{ zti_mode_null, 0 }

#define	ZTI_ONE		ZTI_FIX(1)

typedef struct zio_taskq_info {
	enum zti_modes zti_mode;
	uint_t zti_value;
} zio_taskq_info_t;

static const char *const zio_taskq_types[ZIO_TASKQ_TYPES] = {
	"iss", "iss_h", "int", "int_h"
};

/*
 * Define the taskq threads for the following I/O types:
 * 	NULL, READ, WRITE, FREE, CLAIM, and IOCTL
 */
const zio_taskq_info_t zio_taskqs[ZIO_TYPES][ZIO_TASKQ_TYPES] = {
	/* ISSUE	ISSUE_HIGH	INTR		INTR_HIGH */
	{ ZTI_ONE,	ZTI_NULL,	ZTI_ONE,	ZTI_NULL },
	{ ZTI_FIX(8),	ZTI_NULL,	ZTI_BATCH,	ZTI_NULL },
	{ ZTI_BATCH,	ZTI_FIX(5),	ZTI_FIX(16),	ZTI_FIX(5) },
	{ ZTI_PCT(100),	ZTI_NULL,	ZTI_ONE,	ZTI_NULL },
	{ ZTI_ONE,	ZTI_NULL,	ZTI_ONE,	ZTI_NULL },
	{ ZTI_ONE,	ZTI_NULL,	ZTI_ONE,	ZTI_NULL },
};

static dsl_syncfunc_t spa_sync_version;
static dsl_syncfunc_t spa_sync_props;
static dsl_checkfunc_t spa_change_guid_check;
static dsl_syncfunc_t spa_change_guid_sync;
static boolean_t spa_has_active_shared_spare(spa_t *spa);
static inline int spa_load_impl(spa_t *spa, uint64_t, nvlist_t *config,
    spa_load_state_t state, spa_import_type_t type, boolean_t mosconfig,
    char **ereport);
static void spa_vdev_resilver_done(spa_t *spa);

uint_t		zio_taskq_batch_pct = 100;	/* 1 thread per cpu in pset */
id_t		zio_taskq_psrset_bind = PS_NONE;
boolean_t	zio_taskq_sysdc = B_TRUE;	/* use SDC scheduling class */
uint_t		zio_taskq_basedc = 80;		/* base duty cycle */

boolean_t	spa_create_process = B_TRUE;	/* no process ==> no sysdc */

/*
 * This (illegal) pool name is used when temporarily importing a spa_t in order
 * to get the vdev stats associated with the imported devices.
 */
#define	TRYIMPORT_NAME	"$import"

/*
 * ==========================================================================
 * SPA properties routines
 * ==========================================================================
 */

/*
 * Add a (source=src, propname=propval) list to an nvlist.
 */
static void
spa_prop_add_list(nvlist_t *nvl, zpool_prop_t prop, char *strval,
    uint64_t intval, zprop_source_t src)
{
	const char *propname = zpool_prop_to_name(prop);
	nvlist_t *propval;

	VERIFY(nvlist_alloc(&propval, NV_UNIQUE_NAME, KM_PUSHPAGE) == 0);
	VERIFY(nvlist_add_uint64(propval, ZPROP_SOURCE, src) == 0);

	if (strval != NULL)
		VERIFY(nvlist_add_string(propval, ZPROP_VALUE, strval) == 0);
	else
		VERIFY(nvlist_add_uint64(propval, ZPROP_VALUE, intval) == 0);

	VERIFY(nvlist_add_nvlist(nvl, propname, propval) == 0);
	nvlist_free(propval);
}

/*
 * Get property values from the spa configuration.
 */
static void
spa_prop_get_config(spa_t *spa, nvlist_t **nvp)
{
	vdev_t *rvd = spa->spa_root_vdev;
	dsl_pool_t *pool = spa->spa_dsl_pool;
	uint64_t size;
	uint64_t alloc;
	uint64_t space;
	uint64_t cap, version;
	zprop_source_t src = ZPROP_SRC_NONE;
	spa_config_dirent_t *dp;
	int c;

	ASSERT(MUTEX_HELD(&spa->spa_props_lock));

	if (rvd != NULL) {
		alloc = metaslab_class_get_alloc(spa_normal_class(spa));
		size = metaslab_class_get_space(spa_normal_class(spa));
		spa_prop_add_list(*nvp, ZPOOL_PROP_NAME, spa_name(spa), 0, src);
		spa_prop_add_list(*nvp, ZPOOL_PROP_SIZE, NULL, size, src);
		spa_prop_add_list(*nvp, ZPOOL_PROP_ALLOCATED, NULL, alloc, src);
		spa_prop_add_list(*nvp, ZPOOL_PROP_FREE, NULL,
		    size - alloc, src);

		space = 0;
		for (c = 0; c < rvd->vdev_children; c++) {
			vdev_t *tvd = rvd->vdev_child[c];
			space += tvd->vdev_max_asize - tvd->vdev_asize;
		}
		spa_prop_add_list(*nvp, ZPOOL_PROP_EXPANDSZ, NULL, space,
		    src);

		spa_prop_add_list(*nvp, ZPOOL_PROP_READONLY, NULL,
		    (spa_mode(spa) == FREAD), src);

		cap = (size == 0) ? 0 : (alloc * 100 / size);
		spa_prop_add_list(*nvp, ZPOOL_PROP_CAPACITY, NULL, cap, src);

		spa_prop_add_list(*nvp, ZPOOL_PROP_DEDUPRATIO, NULL,
		    ddt_get_pool_dedup_ratio(spa), src);

		spa_prop_add_list(*nvp, ZPOOL_PROP_HEALTH, NULL,
		    rvd->vdev_state, src);

		version = spa_version(spa);
		if (version == zpool_prop_default_numeric(ZPOOL_PROP_VERSION))
			src = ZPROP_SRC_DEFAULT;
		else
			src = ZPROP_SRC_LOCAL;
		spa_prop_add_list(*nvp, ZPOOL_PROP_VERSION, NULL, version, src);
	}

	if (pool != NULL) {
		dsl_dir_t *freedir = pool->dp_free_dir;

		/*
		 * The $FREE directory was introduced in SPA_VERSION_DEADLISTS,
		 * when opening pools before this version freedir will be NULL.
		 */
		if (freedir != NULL) {
			spa_prop_add_list(*nvp, ZPOOL_PROP_FREEING, NULL,
			    freedir->dd_phys->dd_used_bytes, src);
		} else {
			spa_prop_add_list(*nvp, ZPOOL_PROP_FREEING,
			    NULL, 0, src);
		}
	}

	spa_prop_add_list(*nvp, ZPOOL_PROP_GUID, NULL, spa_guid(spa), src);

	if (spa->spa_comment != NULL) {
		spa_prop_add_list(*nvp, ZPOOL_PROP_COMMENT, spa->spa_comment,
		    0, ZPROP_SRC_LOCAL);
	}

	if (spa->spa_root != NULL)
		spa_prop_add_list(*nvp, ZPOOL_PROP_ALTROOT, spa->spa_root,
		    0, ZPROP_SRC_LOCAL);

	if ((dp = list_head(&spa->spa_config_list)) != NULL) {
		if (dp->scd_path == NULL) {
			spa_prop_add_list(*nvp, ZPOOL_PROP_CACHEFILE,
			    "none", 0, ZPROP_SRC_LOCAL);
		} else if (strcmp(dp->scd_path, spa_config_path) != 0) {
			spa_prop_add_list(*nvp, ZPOOL_PROP_CACHEFILE,
			    dp->scd_path, 0, ZPROP_SRC_LOCAL);
		}
	}
}

/*
 * Get zpool property values.
 */
int
spa_prop_get(spa_t *spa, nvlist_t **nvp)
{
	objset_t *mos = spa->spa_meta_objset;
	zap_cursor_t zc;
	zap_attribute_t za;
	int err;

	err = nvlist_alloc(nvp, NV_UNIQUE_NAME, KM_PUSHPAGE);
	if (err)
		return err;

	mutex_enter(&spa->spa_props_lock);

	/*
	 * Get properties from the spa config.
	 */
	spa_prop_get_config(spa, nvp);

	/* If no pool property object, no more prop to get. */
	if (mos == NULL || spa->spa_pool_props_object == 0) {
		mutex_exit(&spa->spa_props_lock);
		goto out;
	}

	/*
	 * Get properties from the MOS pool property object.
	 */
	for (zap_cursor_init(&zc, mos, spa->spa_pool_props_object);
	    (err = zap_cursor_retrieve(&zc, &za)) == 0;
	    zap_cursor_advance(&zc)) {
		uint64_t intval = 0;
		char *strval = NULL;
		zprop_source_t src = ZPROP_SRC_DEFAULT;
		zpool_prop_t prop;

		if ((prop = zpool_name_to_prop(za.za_name)) == ZPROP_INVAL)
			continue;

		switch (za.za_integer_length) {
		case 8:
			/* integer property */
			if (za.za_first_integer !=
			    zpool_prop_default_numeric(prop))
				src = ZPROP_SRC_LOCAL;

			if (prop == ZPOOL_PROP_BOOTFS) {
				dsl_pool_t *dp;
				dsl_dataset_t *ds = NULL;

				dp = spa_get_dsl(spa);
				rw_enter(&dp->dp_config_rwlock, RW_READER);
				if ((err = dsl_dataset_hold_obj(dp,
				    za.za_first_integer, FTAG, &ds))) {
					rw_exit(&dp->dp_config_rwlock);
					break;
				}

				strval = kmem_alloc(
				    MAXNAMELEN + strlen(MOS_DIR_NAME) + 1,
				    KM_PUSHPAGE);
				dsl_dataset_name(ds, strval);
				dsl_dataset_rele(ds, FTAG);
				rw_exit(&dp->dp_config_rwlock);
			} else {
				strval = NULL;
				intval = za.za_first_integer;
			}

			spa_prop_add_list(*nvp, prop, strval, intval, src);

			if (strval != NULL)
				kmem_free(strval,
				    MAXNAMELEN + strlen(MOS_DIR_NAME) + 1);

			break;

		case 1:
			/* string property */
			strval = kmem_alloc(za.za_num_integers, KM_PUSHPAGE);
			err = zap_lookup(mos, spa->spa_pool_props_object,
			    za.za_name, 1, za.za_num_integers, strval);
			if (err) {
				kmem_free(strval, za.za_num_integers);
				break;
			}
			spa_prop_add_list(*nvp, prop, strval, 0, src);
			kmem_free(strval, za.za_num_integers);
			break;

		default:
			break;
		}
	}
	zap_cursor_fini(&zc);
	mutex_exit(&spa->spa_props_lock);
out:
	if (err && err != ENOENT) {
		nvlist_free(*nvp);
		*nvp = NULL;
		return (err);
	}

	return (0);
}

/*
 * Validate the given pool properties nvlist and modify the list
 * for the property values to be set.
 */
static int
spa_prop_validate(spa_t *spa, nvlist_t *props)
{
	nvpair_t *elem;
	int error = 0, reset_bootfs = 0;
	uint64_t objnum = 0;
	boolean_t has_feature = B_FALSE;

	elem = NULL;
	while ((elem = nvlist_next_nvpair(props, elem)) != NULL) {
		uint64_t intval;
		char *strval, *slash, *check, *fname;
		const char *propname = nvpair_name(elem);
		zpool_prop_t prop = zpool_name_to_prop(propname);

		switch ((int)prop) {
		case ZPROP_INVAL:
			if (!zpool_prop_feature(propname)) {
				error = EINVAL;
				break;
			}

			/*
			 * Sanitize the input.
			 */
			if (nvpair_type(elem) != DATA_TYPE_UINT64) {
				error = EINVAL;
				break;
			}

			if (nvpair_value_uint64(elem, &intval) != 0) {
				error = EINVAL;
				break;
			}

			if (intval != 0) {
				error = EINVAL;
				break;
			}

			fname = strchr(propname, '@') + 1;
			if (zfeature_lookup_name(fname, NULL) != 0) {
				error = EINVAL;
				break;
			}

			has_feature = B_TRUE;
			break;

		case ZPOOL_PROP_VERSION:
			error = nvpair_value_uint64(elem, &intval);
			if (!error &&
			    (intval < spa_version(spa) ||
			    intval > SPA_VERSION_BEFORE_FEATURES ||
			    has_feature))
				error = EINVAL;
			break;

		case ZPOOL_PROP_DELEGATION:
		case ZPOOL_PROP_AUTOREPLACE:
		case ZPOOL_PROP_LISTSNAPS:
		case ZPOOL_PROP_AUTOEXPAND:
			error = nvpair_value_uint64(elem, &intval);
			if (!error && intval > 1)
				error = EINVAL;
			break;

		case ZPOOL_PROP_BOOTFS:
			/*
			 * If the pool version is less than SPA_VERSION_BOOTFS,
			 * or the pool is still being created (version == 0),
			 * the bootfs property cannot be set.
			 */
			if (spa_version(spa) < SPA_VERSION_BOOTFS) {
				error = ENOTSUP;
				break;
			}

			/*
			 * Make sure the vdev config is bootable
			 */
			if (!vdev_is_bootable(spa->spa_root_vdev)) {
				error = ENOTSUP;
				break;
			}

			reset_bootfs = 1;

			error = nvpair_value_string(elem, &strval);

			if (!error) {
<<<<<<< HEAD
				uint64_t compress, crypt;
=======
				objset_t *os;
				uint64_t compress;
>>>>>>> eafb2baa

				if (strval == NULL || strval[0] == '\0') {
					objnum = zpool_prop_default_numeric(
					    ZPOOL_PROP_BOOTFS);
					break;
				}

				if ((error = dmu_objset_hold(strval,FTAG,&os)))
					break;

				/*
                 * Must be ZPL and not gzip compressed.
                 * and not encrypted.
                 */

				if (dmu_objset_type(os) != DMU_OST_ZFS) {
					error = ENOTSUP;
				} else if ((error = dsl_prop_get_integer(strval,
				    zfs_prop_to_name(ZFS_PROP_COMPRESSION),
				    &compress, NULL)) == 0 &&
				    !BOOTFS_COMPRESS_VALID(compress)) {
					error = ENOTSUP;
				} else if ((error = dsl_prop_get_integer(strval,
                                zfs_prop_to_name(ZFS_PROP_ENCRYPTION),
                                                    &crypt, NULL)) == 0 &&
                      !BOOTFS_CRYPT_VALID(crypt)) {
                    error = ENOTSUP;
                }

                if (!error) {
                    objnum = dmu_objset_id(os);
                }

				dmu_objset_rele(os, FTAG);
			}
			break;

		case ZPOOL_PROP_FAILUREMODE:
			error = nvpair_value_uint64(elem, &intval);
			if (!error && (intval < ZIO_FAILURE_MODE_WAIT ||
			    intval > ZIO_FAILURE_MODE_PANIC))
				error = EINVAL;

			/*
			 * This is a special case which only occurs when
			 * the pool has completely failed. This allows
			 * the user to change the in-core failmode property
			 * without syncing it out to disk (I/Os might
			 * currently be blocked). We do this by returning
			 * EIO to the caller (spa_prop_set) to trick it
			 * into thinking we encountered a property validation
			 * error.
			 */
			if (!error && spa_suspended(spa)) {
				spa->spa_failmode = intval;
				error = EIO;
			}
			break;

		case ZPOOL_PROP_CACHEFILE:
			if ((error = nvpair_value_string(elem, &strval)) != 0)
				break;

			if (strval[0] == '\0')
				break;

			if (strcmp(strval, "none") == 0)
				break;

			if (strval[0] != '/') {
				error = EINVAL;
				break;
			}

			slash = strrchr(strval, '/');
			ASSERT(slash != NULL);

			if (slash[1] == '\0' || strcmp(slash, "/.") == 0 ||
			    strcmp(slash, "/..") == 0)
				error = EINVAL;
			break;

		case ZPOOL_PROP_COMMENT:
			if ((error = nvpair_value_string(elem, &strval)) != 0)
				break;
			for (check = strval; *check != '\0'; check++) {
				if (!isprint(*check)) {
					error = EINVAL;
					break;
				}
				check++;
			}
			if (strlen(strval) > ZPROP_MAX_COMMENT)
				error = E2BIG;
			break;

		case ZPOOL_PROP_DEDUPDITTO:
			if (spa_version(spa) < SPA_VERSION_DEDUP)
				error = ENOTSUP;
			else
				error = nvpair_value_uint64(elem, &intval);
			if (error == 0 &&
			    intval != 0 && intval < ZIO_DEDUPDITTO_MIN)
				error = EINVAL;
			break;

		default:
			break;
		}

		if (error)
			break;
	}

	if (!error && reset_bootfs) {
		error = nvlist_remove(props,
		    zpool_prop_to_name(ZPOOL_PROP_BOOTFS), DATA_TYPE_STRING);

		if (!error) {
			error = nvlist_add_uint64(props,
			    zpool_prop_to_name(ZPOOL_PROP_BOOTFS), objnum);
		}
	}

	return (error);
}

void
spa_configfile_set(spa_t *spa, nvlist_t *nvp, boolean_t need_sync)
{
	char *cachefile;
	spa_config_dirent_t *dp;

	if (nvlist_lookup_string(nvp, zpool_prop_to_name(ZPOOL_PROP_CACHEFILE),
	    &cachefile) != 0)
		return;

	dp = kmem_alloc(sizeof (spa_config_dirent_t),
	    KM_PUSHPAGE);

	if (cachefile[0] == '\0')
		dp->scd_path = spa_strdup(spa_config_path);
	else if (strcmp(cachefile, "none") == 0)
		dp->scd_path = NULL;
	else
		dp->scd_path = spa_strdup(cachefile);

	list_insert_head(&spa->spa_config_list, dp);
	if (need_sync)
		spa_async_request(spa, SPA_ASYNC_CONFIG_UPDATE);
}

int
spa_prop_set(spa_t *spa, nvlist_t *nvp)
{
	int error;
	nvpair_t *elem = NULL;
	boolean_t need_sync = B_FALSE;

	if ((error = spa_prop_validate(spa, nvp)) != 0)
		return (error);

	while ((elem = nvlist_next_nvpair(nvp, elem)) != NULL) {
		zpool_prop_t prop = zpool_name_to_prop(nvpair_name(elem));

		if (prop == ZPOOL_PROP_CACHEFILE ||
		    prop == ZPOOL_PROP_ALTROOT ||
		    prop == ZPOOL_PROP_READONLY)
			continue;

		if (prop == ZPOOL_PROP_VERSION || prop == ZPROP_INVAL) {
			uint64_t ver;

			if (prop == ZPOOL_PROP_VERSION) {
				VERIFY(nvpair_value_uint64(elem, &ver) == 0);
			} else {
				ASSERT(zpool_prop_feature(nvpair_name(elem)));
				ver = SPA_VERSION_FEATURES;
				need_sync = B_TRUE;
			}

			/* Save time if the version is already set. */
			if (ver == spa_version(spa))
				continue;

			/*
			 * In addition to the pool directory object, we might
			 * create the pool properties object, the features for
			 * read object, the features for write object, or the
			 * feature descriptions object.
			 */
			error = dsl_sync_task_do(spa_get_dsl(spa), NULL,
			    spa_sync_version, spa, &ver, 6);
			if (error)
				return (error);
			continue;
		}

		need_sync = B_TRUE;
		break;
	}

	if (need_sync) {
		return (dsl_sync_task_do(spa_get_dsl(spa), NULL, spa_sync_props,
		    spa, nvp, 6));
	}

	return (0);
}

/*
 * If the bootfs property value is dsobj, clear it.
 */
void
spa_prop_clear_bootfs(spa_t *spa, uint64_t dsobj, dmu_tx_t *tx)
{
	if (spa->spa_bootfs == dsobj && spa->spa_pool_props_object != 0) {
		VERIFY(zap_remove(spa->spa_meta_objset,
		    spa->spa_pool_props_object,
		    zpool_prop_to_name(ZPOOL_PROP_BOOTFS), tx) == 0);
		spa->spa_bootfs = 0;
	}
}

/*ARGSUSED*/
static int
spa_change_guid_check(void *arg1, void *arg2, dmu_tx_t *tx)
{
	spa_t *spa = arg1;
	ASSERTV(uint64_t *newguid = arg2);
	vdev_t *rvd = spa->spa_root_vdev;
	uint64_t vdev_state;

	spa_config_enter(spa, SCL_STATE, FTAG, RW_READER);
	vdev_state = rvd->vdev_state;
	spa_config_exit(spa, SCL_STATE, FTAG);

	if (vdev_state != VDEV_STATE_HEALTHY)
		return (ENXIO);

	ASSERT3U(spa_guid(spa), !=, *newguid);

	return (0);
}

static void
spa_change_guid_sync(void *arg1, void *arg2, dmu_tx_t *tx)
{
	spa_t *spa = arg1;
	uint64_t *newguid = arg2;
	uint64_t oldguid;
	vdev_t *rvd = spa->spa_root_vdev;

	oldguid = spa_guid(spa);

	spa_config_enter(spa, SCL_STATE, FTAG, RW_READER);
	rvd->vdev_guid = *newguid;
	rvd->vdev_guid_sum += (*newguid - oldguid);
	vdev_config_dirty(rvd);
	spa_config_exit(spa, SCL_STATE, FTAG);

	spa_history_log_internal(LOG_POOL_GUID_CHANGE, spa, tx,
	    "old=%lld new=%lld", oldguid, *newguid);
}

/*
 * Change the GUID for the pool.  This is done so that we can later
 * re-import a pool built from a clone of our own vdevs.  We will modify
 * the root vdev's guid, our own pool guid, and then mark all of our
 * vdevs dirty.  Note that we must make sure that all our vdevs are
 * online when we do this, or else any vdevs that weren't present
 * would be orphaned from our pool.  We are also going to issue a
 * sysevent to update any watchers.
 */
int
spa_change_guid(spa_t *spa)
{
	int error;
	uint64_t guid;

	mutex_enter(&spa_namespace_lock);
	guid = spa_generate_guid(NULL);

	error = dsl_sync_task_do(spa_get_dsl(spa), spa_change_guid_check,
	    spa_change_guid_sync, spa, &guid, 5);

	if (error == 0) {
		spa_config_sync(spa, B_FALSE, B_TRUE);
		spa_event_notify(spa, NULL, FM_EREPORT_ZFS_POOL_REGUID);
	}

	mutex_exit(&spa_namespace_lock);

	return (error);
}

/*
 * ==========================================================================
 * SPA state manipulation (open/create/destroy/import/export)
 * ==========================================================================
 */

static int
spa_error_entry_compare(const void *a, const void *b)
{
	spa_error_entry_t *sa = (spa_error_entry_t *)a;
	spa_error_entry_t *sb = (spa_error_entry_t *)b;
	int ret;

	ret = bcmp(&sa->se_bookmark, &sb->se_bookmark,
	    sizeof (zbookmark_t));

	if (ret < 0)
		return (-1);
	else if (ret > 0)
		return (1);
	else
		return (0);
}

/*
 * Utility function which retrieves copies of the current logs and
 * re-initializes them in the process.
 */
void
spa_get_errlists(spa_t *spa, avl_tree_t *last, avl_tree_t *scrub)
{
	ASSERT(MUTEX_HELD(&spa->spa_errlist_lock));

	bcopy(&spa->spa_errlist_last, last, sizeof (avl_tree_t));
	bcopy(&spa->spa_errlist_scrub, scrub, sizeof (avl_tree_t));

	avl_create(&spa->spa_errlist_scrub,
	    spa_error_entry_compare, sizeof (spa_error_entry_t),
	    offsetof(spa_error_entry_t, se_avl));
	avl_create(&spa->spa_errlist_last,
	    spa_error_entry_compare, sizeof (spa_error_entry_t),
	    offsetof(spa_error_entry_t, se_avl));
}

static taskq_t *
spa_taskq_create(spa_t *spa, const char *name, enum zti_modes mode,
    uint_t value)
{
	uint_t flags = TASKQ_PREPOPULATE;
	boolean_t batch = B_FALSE;

	switch (mode) {
	case zti_mode_null:
		return (NULL);		/* no taskq needed */

	case zti_mode_fixed:
		ASSERT3U(value, >=, 1);
		value = MAX(value, 1);
		break;

	case zti_mode_batch:
		batch = B_TRUE;
		flags |= TASKQ_THREADS_CPU_PCT;
		value = zio_taskq_batch_pct;
		break;

	case zti_mode_online_percent:
		flags |= TASKQ_THREADS_CPU_PCT;
		break;

	default:
		panic("unrecognized mode for %s taskq (%u:%u) in "
		    "spa_activate()",
		    name, mode, value);
		break;
	}

	if (zio_taskq_sysdc && spa->spa_proc != &p0) {
		if (batch)
			flags |= TASKQ_DC_BATCH;

		return (taskq_create_sysdc(name, value, 50, INT_MAX,
		    spa->spa_proc, zio_taskq_basedc, flags));
	}
	return (taskq_create_proc(name, value, maxclsyspri, 50, INT_MAX,
	    spa->spa_proc, flags));
}

static void
spa_create_zio_taskqs(spa_t *spa)
{
	int t, q;

	for (t = 0; t < ZIO_TYPES; t++) {
		for (q = 0; q < ZIO_TASKQ_TYPES; q++) {
			const zio_taskq_info_t *ztip = &zio_taskqs[t][q];
			enum zti_modes mode = ztip->zti_mode;
			uint_t value = ztip->zti_value;
			char name[32];

			(void) snprintf(name, sizeof (name),
			    "%s_%s", zio_type_name[t], zio_taskq_types[q]);

			spa->spa_zio_taskq[t][q] =
			    spa_taskq_create(spa, name, mode, value);
		}
	}
}

#if defined(_KERNEL) && defined(HAVE_SPA_THREAD)
static void
spa_thread(void *arg)
{
	callb_cpr_t cprinfo;

	spa_t *spa = arg;
	user_t *pu = PTOU(curproc);

	CALLB_CPR_INIT(&cprinfo, &spa->spa_proc_lock, callb_generic_cpr,
	    spa->spa_name);

	ASSERT(curproc != &p0);
	(void) snprintf(pu->u_psargs, sizeof (pu->u_psargs),
	    "zpool-%s", spa->spa_name);
	(void) strlcpy(pu->u_comm, pu->u_psargs, sizeof (pu->u_comm));

	/* bind this thread to the requested psrset */
	if (zio_taskq_psrset_bind != PS_NONE) {
		pool_lock();
		mutex_enter(&cpu_lock);
		mutex_enter(&pidlock);
		mutex_enter(&curproc->p_lock);

		if (cpupart_bind_thread(curthread, zio_taskq_psrset_bind,
		    0, NULL, NULL) == 0)  {
			curthread->t_bind_pset = zio_taskq_psrset_bind;
		} else {
			cmn_err(CE_WARN,
			    "Couldn't bind process for zfs pool \"%s\" to "
			    "pset %d\n", spa->spa_name, zio_taskq_psrset_bind);
		}

		mutex_exit(&curproc->p_lock);
		mutex_exit(&pidlock);
		mutex_exit(&cpu_lock);
		pool_unlock();
	}

	if (zio_taskq_sysdc) {
		sysdc_thread_enter(curthread, 100, 0);
	}

	spa->spa_proc = curproc;
	spa->spa_did = curthread->t_did;

	spa_create_zio_taskqs(spa);

	mutex_enter(&spa->spa_proc_lock);
	ASSERT(spa->spa_proc_state == SPA_PROC_CREATED);

	spa->spa_proc_state = SPA_PROC_ACTIVE;
	cv_broadcast(&spa->spa_proc_cv);

	CALLB_CPR_SAFE_BEGIN(&cprinfo);
	while (spa->spa_proc_state == SPA_PROC_ACTIVE)
		cv_wait(&spa->spa_proc_cv, &spa->spa_proc_lock);
	CALLB_CPR_SAFE_END(&cprinfo, &spa->spa_proc_lock);

	ASSERT(spa->spa_proc_state == SPA_PROC_DEACTIVATE);
	spa->spa_proc_state = SPA_PROC_GONE;
	spa->spa_proc = &p0;
	cv_broadcast(&spa->spa_proc_cv);
	CALLB_CPR_EXIT(&cprinfo);	/* drops spa_proc_lock */

	mutex_enter(&curproc->p_lock);
	lwp_exit();
}
#endif

/*
 * Activate an uninitialized pool.
 */
static void
spa_activate(spa_t *spa, int mode)
{
	ASSERT(spa->spa_state == POOL_STATE_UNINITIALIZED);

	spa->spa_state = POOL_STATE_ACTIVE;
	spa->spa_mode = mode;

	spa->spa_normal_class = metaslab_class_create(spa, zfs_metaslab_ops);
	spa->spa_log_class = metaslab_class_create(spa, zfs_metaslab_ops);

	/* Try to create a covering process */
	mutex_enter(&spa->spa_proc_lock);
	ASSERT(spa->spa_proc_state == SPA_PROC_NONE);
	ASSERT(spa->spa_proc == &p0);
	spa->spa_did = 0;

#ifdef HAVE_SPA_THREAD
	/* Only create a process if we're going to be around a while. */
	if (spa_create_process && strcmp(spa->spa_name, TRYIMPORT_NAME) != 0) {
		if (newproc(spa_thread, (caddr_t)spa, syscid, maxclsyspri,
		    NULL, 0) == 0) {
			spa->spa_proc_state = SPA_PROC_CREATED;
			while (spa->spa_proc_state == SPA_PROC_CREATED) {
				cv_wait(&spa->spa_proc_cv,
				    &spa->spa_proc_lock);
			}
			ASSERT(spa->spa_proc_state == SPA_PROC_ACTIVE);
			ASSERT(spa->spa_proc != &p0);
			ASSERT(spa->spa_did != 0);
		} else {
#ifdef _KERNEL
			cmn_err(CE_WARN,
			    "Couldn't create process for zfs pool \"%s\"\n",
			    spa->spa_name);
#endif
		}
	}
#endif /* HAVE_SPA_THREAD */
	mutex_exit(&spa->spa_proc_lock);

	/* If we didn't create a process, we need to create our taskqs. */
	if (spa->spa_proc == &p0) {
		spa_create_zio_taskqs(spa);
	}

	list_create(&spa->spa_config_dirty_list, sizeof (vdev_t),
	    offsetof(vdev_t, vdev_config_dirty_node));
	list_create(&spa->spa_state_dirty_list, sizeof (vdev_t),
	    offsetof(vdev_t, vdev_state_dirty_node));

	txg_list_create(&spa->spa_vdev_txg_list,
	    offsetof(struct vdev, vdev_txg_node));

	avl_create(&spa->spa_errlist_scrub,
	    spa_error_entry_compare, sizeof (spa_error_entry_t),
	    offsetof(spa_error_entry_t, se_avl));
	avl_create(&spa->spa_errlist_last,
	    spa_error_entry_compare, sizeof (spa_error_entry_t),
	    offsetof(spa_error_entry_t, se_avl));

    zcrypt_keystore_init(spa);

}

/*
 * Opposite of spa_activate().
 */
static void
spa_deactivate(spa_t *spa)
{
	int t, q;

	ASSERT(spa->spa_sync_on == B_FALSE);
	ASSERT(spa->spa_dsl_pool == NULL);
	ASSERT(spa->spa_root_vdev == NULL);
	ASSERT(spa->spa_async_zio_root == NULL);
	ASSERT(spa->spa_state != POOL_STATE_UNINITIALIZED);

	txg_list_destroy(&spa->spa_vdev_txg_list);

	list_destroy(&spa->spa_config_dirty_list);
	list_destroy(&spa->spa_state_dirty_list);

	for (t = 0; t < ZIO_TYPES; t++) {
		for (q = 0; q < ZIO_TASKQ_TYPES; q++) {
			if (spa->spa_zio_taskq[t][q] != NULL)
				taskq_destroy(spa->spa_zio_taskq[t][q]);
			spa->spa_zio_taskq[t][q] = NULL;
		}
	}

	metaslab_class_destroy(spa->spa_normal_class);
	spa->spa_normal_class = NULL;

	metaslab_class_destroy(spa->spa_log_class);
	spa->spa_log_class = NULL;

	/*
	 * If this was part of an import or the open otherwise failed, we may
	 * still have errors left in the queues.  Empty them just in case.
	 */
	spa_errlog_drain(spa);

    zcrypt_keystore_fini(spa);

	avl_destroy(&spa->spa_errlist_scrub);
	avl_destroy(&spa->spa_errlist_last);

	spa->spa_state = POOL_STATE_UNINITIALIZED;

	mutex_enter(&spa->spa_proc_lock);
	if (spa->spa_proc_state != SPA_PROC_NONE) {
		ASSERT(spa->spa_proc_state == SPA_PROC_ACTIVE);
		spa->spa_proc_state = SPA_PROC_DEACTIVATE;
		cv_broadcast(&spa->spa_proc_cv);
		while (spa->spa_proc_state == SPA_PROC_DEACTIVATE) {
			ASSERT(spa->spa_proc != &p0);
			cv_wait(&spa->spa_proc_cv, &spa->spa_proc_lock);
		}
		ASSERT(spa->spa_proc_state == SPA_PROC_GONE);
		spa->spa_proc_state = SPA_PROC_NONE;
	}
	ASSERT(spa->spa_proc == &p0);
	mutex_exit(&spa->spa_proc_lock);

	/*
	 * We want to make sure spa_thread() has actually exited the ZFS
	 * module, so that the module can't be unloaded out from underneath
	 * it.
	 */
	if (spa->spa_did != 0) {
		thread_join(spa->spa_did);
		spa->spa_did = 0;
	}
}

/*
 * Verify a pool configuration, and construct the vdev tree appropriately.  This
 * will create all the necessary vdevs in the appropriate layout, with each vdev
 * in the CLOSED state.  This will prep the pool before open/creation/import.
 * All vdev validation is done by the vdev_alloc() routine.
 */
static int
spa_config_parse(spa_t *spa, vdev_t **vdp, nvlist_t *nv, vdev_t *parent,
    uint_t id, int atype)
{
	nvlist_t **child;
	uint_t children;
	int error;
	int c;

	if ((error = vdev_alloc(spa, vdp, nv, parent, id, atype)) != 0)
		return (error);

	if ((*vdp)->vdev_ops->vdev_op_leaf)
		return (0);

	error = nvlist_lookup_nvlist_array(nv, ZPOOL_CONFIG_CHILDREN,
	    &child, &children);

	if (error == ENOENT)
		return (0);

	if (error) {
		vdev_free(*vdp);
		*vdp = NULL;
		return (EINVAL);
	}

	for (c = 0; c < children; c++) {
		vdev_t *vd;
		if ((error = spa_config_parse(spa, &vd, child[c], *vdp, c,
		    atype)) != 0) {
			vdev_free(*vdp);
			*vdp = NULL;
			return (error);
		}
	}

	ASSERT(*vdp != NULL);

	return (0);
}

/*
 * Opposite of spa_load().
 */
static void
spa_unload(spa_t *spa)
{
	int i;

	ASSERT(MUTEX_HELD(&spa_namespace_lock));

	/*
	 * Stop async tasks.
	 */
	spa_async_suspend(spa);

	/*
	 * Stop syncing.
	 */
	if (spa->spa_sync_on) {
		txg_sync_stop(spa->spa_dsl_pool);
		spa->spa_sync_on = B_FALSE;
	}

	/*
	 * Wait for any outstanding async I/O to complete.
	 */
	if (spa->spa_async_zio_root != NULL) {
		(void) zio_wait(spa->spa_async_zio_root);
		spa->spa_async_zio_root = NULL;
	}

	bpobj_close(&spa->spa_deferred_bpobj);

	/*
	 * Close the dsl pool.
	 */
	if (spa->spa_dsl_pool) {
		dsl_pool_close(spa->spa_dsl_pool);
		spa->spa_dsl_pool = NULL;
		spa->spa_meta_objset = NULL;
	}

	ddt_unload(spa);

	spa_config_enter(spa, SCL_ALL, FTAG, RW_WRITER);

	/*
	 * Drop and purge level 2 cache
	 */
	spa_l2cache_drop(spa);

	/*
	 * Close all vdevs.
	 */
	if (spa->spa_root_vdev)
		vdev_free(spa->spa_root_vdev);
	ASSERT(spa->spa_root_vdev == NULL);

	for (i = 0; i < spa->spa_spares.sav_count; i++)
		vdev_free(spa->spa_spares.sav_vdevs[i]);
	if (spa->spa_spares.sav_vdevs) {
		kmem_free(spa->spa_spares.sav_vdevs,
		    spa->spa_spares.sav_count * sizeof (void *));
		spa->spa_spares.sav_vdevs = NULL;
	}
	if (spa->spa_spares.sav_config) {
		nvlist_free(spa->spa_spares.sav_config);
		spa->spa_spares.sav_config = NULL;
	}
	spa->spa_spares.sav_count = 0;

	for (i = 0; i < spa->spa_l2cache.sav_count; i++) {
		vdev_clear_stats(spa->spa_l2cache.sav_vdevs[i]);
		vdev_free(spa->spa_l2cache.sav_vdevs[i]);
	}
	if (spa->spa_l2cache.sav_vdevs) {
		kmem_free(spa->spa_l2cache.sav_vdevs,
		    spa->spa_l2cache.sav_count * sizeof (void *));
		spa->spa_l2cache.sav_vdevs = NULL;
	}
	if (spa->spa_l2cache.sav_config) {
		nvlist_free(spa->spa_l2cache.sav_config);
		spa->spa_l2cache.sav_config = NULL;
	}
	spa->spa_l2cache.sav_count = 0;

	spa->spa_async_suspended = 0;

	if (spa->spa_comment != NULL) {
		spa_strfree(spa->spa_comment);
		spa->spa_comment = NULL;
	}

	spa_config_exit(spa, SCL_ALL, FTAG);
}

/*
 * Load (or re-load) the current list of vdevs describing the active spares for
 * this pool.  When this is called, we have some form of basic information in
 * 'spa_spares.sav_config'.  We parse this into vdevs, try to open them, and
 * then re-generate a more complete list including status information.
 */
static void
spa_load_spares(spa_t *spa)
{
	nvlist_t **spares;
	uint_t nspares;
	int i;
	vdev_t *vd, *tvd;

	ASSERT(spa_config_held(spa, SCL_ALL, RW_WRITER) == SCL_ALL);

	/*
	 * First, close and free any existing spare vdevs.
	 */
	for (i = 0; i < spa->spa_spares.sav_count; i++) {
		vd = spa->spa_spares.sav_vdevs[i];

		/* Undo the call to spa_activate() below */
		if ((tvd = spa_lookup_by_guid(spa, vd->vdev_guid,
		    B_FALSE)) != NULL && tvd->vdev_isspare)
			spa_spare_remove(tvd);
		vdev_close(vd);
		vdev_free(vd);
	}

	if (spa->spa_spares.sav_vdevs)
		kmem_free(spa->spa_spares.sav_vdevs,
		    spa->spa_spares.sav_count * sizeof (void *));

	if (spa->spa_spares.sav_config == NULL)
		nspares = 0;
	else
		VERIFY(nvlist_lookup_nvlist_array(spa->spa_spares.sav_config,
		    ZPOOL_CONFIG_SPARES, &spares, &nspares) == 0);

	spa->spa_spares.sav_count = (int)nspares;
	spa->spa_spares.sav_vdevs = NULL;

	if (nspares == 0)
		return;

	/*
	 * Construct the array of vdevs, opening them to get status in the
	 * process.   For each spare, there is potentially two different vdev_t
	 * structures associated with it: one in the list of spares (used only
	 * for basic validation purposes) and one in the active vdev
	 * configuration (if it's spared in).  During this phase we open and
	 * validate each vdev on the spare list.  If the vdev also exists in the
	 * active configuration, then we also mark this vdev as an active spare.
	 */
	spa->spa_spares.sav_vdevs = kmem_alloc(nspares * sizeof (void *),
	    KM_PUSHPAGE);
	for (i = 0; i < spa->spa_spares.sav_count; i++) {
		VERIFY(spa_config_parse(spa, &vd, spares[i], NULL, 0,
		    VDEV_ALLOC_SPARE) == 0);
		ASSERT(vd != NULL);

		spa->spa_spares.sav_vdevs[i] = vd;

		if ((tvd = spa_lookup_by_guid(spa, vd->vdev_guid,
		    B_FALSE)) != NULL) {
			if (!tvd->vdev_isspare)
				spa_spare_add(tvd);

			/*
			 * We only mark the spare active if we were successfully
			 * able to load the vdev.  Otherwise, importing a pool
			 * with a bad active spare would result in strange
			 * behavior, because multiple pool would think the spare
			 * is actively in use.
			 *
			 * There is a vulnerability here to an equally bizarre
			 * circumstance, where a dead active spare is later
			 * brought back to life (onlined or otherwise).  Given
			 * the rarity of this scenario, and the extra complexity
			 * it adds, we ignore the possibility.
			 */
			if (!vdev_is_dead(tvd))
				spa_spare_activate(tvd);
		}

		vd->vdev_top = vd;
		vd->vdev_aux = &spa->spa_spares;

		if (vdev_open(vd) != 0)
			continue;

		if (vdev_validate_aux(vd) == 0)
			spa_spare_add(vd);
	}

	/*
	 * Recompute the stashed list of spares, with status information
	 * this time.
	 */
	VERIFY(nvlist_remove(spa->spa_spares.sav_config, ZPOOL_CONFIG_SPARES,
	    DATA_TYPE_NVLIST_ARRAY) == 0);

	spares = kmem_alloc(spa->spa_spares.sav_count * sizeof (void *),
	    KM_PUSHPAGE);
	for (i = 0; i < spa->spa_spares.sav_count; i++)
		spares[i] = vdev_config_generate(spa,
		    spa->spa_spares.sav_vdevs[i], B_TRUE, VDEV_CONFIG_SPARE);
	VERIFY(nvlist_add_nvlist_array(spa->spa_spares.sav_config,
	    ZPOOL_CONFIG_SPARES, spares, spa->spa_spares.sav_count) == 0);
	for (i = 0; i < spa->spa_spares.sav_count; i++)
		nvlist_free(spares[i]);
	kmem_free(spares, spa->spa_spares.sav_count * sizeof (void *));
}

/*
 * Load (or re-load) the current list of vdevs describing the active l2cache for
 * this pool.  When this is called, we have some form of basic information in
 * 'spa_l2cache.sav_config'.  We parse this into vdevs, try to open them, and
 * then re-generate a more complete list including status information.
 * Devices which are already active have their details maintained, and are
 * not re-opened.
 */
static void
spa_load_l2cache(spa_t *spa)
{
	nvlist_t **l2cache;
	uint_t nl2cache;
	int i, j, oldnvdevs;
	uint64_t guid;
	vdev_t *vd, **oldvdevs, **newvdevs = NULL;
	spa_aux_vdev_t *sav = &spa->spa_l2cache;

	ASSERT(spa_config_held(spa, SCL_ALL, RW_WRITER) == SCL_ALL);

	if (sav->sav_config != NULL) {
		VERIFY(nvlist_lookup_nvlist_array(sav->sav_config,
		    ZPOOL_CONFIG_L2CACHE, &l2cache, &nl2cache) == 0);
		newvdevs = kmem_alloc(nl2cache * sizeof (void *), KM_PUSHPAGE);
	} else {
		nl2cache = 0;
	}

	oldvdevs = sav->sav_vdevs;
	oldnvdevs = sav->sav_count;
	sav->sav_vdevs = NULL;
	sav->sav_count = 0;

	/*
	 * Process new nvlist of vdevs.
	 */
	for (i = 0; i < nl2cache; i++) {
		VERIFY(nvlist_lookup_uint64(l2cache[i], ZPOOL_CONFIG_GUID,
		    &guid) == 0);

		newvdevs[i] = NULL;
		for (j = 0; j < oldnvdevs; j++) {
			vd = oldvdevs[j];
			if (vd != NULL && guid == vd->vdev_guid) {
				/*
				 * Retain previous vdev for add/remove ops.
				 */
				newvdevs[i] = vd;
				oldvdevs[j] = NULL;
				break;
			}
		}

		if (newvdevs[i] == NULL) {
			/*
			 * Create new vdev
			 */
			VERIFY(spa_config_parse(spa, &vd, l2cache[i], NULL, 0,
			    VDEV_ALLOC_L2CACHE) == 0);
			ASSERT(vd != NULL);
			newvdevs[i] = vd;

			/*
			 * Commit this vdev as an l2cache device,
			 * even if it fails to open.
			 */
			spa_l2cache_add(vd);

			vd->vdev_top = vd;
			vd->vdev_aux = sav;

			spa_l2cache_activate(vd);

			if (vdev_open(vd) != 0)
				continue;

			(void) vdev_validate_aux(vd);

			if (!vdev_is_dead(vd))
				l2arc_add_vdev(spa, vd);
		}
	}

	/*
	 * Purge vdevs that were dropped
	 */
	for (i = 0; i < oldnvdevs; i++) {
		uint64_t pool;

		vd = oldvdevs[i];
		if (vd != NULL) {
			ASSERT(vd->vdev_isl2cache);

			if (spa_l2cache_exists(vd->vdev_guid, &pool) &&
			    pool != 0ULL && l2arc_vdev_present(vd))
				l2arc_remove_vdev(vd);
			vdev_clear_stats(vd);
			vdev_free(vd);
		}
	}

	if (oldvdevs)
		kmem_free(oldvdevs, oldnvdevs * sizeof (void *));

	if (sav->sav_config == NULL)
		goto out;

	sav->sav_vdevs = newvdevs;
	sav->sav_count = (int)nl2cache;

	/*
	 * Recompute the stashed list of l2cache devices, with status
	 * information this time.
	 */
	VERIFY(nvlist_remove(sav->sav_config, ZPOOL_CONFIG_L2CACHE,
	    DATA_TYPE_NVLIST_ARRAY) == 0);

	l2cache = kmem_alloc(sav->sav_count * sizeof (void *), KM_PUSHPAGE);
	for (i = 0; i < sav->sav_count; i++)
		l2cache[i] = vdev_config_generate(spa,
		    sav->sav_vdevs[i], B_TRUE, VDEV_CONFIG_L2CACHE);
	VERIFY(nvlist_add_nvlist_array(sav->sav_config,
	    ZPOOL_CONFIG_L2CACHE, l2cache, sav->sav_count) == 0);
out:
	for (i = 0; i < sav->sav_count; i++)
		nvlist_free(l2cache[i]);
	if (sav->sav_count)
		kmem_free(l2cache, sav->sav_count * sizeof (void *));
}

static int
load_nvlist(spa_t *spa, uint64_t obj, nvlist_t **value)
{
	dmu_buf_t *db;
	char *packed = NULL;
	size_t nvsize = 0;
	int error;
	*value = NULL;

	error = dmu_bonus_hold(spa->spa_meta_objset, obj, FTAG, &db);
	if (error)
		return (error);

	nvsize = *(uint64_t *)db->db_data;
	dmu_buf_rele(db, FTAG);

	packed = kmem_alloc(nvsize, KM_PUSHPAGE | KM_NODEBUG);
	error = dmu_read(spa->spa_meta_objset, obj, 0, nvsize, packed,
	    DMU_READ_PREFETCH);
	if (error == 0)
		error = nvlist_unpack(packed, nvsize, value, 0);
	kmem_free(packed, nvsize);

	return (error);
}

/*
 * Checks to see if the given vdev could not be opened, in which case we post a
 * sysevent to notify the autoreplace code that the device has been removed.
 */
static void
spa_check_removed(vdev_t *vd)
{
	int c;

	for (c = 0; c < vd->vdev_children; c++)
		spa_check_removed(vd->vdev_child[c]);

	if (vd->vdev_ops->vdev_op_leaf && vdev_is_dead(vd)) {
		zfs_ereport_post(FM_EREPORT_RESOURCE_AUTOREPLACE,
		    vd->vdev_spa, vd, NULL, 0, 0);
		spa_event_notify(vd->vdev_spa, vd, FM_EREPORT_ZFS_DEVICE_CHECK);
	}
}

/*
 * Validate the current config against the MOS config
 */
static boolean_t
spa_config_valid(spa_t *spa, nvlist_t *config)
{
	vdev_t *mrvd, *rvd = spa->spa_root_vdev;
	nvlist_t *nv;
	int c, i;

	VERIFY(nvlist_lookup_nvlist(config, ZPOOL_CONFIG_VDEV_TREE, &nv) == 0);

	spa_config_enter(spa, SCL_ALL, FTAG, RW_WRITER);
	VERIFY(spa_config_parse(spa, &mrvd, nv, NULL, 0, VDEV_ALLOC_LOAD) == 0);

	ASSERT3U(rvd->vdev_children, ==, mrvd->vdev_children);

	/*
	 * If we're doing a normal import, then build up any additional
	 * diagnostic information about missing devices in this config.
	 * We'll pass this up to the user for further processing.
	 */
	if (!(spa->spa_import_flags & ZFS_IMPORT_MISSING_LOG)) {
		nvlist_t **child, *nv;
		uint64_t idx = 0;

		child = kmem_alloc(rvd->vdev_children * sizeof (nvlist_t **),
		    KM_PUSHPAGE);
		VERIFY(nvlist_alloc(&nv, NV_UNIQUE_NAME, KM_PUSHPAGE) == 0);

		for (c = 0; c < rvd->vdev_children; c++) {
			vdev_t *tvd = rvd->vdev_child[c];
			vdev_t *mtvd  = mrvd->vdev_child[c];

			if (tvd->vdev_ops == &vdev_missing_ops &&
			    mtvd->vdev_ops != &vdev_missing_ops &&
			    mtvd->vdev_islog)
				child[idx++] = vdev_config_generate(spa, mtvd,
				    B_FALSE, 0);
		}

		if (idx) {
			VERIFY(nvlist_add_nvlist_array(nv,
			    ZPOOL_CONFIG_CHILDREN, child, idx) == 0);
			VERIFY(nvlist_add_nvlist(spa->spa_load_info,
			    ZPOOL_CONFIG_MISSING_DEVICES, nv) == 0);

			for (i = 0; i < idx; i++)
				nvlist_free(child[i]);
		}
		nvlist_free(nv);
		kmem_free(child, rvd->vdev_children * sizeof (char **));
	}

	/*
	 * Compare the root vdev tree with the information we have
	 * from the MOS config (mrvd). Check each top-level vdev
	 * with the corresponding MOS config top-level (mtvd).
	 */
	for (c = 0; c < rvd->vdev_children; c++) {
		vdev_t *tvd = rvd->vdev_child[c];
		vdev_t *mtvd  = mrvd->vdev_child[c];

		/*
		 * Resolve any "missing" vdevs in the current configuration.
		 * If we find that the MOS config has more accurate information
		 * about the top-level vdev then use that vdev instead.
		 */
		if (tvd->vdev_ops == &vdev_missing_ops &&
		    mtvd->vdev_ops != &vdev_missing_ops) {

			if (!(spa->spa_import_flags & ZFS_IMPORT_MISSING_LOG))
				continue;

			/*
			 * Device specific actions.
			 */
			if (mtvd->vdev_islog) {
				spa_set_log_state(spa, SPA_LOG_CLEAR);
			} else {
				/*
				 * XXX - once we have 'readonly' pool
				 * support we should be able to handle
				 * missing data devices by transitioning
				 * the pool to readonly.
				 */
				continue;
			}

			/*
			 * Swap the missing vdev with the data we were
			 * able to obtain from the MOS config.
			 */
			vdev_remove_child(rvd, tvd);
			vdev_remove_child(mrvd, mtvd);

			vdev_add_child(rvd, mtvd);
			vdev_add_child(mrvd, tvd);

			spa_config_exit(spa, SCL_ALL, FTAG);
			vdev_load(mtvd);
			spa_config_enter(spa, SCL_ALL, FTAG, RW_WRITER);

			vdev_reopen(rvd);
		} else if (mtvd->vdev_islog) {
			/*
			 * Load the slog device's state from the MOS config
			 * since it's possible that the label does not
			 * contain the most up-to-date information.
			 */
			vdev_load_log_state(tvd, mtvd);
			vdev_reopen(tvd);
		}
	}
	vdev_free(mrvd);
	spa_config_exit(spa, SCL_ALL, FTAG);

	/*
	 * Ensure we were able to validate the config.
	 */
	return (rvd->vdev_guid_sum == spa->spa_uberblock.ub_guid_sum);
}

/*
 * Check for missing log devices
 */
static int
spa_check_logs(spa_t *spa)
{
	switch (spa->spa_log_state) {
	default:
		break;
	case SPA_LOG_MISSING:
		/* need to recheck in case slog has been restored */
	case SPA_LOG_UNKNOWN:
		if (dmu_objset_find(spa->spa_name, zil_check_log_chain, NULL,
		    DS_FIND_CHILDREN)) {
			spa_set_log_state(spa, SPA_LOG_MISSING);
			return (1);
		}
		break;
	}
	return (0);
}

static boolean_t
spa_passivate_log(spa_t *spa)
{
	vdev_t *rvd = spa->spa_root_vdev;
	boolean_t slog_found = B_FALSE;
	int c;

	ASSERT(spa_config_held(spa, SCL_ALLOC, RW_WRITER));

	if (!spa_has_slogs(spa))
		return (B_FALSE);

	for (c = 0; c < rvd->vdev_children; c++) {
		vdev_t *tvd = rvd->vdev_child[c];
		metaslab_group_t *mg = tvd->vdev_mg;

		if (tvd->vdev_islog) {
			metaslab_group_passivate(mg);
			slog_found = B_TRUE;
		}
	}

	return (slog_found);
}

static void
spa_activate_log(spa_t *spa)
{
	vdev_t *rvd = spa->spa_root_vdev;
	int c;

	ASSERT(spa_config_held(spa, SCL_ALLOC, RW_WRITER));

	for (c = 0; c < rvd->vdev_children; c++) {
		vdev_t *tvd = rvd->vdev_child[c];
		metaslab_group_t *mg = tvd->vdev_mg;

		if (tvd->vdev_islog)
			metaslab_group_activate(mg);
	}
}

int
spa_offline_log(spa_t *spa)
{
	int error = 0;

	if ((error = dmu_objset_find(spa_name(spa), zil_vdev_offline,
	    NULL, DS_FIND_CHILDREN)) == 0) {

		/*
		 * We successfully offlined the log device, sync out the
		 * current txg so that the "stubby" block can be removed
		 * by zil_sync().
		 */
		txg_wait_synced(spa->spa_dsl_pool, 0);
	}
	return (error);
}

static void
spa_aux_check_removed(spa_aux_vdev_t *sav)
{
	int i;

	for (i = 0; i < sav->sav_count; i++)
		spa_check_removed(sav->sav_vdevs[i]);
}

void
spa_claim_notify(zio_t *zio)
{
	spa_t *spa = zio->io_spa;

	if (zio->io_error)
		return;

	mutex_enter(&spa->spa_props_lock);	/* any mutex will do */
	if (spa->spa_claim_max_txg < zio->io_bp->blk_birth)
		spa->spa_claim_max_txg = zio->io_bp->blk_birth;
	mutex_exit(&spa->spa_props_lock);
}

typedef struct spa_load_error {
	uint64_t	sle_meta_count;
	uint64_t	sle_data_count;
} spa_load_error_t;

static void
spa_load_verify_done(zio_t *zio)
{
	blkptr_t *bp = zio->io_bp;
	spa_load_error_t *sle = zio->io_private;
	dmu_object_type_t type = BP_GET_TYPE(bp);
	int error = zio->io_error;

	if (error) {
		if ((BP_GET_LEVEL(bp) != 0 || DMU_OT_IS_METADATA(type)) &&
		    type != DMU_OT_INTENT_LOG)
			atomic_add_64(&sle->sle_meta_count, 1);
		else
			atomic_add_64(&sle->sle_data_count, 1);
	}
	zio_data_buf_free(zio->io_data, zio->io_size);
}

/*ARGSUSED*/
static int
spa_load_verify_cb(spa_t *spa, zilog_t *zilog, const blkptr_t *bp,
    arc_buf_t *pbuf, const zbookmark_t *zb, const dnode_phys_t *dnp, void *arg)
{
	if (bp != NULL) {
		zio_t *rio = arg;
		size_t size = BP_GET_PSIZE(bp);
		void *data = zio_data_buf_alloc(size);

		zio_nowait(zio_read(rio, spa, bp, data, size,
		    spa_load_verify_done, rio->io_private, ZIO_PRIORITY_SCRUB,
		    ZIO_FLAG_SPECULATIVE | ZIO_FLAG_CANFAIL |
		    ZIO_FLAG_SCRUB | ZIO_FLAG_RAW, zb));
	}
	return (0);
}

static int
spa_load_verify(spa_t *spa)
{
	zio_t *rio;
	spa_load_error_t sle = { 0 };
	zpool_rewind_policy_t policy;
	boolean_t verify_ok = B_FALSE;
	int error;

	zpool_get_rewind_policy(spa->spa_config, &policy);

	if (policy.zrp_request & ZPOOL_NEVER_REWIND)
		return (0);

	rio = zio_root(spa, NULL, &sle,
	    ZIO_FLAG_CANFAIL | ZIO_FLAG_SPECULATIVE);

	error = traverse_pool(spa, spa->spa_verify_min_txg,
	    TRAVERSE_PRE | TRAVERSE_PREFETCH, spa_load_verify_cb, rio);

	(void) zio_wait(rio);

	spa->spa_load_meta_errors = sle.sle_meta_count;
	spa->spa_load_data_errors = sle.sle_data_count;

	if (!error && sle.sle_meta_count <= policy.zrp_maxmeta &&
	    sle.sle_data_count <= policy.zrp_maxdata) {
		int64_t loss = 0;

		verify_ok = B_TRUE;
		spa->spa_load_txg = spa->spa_uberblock.ub_txg;
		spa->spa_load_txg_ts = spa->spa_uberblock.ub_timestamp;

		loss = spa->spa_last_ubsync_txg_ts - spa->spa_load_txg_ts;
		VERIFY(nvlist_add_uint64(spa->spa_load_info,
		    ZPOOL_CONFIG_LOAD_TIME, spa->spa_load_txg_ts) == 0);
		VERIFY(nvlist_add_int64(spa->spa_load_info,
		    ZPOOL_CONFIG_REWIND_TIME, loss) == 0);
		VERIFY(nvlist_add_uint64(spa->spa_load_info,
		    ZPOOL_CONFIG_LOAD_DATA_ERRORS, sle.sle_data_count) == 0);
	} else {
		spa->spa_load_max_txg = spa->spa_uberblock.ub_txg;
	}

	if (error) {
		if (error != ENXIO && error != EIO)
			error = EIO;
		return (error);
	}

	return (verify_ok ? 0 : EIO);
}

/*
 * Find a value in the pool props object.
 */
static void
spa_prop_find(spa_t *spa, zpool_prop_t prop, uint64_t *val)
{
	(void) zap_lookup(spa->spa_meta_objset, spa->spa_pool_props_object,
	    zpool_prop_to_name(prop), sizeof (uint64_t), 1, val);
}

/*
 * Find a value in the pool directory object.
 */
static int
spa_dir_prop(spa_t *spa, const char *name, uint64_t *val)
{
	return (zap_lookup(spa->spa_meta_objset, DMU_POOL_DIRECTORY_OBJECT,
	    name, sizeof (uint64_t), 1, val));
}

static int
spa_vdev_err(vdev_t *vdev, vdev_aux_t aux, int err)
{
	vdev_set_state(vdev, B_TRUE, VDEV_STATE_CANT_OPEN, aux);
	return (err);
}

/*
 * Fix up config after a partly-completed split.  This is done with the
 * ZPOOL_CONFIG_SPLIT nvlist.  Both the splitting pool and the split-off
 * pool have that entry in their config, but only the splitting one contains
 * a list of all the guids of the vdevs that are being split off.
 *
 * This function determines what to do with that list: either rejoin
 * all the disks to the pool, or complete the splitting process.  To attempt
 * the rejoin, each disk that is offlined is marked online again, and
 * we do a reopen() call.  If the vdev label for every disk that was
 * marked online indicates it was successfully split off (VDEV_AUX_SPLIT_POOL)
 * then we call vdev_split() on each disk, and complete the split.
 *
 * Otherwise we leave the config alone, with all the vdevs in place in
 * the original pool.
 */
static void
spa_try_repair(spa_t *spa, nvlist_t *config)
{
	uint_t extracted;
	uint64_t *glist;
	uint_t i, gcount;
	nvlist_t *nvl;
	vdev_t **vd;
	boolean_t attempt_reopen;

	if (nvlist_lookup_nvlist(config, ZPOOL_CONFIG_SPLIT, &nvl) != 0)
		return;

	/* check that the config is complete */
	if (nvlist_lookup_uint64_array(nvl, ZPOOL_CONFIG_SPLIT_LIST,
	    &glist, &gcount) != 0)
		return;

	vd = kmem_zalloc(gcount * sizeof (vdev_t *), KM_PUSHPAGE);

	/* attempt to online all the vdevs & validate */
	attempt_reopen = B_TRUE;
	for (i = 0; i < gcount; i++) {
		if (glist[i] == 0)	/* vdev is hole */
			continue;

		vd[i] = spa_lookup_by_guid(spa, glist[i], B_FALSE);
		if (vd[i] == NULL) {
			/*
			 * Don't bother attempting to reopen the disks;
			 * just do the split.
			 */
			attempt_reopen = B_FALSE;
		} else {
			/* attempt to re-online it */
			vd[i]->vdev_offline = B_FALSE;
		}
	}

	if (attempt_reopen) {
		vdev_reopen(spa->spa_root_vdev);

		/* check each device to see what state it's in */
		for (extracted = 0, i = 0; i < gcount; i++) {
			if (vd[i] != NULL &&
			    vd[i]->vdev_stat.vs_aux != VDEV_AUX_SPLIT_POOL)
				break;
			++extracted;
		}
	}

	/*
	 * If every disk has been moved to the new pool, or if we never
	 * even attempted to look at them, then we split them off for
	 * good.
	 */
	if (!attempt_reopen || gcount == extracted) {
		for (i = 0; i < gcount; i++)
			if (vd[i] != NULL)
				vdev_split(vd[i]);
		vdev_reopen(spa->spa_root_vdev);
	}

	kmem_free(vd, gcount * sizeof (vdev_t *));
}

static int
spa_load(spa_t *spa, spa_load_state_t state, spa_import_type_t type,
    boolean_t mosconfig)
{
	nvlist_t *config = spa->spa_config;
	char *ereport = FM_EREPORT_ZFS_POOL;
	char *comment;
	int error;
	uint64_t pool_guid;
	nvlist_t *nvl;

	if (nvlist_lookup_uint64(config, ZPOOL_CONFIG_POOL_GUID, &pool_guid))
		return (EINVAL);

	ASSERT(spa->spa_comment == NULL);
	if (nvlist_lookup_string(config, ZPOOL_CONFIG_COMMENT, &comment) == 0)
		spa->spa_comment = spa_strdup(comment);

	/*
	 * Versioning wasn't explicitly added to the label until later, so if
	 * it's not present treat it as the initial version.
	 */
	if (nvlist_lookup_uint64(config, ZPOOL_CONFIG_VERSION,
	    &spa->spa_ubsync.ub_version) != 0)
		spa->spa_ubsync.ub_version = SPA_VERSION_INITIAL;

	(void) nvlist_lookup_uint64(config, ZPOOL_CONFIG_POOL_TXG,
	    &spa->spa_config_txg);

	if ((state == SPA_LOAD_IMPORT || state == SPA_LOAD_TRYIMPORT) &&
	    spa_guid_exists(pool_guid, 0)) {
		error = EEXIST;
	} else {
		spa->spa_config_guid = pool_guid;

		if (nvlist_lookup_nvlist(config, ZPOOL_CONFIG_SPLIT,
		    &nvl) == 0) {
			VERIFY(nvlist_dup(nvl, &spa->spa_config_splitting,
			    KM_PUSHPAGE) == 0);
		}

		nvlist_free(spa->spa_load_info);
		spa->spa_load_info = fnvlist_alloc();

		gethrestime(&spa->spa_loaded_ts);
		error = spa_load_impl(spa, pool_guid, config, state, type,
		    mosconfig, &ereport);
	}

	spa->spa_minref = refcount_count(&spa->spa_refcount);
	if (error) {
		if (error != EEXIST) {
			spa->spa_loaded_ts.tv_sec = 0;
			spa->spa_loaded_ts.tv_nsec = 0;
		}
		if (error != EBADF) {
			zfs_ereport_post(ereport, spa, NULL, NULL, 0, 0);
		}
	}
	spa->spa_load_state = error ? SPA_LOAD_ERROR : SPA_LOAD_NONE;
	spa->spa_ena = 0;

	return (error);
}

/*
 * Load an existing storage pool, using the pool's builtin spa_config as a
 * source of configuration information.
 */
__attribute__((always_inline))
static inline int
spa_load_impl(spa_t *spa, uint64_t pool_guid, nvlist_t *config,
    spa_load_state_t state, spa_import_type_t type, boolean_t mosconfig,
    char **ereport)
{
	int error = 0;
	nvlist_t *nvroot = NULL;
	nvlist_t *label;
	vdev_t *rvd;
	uberblock_t *ub = &spa->spa_uberblock;
	uint64_t children, config_cache_txg = spa->spa_config_txg;
	int orig_mode = spa->spa_mode;
	int parse;
	uint64_t obj;
	boolean_t missing_feat_write = B_FALSE;

	/*
	 * If this is an untrusted config, access the pool in read-only mode.
	 * This prevents things like resilvering recently removed devices.
	 */
	if (!mosconfig)
		spa->spa_mode = FREAD;

	ASSERT(MUTEX_HELD(&spa_namespace_lock));

	spa->spa_load_state = state;

	if (nvlist_lookup_nvlist(config, ZPOOL_CONFIG_VDEV_TREE, &nvroot))
		return (EINVAL);

	parse = (type == SPA_IMPORT_EXISTING ?
	    VDEV_ALLOC_LOAD : VDEV_ALLOC_SPLIT);

	/*
	 * Create "The Godfather" zio to hold all async IOs
	 */
	spa->spa_async_zio_root = zio_root(spa, NULL, NULL,
	    ZIO_FLAG_CANFAIL | ZIO_FLAG_SPECULATIVE | ZIO_FLAG_GODFATHER);

	/*
	 * Parse the configuration into a vdev tree.  We explicitly set the
	 * value that will be returned by spa_version() since parsing the
	 * configuration requires knowing the version number.
	 */
	spa_config_enter(spa, SCL_ALL, FTAG, RW_WRITER);
	error = spa_config_parse(spa, &rvd, nvroot, NULL, 0, parse);
	spa_config_exit(spa, SCL_ALL, FTAG);

	if (error != 0)
		return (error);

	ASSERT(spa->spa_root_vdev == rvd);

	if (type != SPA_IMPORT_ASSEMBLE) {
		ASSERT(spa_guid(spa) == pool_guid);
	}

	/*
	 * Try to open all vdevs, loading each label in the process.
	 */
	spa_config_enter(spa, SCL_ALL, FTAG, RW_WRITER);
	error = vdev_open(rvd);
	spa_config_exit(spa, SCL_ALL, FTAG);
	if (error != 0)
		return (error);

	/*
	 * We need to validate the vdev labels against the configuration that
	 * we have in hand, which is dependent on the setting of mosconfig. If
	 * mosconfig is true then we're validating the vdev labels based on
	 * that config.  Otherwise, we're validating against the cached config
	 * (zpool.cache) that was read when we loaded the zfs module, and then
	 * later we will recursively call spa_load() and validate against
	 * the vdev config.
	 *
	 * If we're assembling a new pool that's been split off from an
	 * existing pool, the labels haven't yet been updated so we skip
	 * validation for now.
	 */
	if (type != SPA_IMPORT_ASSEMBLE) {
		spa_config_enter(spa, SCL_ALL, FTAG, RW_WRITER);
		error = vdev_validate(rvd, mosconfig);
		spa_config_exit(spa, SCL_ALL, FTAG);

		if (error != 0)
			return (error);

		if (rvd->vdev_state <= VDEV_STATE_CANT_OPEN)
			return (ENXIO);
	}

	/*
	 * Find the best uberblock.
	 */
	vdev_uberblock_load(rvd, ub, &label);

	/*
	 * If we weren't able to find a single valid uberblock, return failure.
	 */
	if (ub->ub_txg == 0) {
		nvlist_free(label);
		return (spa_vdev_err(rvd, VDEV_AUX_CORRUPT_DATA, ENXIO));
	}

	/*
	 * If the pool has an unsupported version we can't open it.
	 */
	if (!SPA_VERSION_IS_SUPPORTED(ub->ub_version)) {
		nvlist_free(label);
		return (spa_vdev_err(rvd, VDEV_AUX_VERSION_NEWER, ENOTSUP));
	}

	if (ub->ub_version >= SPA_VERSION_FEATURES) {
		nvlist_t *features;

		/*
		 * If we weren't able to find what's necessary for reading the
		 * MOS in the label, return failure.
		 */
		if (label == NULL || nvlist_lookup_nvlist(label,
		    ZPOOL_CONFIG_FEATURES_FOR_READ, &features) != 0) {
			nvlist_free(label);
			return (spa_vdev_err(rvd, VDEV_AUX_CORRUPT_DATA,
			    ENXIO));
		}

		/*
		 * Update our in-core representation with the definitive values
		 * from the label.
		 */
		nvlist_free(spa->spa_label_features);
		VERIFY(nvlist_dup(features, &spa->spa_label_features, 0) == 0);
	}

	nvlist_free(label);

	/*
	 * Look through entries in the label nvlist's features_for_read. If
	 * there is a feature listed there which we don't understand then we
	 * cannot open a pool.
	 */
	if (ub->ub_version >= SPA_VERSION_FEATURES) {
		nvlist_t *unsup_feat;
		nvpair_t *nvp;

		VERIFY(nvlist_alloc(&unsup_feat, NV_UNIQUE_NAME, KM_SLEEP) ==
		    0);

		for (nvp = nvlist_next_nvpair(spa->spa_label_features, NULL);
		    nvp != NULL;
		    nvp = nvlist_next_nvpair(spa->spa_label_features, nvp)) {
			if (!zfeature_is_supported(nvpair_name(nvp))) {
				VERIFY(nvlist_add_string(unsup_feat,
				    nvpair_name(nvp), "") == 0);
			}
		}

		if (!nvlist_empty(unsup_feat)) {
			VERIFY(nvlist_add_nvlist(spa->spa_load_info,
			    ZPOOL_CONFIG_UNSUP_FEAT, unsup_feat) == 0);
			nvlist_free(unsup_feat);
			return (spa_vdev_err(rvd, VDEV_AUX_UNSUP_FEAT,
			    ENOTSUP));
		}

		nvlist_free(unsup_feat);
	}

	/*
	 * If the vdev guid sum doesn't match the uberblock, we have an
	 * incomplete configuration.  We first check to see if the pool
	 * is aware of the complete config (i.e ZPOOL_CONFIG_VDEV_CHILDREN).
	 * If it is, defer the vdev_guid_sum check till later so we
	 * can handle missing vdevs.
	 */
	if (nvlist_lookup_uint64(config, ZPOOL_CONFIG_VDEV_CHILDREN,
	    &children) != 0 && mosconfig && type != SPA_IMPORT_ASSEMBLE &&
	    rvd->vdev_guid_sum != ub->ub_guid_sum)
		return (spa_vdev_err(rvd, VDEV_AUX_BAD_GUID_SUM, ENXIO));

	if (type != SPA_IMPORT_ASSEMBLE && spa->spa_config_splitting) {
		spa_config_enter(spa, SCL_ALL, FTAG, RW_WRITER);
		spa_try_repair(spa, config);
		spa_config_exit(spa, SCL_ALL, FTAG);
		nvlist_free(spa->spa_config_splitting);
		spa->spa_config_splitting = NULL;
	}

	/*
	 * Initialize internal SPA structures.
	 */
	spa->spa_state = POOL_STATE_ACTIVE;
	spa->spa_ubsync = spa->spa_uberblock;
	spa->spa_verify_min_txg = spa->spa_extreme_rewind ?
	    TXG_INITIAL - 1 : spa_last_synced_txg(spa) - TXG_DEFER_SIZE - 1;
	spa->spa_first_txg = spa->spa_last_ubsync_txg ?
	    spa->spa_last_ubsync_txg : spa_last_synced_txg(spa) + 1;
	spa->spa_claim_max_txg = spa->spa_first_txg;
	spa->spa_prev_software_version = ub->ub_software_version;

	error = dsl_pool_init(spa, spa->spa_first_txg, &spa->spa_dsl_pool);
	if (error)
		return (spa_vdev_err(rvd, VDEV_AUX_CORRUPT_DATA, EIO));
	spa->spa_meta_objset = spa->spa_dsl_pool->dp_meta_objset;

	if (spa_dir_prop(spa, DMU_POOL_CONFIG, &spa->spa_config_object) != 0)
		return (spa_vdev_err(rvd, VDEV_AUX_CORRUPT_DATA, EIO));

	if (spa_version(spa) >= SPA_VERSION_FEATURES) {
		boolean_t missing_feat_read = B_FALSE;
		nvlist_t *unsup_feat, *enabled_feat;

		if (spa_dir_prop(spa, DMU_POOL_FEATURES_FOR_READ,
		    &spa->spa_feat_for_read_obj) != 0) {
			return (spa_vdev_err(rvd, VDEV_AUX_CORRUPT_DATA, EIO));
		}

		if (spa_dir_prop(spa, DMU_POOL_FEATURES_FOR_WRITE,
		    &spa->spa_feat_for_write_obj) != 0) {
			return (spa_vdev_err(rvd, VDEV_AUX_CORRUPT_DATA, EIO));
		}

		if (spa_dir_prop(spa, DMU_POOL_FEATURE_DESCRIPTIONS,
		    &spa->spa_feat_desc_obj) != 0) {
			return (spa_vdev_err(rvd, VDEV_AUX_CORRUPT_DATA, EIO));
		}

		enabled_feat = fnvlist_alloc();
		unsup_feat = fnvlist_alloc();

		if (!feature_is_supported(spa->spa_meta_objset,
		    spa->spa_feat_for_read_obj, spa->spa_feat_desc_obj,
		    unsup_feat, enabled_feat))
			missing_feat_read = B_TRUE;

		if (spa_writeable(spa) || state == SPA_LOAD_TRYIMPORT) {
			if (!feature_is_supported(spa->spa_meta_objset,
			    spa->spa_feat_for_write_obj, spa->spa_feat_desc_obj,
			    unsup_feat, enabled_feat)) {
				missing_feat_write = B_TRUE;
			}
		}

		fnvlist_add_nvlist(spa->spa_load_info,
		    ZPOOL_CONFIG_ENABLED_FEAT, enabled_feat);

		if (!nvlist_empty(unsup_feat)) {
			fnvlist_add_nvlist(spa->spa_load_info,
			    ZPOOL_CONFIG_UNSUP_FEAT, unsup_feat);
		}

		fnvlist_free(enabled_feat);
		fnvlist_free(unsup_feat);

		if (!missing_feat_read) {
			fnvlist_add_boolean(spa->spa_load_info,
			    ZPOOL_CONFIG_CAN_RDONLY);
		}

		/*
		 * If the state is SPA_LOAD_TRYIMPORT, our objective is
		 * twofold: to determine whether the pool is available for
		 * import in read-write mode and (if it is not) whether the
		 * pool is available for import in read-only mode. If the pool
		 * is available for import in read-write mode, it is displayed
		 * as available in userland; if it is not available for import
		 * in read-only mode, it is displayed as unavailable in
		 * userland. If the pool is available for import in read-only
		 * mode but not read-write mode, it is displayed as unavailable
		 * in userland with a special note that the pool is actually
		 * available for open in read-only mode.
		 *
		 * As a result, if the state is SPA_LOAD_TRYIMPORT and we are
		 * missing a feature for write, we must first determine whether
		 * the pool can be opened read-only before returning to
		 * userland in order to know whether to display the
		 * abovementioned note.
		 */
		if (missing_feat_read || (missing_feat_write &&
		    spa_writeable(spa))) {
			return (spa_vdev_err(rvd, VDEV_AUX_UNSUP_FEAT,
			    ENOTSUP));
		}
	}

	spa->spa_is_initializing = B_TRUE;
	error = dsl_pool_open(spa->spa_dsl_pool);
	spa->spa_is_initializing = B_FALSE;
	if (error != 0)
		return (spa_vdev_err(rvd, VDEV_AUX_CORRUPT_DATA, EIO));

	if (!mosconfig) {
		uint64_t hostid;
		nvlist_t *policy = NULL, *nvconfig;

		if (load_nvlist(spa, spa->spa_config_object, &nvconfig) != 0)
			return (spa_vdev_err(rvd, VDEV_AUX_CORRUPT_DATA, EIO));

		if (!spa_is_root(spa) && nvlist_lookup_uint64(nvconfig,
		    ZPOOL_CONFIG_HOSTID, &hostid) == 0) {
			char *hostname;
			unsigned long myhostid = 0;

			VERIFY(nvlist_lookup_string(nvconfig,
			    ZPOOL_CONFIG_HOSTNAME, &hostname) == 0);

#ifdef	_KERNEL
			myhostid = zone_get_hostid(NULL);
#else	/* _KERNEL */
			/*
			 * We're emulating the system's hostid in userland, so
			 * we can't use zone_get_hostid().
			 */
			(void) ddi_strtoul(hw_serial, NULL, 10, &myhostid);
#endif	/* _KERNEL */
			if (hostid != 0 && myhostid != 0 &&
			    hostid != myhostid) {
				nvlist_free(nvconfig);
				cmn_err(CE_WARN, "pool '%s' could not be "
				    "loaded as it was last accessed by "
				    "another system (host: %s hostid: 0x%lx). "
				    "See: http://zfsonlinux.org/msg/ZFS-8000-EY",
				    spa_name(spa), hostname,
				    (unsigned long)hostid);
				return (EBADF);
			}
		}
		if (nvlist_lookup_nvlist(spa->spa_config,
		    ZPOOL_REWIND_POLICY, &policy) == 0)
			VERIFY(nvlist_add_nvlist(nvconfig,
			    ZPOOL_REWIND_POLICY, policy) == 0);

		spa_config_set(spa, nvconfig);
		spa_unload(spa);
		spa_deactivate(spa);
		spa_activate(spa, orig_mode);

		return (spa_load(spa, state, SPA_IMPORT_EXISTING, B_TRUE));
	}

	if (spa_dir_prop(spa, DMU_POOL_SYNC_BPOBJ, &obj) != 0)
		return (spa_vdev_err(rvd, VDEV_AUX_CORRUPT_DATA, EIO));
	error = bpobj_open(&spa->spa_deferred_bpobj, spa->spa_meta_objset, obj);
	if (error != 0)
		return (spa_vdev_err(rvd, VDEV_AUX_CORRUPT_DATA, EIO));

	/*
	 * Load the bit that tells us to use the new accounting function
	 * (raid-z deflation).  If we have an older pool, this will not
	 * be present.
	 */
	error = spa_dir_prop(spa, DMU_POOL_DEFLATE, &spa->spa_deflate);
	if (error != 0 && error != ENOENT)
		return (spa_vdev_err(rvd, VDEV_AUX_CORRUPT_DATA, EIO));

	error = spa_dir_prop(spa, DMU_POOL_CREATION_VERSION,
	    &spa->spa_creation_version);
	if (error != 0 && error != ENOENT)
		return (spa_vdev_err(rvd, VDEV_AUX_CORRUPT_DATA, EIO));

	/*
	 * Load the persistent error log.  If we have an older pool, this will
	 * not be present.
	 */
	error = spa_dir_prop(spa, DMU_POOL_ERRLOG_LAST, &spa->spa_errlog_last);
	if (error != 0 && error != ENOENT)
		return (spa_vdev_err(rvd, VDEV_AUX_CORRUPT_DATA, EIO));

	error = spa_dir_prop(spa, DMU_POOL_ERRLOG_SCRUB,
	    &spa->spa_errlog_scrub);
	if (error != 0 && error != ENOENT)
		return (spa_vdev_err(rvd, VDEV_AUX_CORRUPT_DATA, EIO));

	/*
	 * Load the history object.  If we have an older pool, this
	 * will not be present.
	 */
	error = spa_dir_prop(spa, DMU_POOL_HISTORY, &spa->spa_history);
	if (error != 0 && error != ENOENT)
		return (spa_vdev_err(rvd, VDEV_AUX_CORRUPT_DATA, EIO));

	/*
	 * If we're assembling the pool from the split-off vdevs of
	 * an existing pool, we don't want to attach the spares & cache
	 * devices.
	 */

	/*
	 * Load any hot spares for this pool.
	 */
	error = spa_dir_prop(spa, DMU_POOL_SPARES, &spa->spa_spares.sav_object);
	if (error != 0 && error != ENOENT)
		return (spa_vdev_err(rvd, VDEV_AUX_CORRUPT_DATA, EIO));
	if (error == 0 && type != SPA_IMPORT_ASSEMBLE) {
		ASSERT(spa_version(spa) >= SPA_VERSION_SPARES);
		if (load_nvlist(spa, spa->spa_spares.sav_object,
		    &spa->spa_spares.sav_config) != 0)
			return (spa_vdev_err(rvd, VDEV_AUX_CORRUPT_DATA, EIO));

		spa_config_enter(spa, SCL_ALL, FTAG, RW_WRITER);
		spa_load_spares(spa);
		spa_config_exit(spa, SCL_ALL, FTAG);
	} else if (error == 0) {
		spa->spa_spares.sav_sync = B_TRUE;
	}

	/*
	 * Load any level 2 ARC devices for this pool.
	 */
	error = spa_dir_prop(spa, DMU_POOL_L2CACHE,
	    &spa->spa_l2cache.sav_object);
	if (error != 0 && error != ENOENT)
		return (spa_vdev_err(rvd, VDEV_AUX_CORRUPT_DATA, EIO));
	if (error == 0 && type != SPA_IMPORT_ASSEMBLE) {
		ASSERT(spa_version(spa) >= SPA_VERSION_L2CACHE);
		if (load_nvlist(spa, spa->spa_l2cache.sav_object,
		    &spa->spa_l2cache.sav_config) != 0)
			return (spa_vdev_err(rvd, VDEV_AUX_CORRUPT_DATA, EIO));

		spa_config_enter(spa, SCL_ALL, FTAG, RW_WRITER);
		spa_load_l2cache(spa);
		spa_config_exit(spa, SCL_ALL, FTAG);
	} else if (error == 0) {
		spa->spa_l2cache.sav_sync = B_TRUE;
	}

	spa->spa_delegation = zpool_prop_default_numeric(ZPOOL_PROP_DELEGATION);

	error = spa_dir_prop(spa, DMU_POOL_PROPS, &spa->spa_pool_props_object);
	if (error && error != ENOENT)
		return (spa_vdev_err(rvd, VDEV_AUX_CORRUPT_DATA, EIO));

	if (error == 0) {
		uint64_t autoreplace;

		spa_prop_find(spa, ZPOOL_PROP_BOOTFS, &spa->spa_bootfs);
		spa_prop_find(spa, ZPOOL_PROP_AUTOREPLACE, &autoreplace);
		spa_prop_find(spa, ZPOOL_PROP_DELEGATION, &spa->spa_delegation);
		spa_prop_find(spa, ZPOOL_PROP_FAILUREMODE, &spa->spa_failmode);
		spa_prop_find(spa, ZPOOL_PROP_AUTOEXPAND, &spa->spa_autoexpand);
		spa_prop_find(spa, ZPOOL_PROP_DEDUPDITTO,
		    &spa->spa_dedup_ditto);

		spa->spa_autoreplace = (autoreplace != 0);
	}

	/*
	 * If the 'autoreplace' property is set, then post a resource notifying
	 * the ZFS DE that it should not issue any faults for unopenable
	 * devices.  We also iterate over the vdevs, and post a sysevent for any
	 * unopenable vdevs so that the normal autoreplace handler can take
	 * over.
	 */
	if (spa->spa_autoreplace && state != SPA_LOAD_TRYIMPORT) {
		spa_check_removed(spa->spa_root_vdev);
		/*
		 * For the import case, this is done in spa_import(), because
		 * at this point we're using the spare definitions from
		 * the MOS config, not necessarily from the userland config.
		 */
		if (state != SPA_LOAD_IMPORT) {
			spa_aux_check_removed(&spa->spa_spares);
			spa_aux_check_removed(&spa->spa_l2cache);
		}
	}

	/*
	 * Load the vdev state for all toplevel vdevs.
	 */
	vdev_load(rvd);

	/*
	 * Propagate the leaf DTLs we just loaded all the way up the tree.
	 */
	spa_config_enter(spa, SCL_ALL, FTAG, RW_WRITER);
	vdev_dtl_reassess(rvd, 0, 0, B_FALSE);
	spa_config_exit(spa, SCL_ALL, FTAG);

	/*
	 * Load the DDTs (dedup tables).
	 */
	error = ddt_load(spa);
	if (error != 0)
		return (spa_vdev_err(rvd, VDEV_AUX_CORRUPT_DATA, EIO));

	spa_update_dspace(spa);

	/*
	 * Validate the config, using the MOS config to fill in any
	 * information which might be missing.  If we fail to validate
	 * the config then declare the pool unfit for use. If we're
	 * assembling a pool from a split, the log is not transferred
	 * over.
	 */
	if (type != SPA_IMPORT_ASSEMBLE) {
		nvlist_t *nvconfig;

		if (load_nvlist(spa, spa->spa_config_object, &nvconfig) != 0)
			return (spa_vdev_err(rvd, VDEV_AUX_CORRUPT_DATA, EIO));

		if (!spa_config_valid(spa, nvconfig)) {
			nvlist_free(nvconfig);
			return (spa_vdev_err(rvd, VDEV_AUX_BAD_GUID_SUM,
			    ENXIO));
		}
		nvlist_free(nvconfig);

		/*
		 * Now that we've validated the config, check the state of the
		 * root vdev.  If it can't be opened, it indicates one or
		 * more toplevel vdevs are faulted.
		 */
		if (rvd->vdev_state <= VDEV_STATE_CANT_OPEN)
			return (ENXIO);

		if (spa_check_logs(spa)) {
			*ereport = FM_EREPORT_ZFS_LOG_REPLAY;
			return (spa_vdev_err(rvd, VDEV_AUX_BAD_LOG, ENXIO));
		}
	}

	if (missing_feat_write) {
		ASSERT(state == SPA_LOAD_TRYIMPORT);

		/*
		 * At this point, we know that we can open the pool in
		 * read-only mode but not read-write mode. We now have enough
		 * information and can return to userland.
		 */
		return (spa_vdev_err(rvd, VDEV_AUX_UNSUP_FEAT, ENOTSUP));
	}

	/*
	 * We've successfully opened the pool, verify that we're ready
	 * to start pushing transactions.
	 */
	if (state != SPA_LOAD_TRYIMPORT) {
		if ((error = spa_load_verify(spa)))
			return (spa_vdev_err(rvd, VDEV_AUX_CORRUPT_DATA,
			    error));
	}

	if (spa_writeable(spa) && (state == SPA_LOAD_RECOVER ||
	    spa->spa_load_max_txg == UINT64_MAX)) {
		dmu_tx_t *tx;
		int need_update = B_FALSE;
		int c;

		ASSERT(state != SPA_LOAD_TRYIMPORT);

		/*
		 * Claim log blocks that haven't been committed yet.
		 * This must all happen in a single txg.
		 * Note: spa_claim_max_txg is updated by spa_claim_notify(),
		 * invoked from zil_claim_log_block()'s i/o done callback.
		 * Price of rollback is that we abandon the log.
		 */
		spa->spa_claiming = B_TRUE;

		tx = dmu_tx_create_assigned(spa_get_dsl(spa),
		    spa_first_txg(spa));
		(void) dmu_objset_find(spa_name(spa),
		    zil_claim, tx, DS_FIND_CHILDREN);
		dmu_tx_commit(tx);

		spa->spa_claiming = B_FALSE;

		spa_set_log_state(spa, SPA_LOG_GOOD);
		spa->spa_sync_on = B_TRUE;
		txg_sync_start(spa->spa_dsl_pool);

		/*
		 * Wait for all claims to sync.  We sync up to the highest
		 * claimed log block birth time so that claimed log blocks
		 * don't appear to be from the future.  spa_claim_max_txg
		 * will have been set for us by either zil_check_log_chain()
		 * (invoked from spa_check_logs()) or zil_claim() above.
		 */
		txg_wait_synced(spa->spa_dsl_pool, spa->spa_claim_max_txg);

		/*
		 * If the config cache is stale, or we have uninitialized
		 * metaslabs (see spa_vdev_add()), then update the config.
		 *
		 * If this is a verbatim import, trust the current
		 * in-core spa_config and update the disk labels.
		 */
		if (config_cache_txg != spa->spa_config_txg ||
		    state == SPA_LOAD_IMPORT ||
		    state == SPA_LOAD_RECOVER ||
		    (spa->spa_import_flags & ZFS_IMPORT_VERBATIM))
			need_update = B_TRUE;

		for (c = 0; c < rvd->vdev_children; c++)
			if (rvd->vdev_child[c]->vdev_ms_array == 0)
				need_update = B_TRUE;

		/*
		 * Update the config cache asychronously in case we're the
		 * root pool, in which case the config cache isn't writable yet.
		 */
		if (need_update)
			spa_async_request(spa, SPA_ASYNC_CONFIG_UPDATE);

		/*
		 * Check all DTLs to see if anything needs resilvering.
		 */
		if (!dsl_scan_resilvering(spa->spa_dsl_pool) &&
		    vdev_resilver_needed(rvd, NULL, NULL))
			spa_async_request(spa, SPA_ASYNC_RESILVER);

		/*
		 * Delete any inconsistent datasets.
		 */
		(void) dmu_objset_find(spa_name(spa),
		    dsl_destroy_inconsistent, NULL, DS_FIND_CHILDREN);

		/*
		 * Clean up any stale temporary dataset userrefs.
		 */
		dsl_pool_clean_tmp_userrefs(spa->spa_dsl_pool);
	}

	return (0);
}

static int
spa_load_retry(spa_t *spa, spa_load_state_t state, int mosconfig)
{
	int mode = spa->spa_mode;

	spa_unload(spa);
	spa_deactivate(spa);

	spa->spa_load_max_txg--;

	spa_activate(spa, mode);
	spa_async_suspend(spa);

	return (spa_load(spa, state, SPA_IMPORT_EXISTING, mosconfig));
}

/*
 * If spa_load() fails this function will try loading prior txg's. If
 * 'state' is SPA_LOAD_RECOVER and one of these loads succeeds the pool
 * will be rewound to that txg. If 'state' is not SPA_LOAD_RECOVER this
 * function will not rewind the pool and will return the same error as
 * spa_load().
 */
static int
spa_load_best(spa_t *spa, spa_load_state_t state, int mosconfig,
    uint64_t max_request, int rewind_flags)
{
	nvlist_t *loadinfo = NULL;
	nvlist_t *config = NULL;
	int load_error, rewind_error;
	uint64_t safe_rewind_txg;
	uint64_t min_txg;

	if (spa->spa_load_txg && state == SPA_LOAD_RECOVER) {
		spa->spa_load_max_txg = spa->spa_load_txg;
		spa_set_log_state(spa, SPA_LOG_CLEAR);
	} else {
		spa->spa_load_max_txg = max_request;
	}

	load_error = rewind_error = spa_load(spa, state, SPA_IMPORT_EXISTING,
	    mosconfig);
	if (load_error == 0)
		return (0);

	if (spa->spa_root_vdev != NULL)
		config = spa_config_generate(spa, NULL, -1ULL, B_TRUE);

	spa->spa_last_ubsync_txg = spa->spa_uberblock.ub_txg;
	spa->spa_last_ubsync_txg_ts = spa->spa_uberblock.ub_timestamp;

	if (rewind_flags & ZPOOL_NEVER_REWIND) {
		nvlist_free(config);
		return (load_error);
	}

	if (state == SPA_LOAD_RECOVER) {
		/* Price of rolling back is discarding txgs, including log */
		spa_set_log_state(spa, SPA_LOG_CLEAR);
	} else {
		/*
		 * If we aren't rolling back save the load info from our first
		 * import attempt so that we can restore it after attempting
		 * to rewind.
		 */
		loadinfo = spa->spa_load_info;
		spa->spa_load_info = fnvlist_alloc();
	}

	spa->spa_load_max_txg = spa->spa_last_ubsync_txg;
	safe_rewind_txg = spa->spa_last_ubsync_txg - TXG_DEFER_SIZE;
	min_txg = (rewind_flags & ZPOOL_EXTREME_REWIND) ?
	    TXG_INITIAL : safe_rewind_txg;

	/*
	 * Continue as long as we're finding errors, we're still within
	 * the acceptable rewind range, and we're still finding uberblocks
	 */
	while (rewind_error && spa->spa_uberblock.ub_txg >= min_txg &&
	    spa->spa_uberblock.ub_txg <= spa->spa_load_max_txg) {
		if (spa->spa_load_max_txg < safe_rewind_txg)
			spa->spa_extreme_rewind = B_TRUE;
		rewind_error = spa_load_retry(spa, state, mosconfig);
	}

	spa->spa_extreme_rewind = B_FALSE;
	spa->spa_load_max_txg = UINT64_MAX;

	if (config && (rewind_error || state != SPA_LOAD_RECOVER))
		spa_config_set(spa, config);

	if (state == SPA_LOAD_RECOVER) {
		ASSERT3P(loadinfo, ==, NULL);
		return (rewind_error);
	} else {
		/* Store the rewind info as part of the initial load info */
		fnvlist_add_nvlist(loadinfo, ZPOOL_CONFIG_REWIND_INFO,
		    spa->spa_load_info);

		/* Restore the initial load info */
		fnvlist_free(spa->spa_load_info);
		spa->spa_load_info = loadinfo;

		return (load_error);
	}
}

/*
 * Pool Open/Import
 *
 * The import case is identical to an open except that the configuration is sent
 * down from userland, instead of grabbed from the configuration cache.  For the
 * case of an open, the pool configuration will exist in the
 * POOL_STATE_UNINITIALIZED state.
 *
 * The stats information (gen/count/ustats) is used to gather vdev statistics at
 * the same time open the pool, without having to keep around the spa_t in some
 * ambiguous state.
 */
static int
spa_open_common(const char *pool, spa_t **spapp, void *tag, nvlist_t *nvpolicy,
    nvlist_t **config)
{
	spa_t *spa;
	spa_load_state_t state = SPA_LOAD_OPEN;
	int error;
	int locked = B_FALSE;

	*spapp = NULL;

	/*
	 * As disgusting as this is, we need to support recursive calls to this
	 * function because dsl_dir_open() is called during spa_load(), and ends
	 * up calling spa_open() again.  The real fix is to figure out how to
	 * avoid dsl_dir_open() calling this in the first place.
	 */
	if (mutex_owner(&spa_namespace_lock) != curthread) {
		mutex_enter(&spa_namespace_lock);
		locked = B_TRUE;
	}

	if ((spa = spa_lookup(pool)) == NULL) {
		if (locked)
			mutex_exit(&spa_namespace_lock);
		return (ENOENT);
	}

	if (spa->spa_state == POOL_STATE_UNINITIALIZED) {
		zpool_rewind_policy_t policy;

		zpool_get_rewind_policy(nvpolicy ? nvpolicy : spa->spa_config,
		    &policy);
		if (policy.zrp_request & ZPOOL_DO_REWIND)
			state = SPA_LOAD_RECOVER;

		spa_activate(spa, spa_mode_global);

		if (state != SPA_LOAD_RECOVER)
			spa->spa_last_ubsync_txg = spa->spa_load_txg = 0;

		error = spa_load_best(spa, state, B_FALSE, policy.zrp_txg,
		    policy.zrp_request);

		if (error == EBADF) {
			/*
			 * If vdev_validate() returns failure (indicated by
			 * EBADF), it indicates that one of the vdevs indicates
			 * that the pool has been exported or destroyed.  If
			 * this is the case, the config cache is out of sync and
			 * we should remove the pool from the namespace.
			 */
			spa_unload(spa);
			spa_deactivate(spa);
			spa_config_sync(spa, B_TRUE, B_TRUE);
			spa_remove(spa);
			if (locked)
				mutex_exit(&spa_namespace_lock);
			return (ENOENT);
		}

		if (error) {
			/*
			 * We can't open the pool, but we still have useful
			 * information: the state of each vdev after the
			 * attempted vdev_open().  Return this to the user.
			 */
			if (config != NULL && spa->spa_config) {
				VERIFY(nvlist_dup(spa->spa_config, config,
				    KM_PUSHPAGE) == 0);
				VERIFY(nvlist_add_nvlist(*config,
				    ZPOOL_CONFIG_LOAD_INFO,
				    spa->spa_load_info) == 0);
			}
			spa_unload(spa);
			spa_deactivate(spa);
			spa->spa_last_open_failed = error;
			if (locked)
				mutex_exit(&spa_namespace_lock);
			*spapp = NULL;
			return (error);
		}
	}

	spa_open_ref(spa, tag);

	if (config != NULL)
		*config = spa_config_generate(spa, NULL, -1ULL, B_TRUE);

	/*
	 * If we've recovered the pool, pass back any information we
	 * gathered while doing the load.
	 */
	if (state == SPA_LOAD_RECOVER) {
		VERIFY(nvlist_add_nvlist(*config, ZPOOL_CONFIG_LOAD_INFO,
		    spa->spa_load_info) == 0);
	}

	if (locked) {
		spa->spa_last_open_failed = 0;
		spa->spa_last_ubsync_txg = 0;
		spa->spa_load_txg = 0;
		mutex_exit(&spa_namespace_lock);
	}

	*spapp = spa;

	return (0);
}

int
spa_open_rewind(const char *name, spa_t **spapp, void *tag, nvlist_t *policy,
    nvlist_t **config)
{
	return (spa_open_common(name, spapp, tag, policy, config));
}

int
spa_open(const char *name, spa_t **spapp, void *tag)
{
	return (spa_open_common(name, spapp, tag, NULL, NULL));
}

/*
 * Lookup the given spa_t, incrementing the inject count in the process,
 * preventing it from being exported or destroyed.
 */
spa_t *
spa_inject_addref(char *name)
{
	spa_t *spa;

	mutex_enter(&spa_namespace_lock);
	if ((spa = spa_lookup(name)) == NULL) {
		mutex_exit(&spa_namespace_lock);
		return (NULL);
	}
	spa->spa_inject_ref++;
	mutex_exit(&spa_namespace_lock);

	return (spa);
}

void
spa_inject_delref(spa_t *spa)
{
	mutex_enter(&spa_namespace_lock);
	spa->spa_inject_ref--;
	mutex_exit(&spa_namespace_lock);
}

/*
 * Add spares device information to the nvlist.
 */
static void
spa_add_spares(spa_t *spa, nvlist_t *config)
{
	nvlist_t **spares;
	uint_t i, nspares;
	nvlist_t *nvroot;
	uint64_t guid;
	vdev_stat_t *vs;
	uint_t vsc;
	uint64_t pool;

	ASSERT(spa_config_held(spa, SCL_CONFIG, RW_READER));

	if (spa->spa_spares.sav_count == 0)
		return;

	VERIFY(nvlist_lookup_nvlist(config,
	    ZPOOL_CONFIG_VDEV_TREE, &nvroot) == 0);
	VERIFY(nvlist_lookup_nvlist_array(spa->spa_spares.sav_config,
	    ZPOOL_CONFIG_SPARES, &spares, &nspares) == 0);
	if (nspares != 0) {
		VERIFY(nvlist_add_nvlist_array(nvroot,
		    ZPOOL_CONFIG_SPARES, spares, nspares) == 0);
		VERIFY(nvlist_lookup_nvlist_array(nvroot,
		    ZPOOL_CONFIG_SPARES, &spares, &nspares) == 0);

		/*
		 * Go through and find any spares which have since been
		 * repurposed as an active spare.  If this is the case, update
		 * their status appropriately.
		 */
		for (i = 0; i < nspares; i++) {
			VERIFY(nvlist_lookup_uint64(spares[i],
			    ZPOOL_CONFIG_GUID, &guid) == 0);
			if (spa_spare_exists(guid, &pool, NULL) &&
			    pool != 0ULL) {
				VERIFY(nvlist_lookup_uint64_array(
				    spares[i], ZPOOL_CONFIG_VDEV_STATS,
				    (uint64_t **)&vs, &vsc) == 0);
				vs->vs_state = VDEV_STATE_CANT_OPEN;
				vs->vs_aux = VDEV_AUX_SPARED;
			}
		}
	}
}

/*
 * Add l2cache device information to the nvlist, including vdev stats.
 */
static void
spa_add_l2cache(spa_t *spa, nvlist_t *config)
{
	nvlist_t **l2cache;
	uint_t i, j, nl2cache;
	nvlist_t *nvroot;
	uint64_t guid;
	vdev_t *vd;
	vdev_stat_t *vs;
	uint_t vsc;

	ASSERT(spa_config_held(spa, SCL_CONFIG, RW_READER));

	if (spa->spa_l2cache.sav_count == 0)
		return;

	VERIFY(nvlist_lookup_nvlist(config,
	    ZPOOL_CONFIG_VDEV_TREE, &nvroot) == 0);
	VERIFY(nvlist_lookup_nvlist_array(spa->spa_l2cache.sav_config,
	    ZPOOL_CONFIG_L2CACHE, &l2cache, &nl2cache) == 0);
	if (nl2cache != 0) {
		VERIFY(nvlist_add_nvlist_array(nvroot,
		    ZPOOL_CONFIG_L2CACHE, l2cache, nl2cache) == 0);
		VERIFY(nvlist_lookup_nvlist_array(nvroot,
		    ZPOOL_CONFIG_L2CACHE, &l2cache, &nl2cache) == 0);

		/*
		 * Update level 2 cache device stats.
		 */

		for (i = 0; i < nl2cache; i++) {
			VERIFY(nvlist_lookup_uint64(l2cache[i],
			    ZPOOL_CONFIG_GUID, &guid) == 0);

			vd = NULL;
			for (j = 0; j < spa->spa_l2cache.sav_count; j++) {
				if (guid ==
				    spa->spa_l2cache.sav_vdevs[j]->vdev_guid) {
					vd = spa->spa_l2cache.sav_vdevs[j];
					break;
				}
			}
			ASSERT(vd != NULL);

			VERIFY(nvlist_lookup_uint64_array(l2cache[i],
			    ZPOOL_CONFIG_VDEV_STATS, (uint64_t **)&vs, &vsc)
			    == 0);
			vdev_get_stats(vd, vs);
		}
	}
}

static void
spa_add_feature_stats(spa_t *spa, nvlist_t *config)
{
	nvlist_t *features;
	zap_cursor_t zc;
	zap_attribute_t za;

	ASSERT(spa_config_held(spa, SCL_CONFIG, RW_READER));
	VERIFY(nvlist_alloc(&features, NV_UNIQUE_NAME, KM_SLEEP) == 0);

	if (spa->spa_feat_for_read_obj != 0) {
		for (zap_cursor_init(&zc, spa->spa_meta_objset,
		    spa->spa_feat_for_read_obj);
		    zap_cursor_retrieve(&zc, &za) == 0;
		    zap_cursor_advance(&zc)) {
			ASSERT(za.za_integer_length == sizeof (uint64_t) &&
			    za.za_num_integers == 1);
			VERIFY3U(0, ==, nvlist_add_uint64(features, za.za_name,
			    za.za_first_integer));
		}
		zap_cursor_fini(&zc);
	}

	if (spa->spa_feat_for_write_obj != 0) {
		for (zap_cursor_init(&zc, spa->spa_meta_objset,
		    spa->spa_feat_for_write_obj);
		    zap_cursor_retrieve(&zc, &za) == 0;
		    zap_cursor_advance(&zc)) {
			ASSERT(za.za_integer_length == sizeof (uint64_t) &&
			    za.za_num_integers == 1);
			VERIFY3U(0, ==, nvlist_add_uint64(features, za.za_name,
			    za.za_first_integer));
		}
		zap_cursor_fini(&zc);
	}

	VERIFY(nvlist_add_nvlist(config, ZPOOL_CONFIG_FEATURE_STATS,
	    features) == 0);
	nvlist_free(features);
}

int
spa_get_stats(const char *name, nvlist_t **config,
    char *altroot, size_t buflen)
{
	int error;
	spa_t *spa;

	*config = NULL;
	error = spa_open_common(name, &spa, FTAG, NULL, config);

	if (spa != NULL) {
		/*
		 * This still leaves a window of inconsistency where the spares
		 * or l2cache devices could change and the config would be
		 * self-inconsistent.
		 */
		spa_config_enter(spa, SCL_CONFIG, FTAG, RW_READER);

		if (*config != NULL) {
			uint64_t loadtimes[2];

			loadtimes[0] = spa->spa_loaded_ts.tv_sec;
			loadtimes[1] = spa->spa_loaded_ts.tv_nsec;
			VERIFY(nvlist_add_uint64_array(*config,
			    ZPOOL_CONFIG_LOADED_TIME, loadtimes, 2) == 0);

			VERIFY(nvlist_add_uint64(*config,
			    ZPOOL_CONFIG_ERRCOUNT,
			    spa_get_errlog_size(spa)) == 0);

			if (spa_suspended(spa))
				VERIFY(nvlist_add_uint64(*config,
				    ZPOOL_CONFIG_SUSPENDED,
				    spa->spa_failmode) == 0);

			spa_add_spares(spa, *config);
			spa_add_l2cache(spa, *config);
			spa_add_feature_stats(spa, *config);
		}
	}

	/*
	 * We want to get the alternate root even for faulted pools, so we cheat
	 * and call spa_lookup() directly.
	 */
	if (altroot) {
		if (spa == NULL) {
			mutex_enter(&spa_namespace_lock);
			spa = spa_lookup(name);
			if (spa)
				spa_altroot(spa, altroot, buflen);
			else
				altroot[0] = '\0';
			spa = NULL;
			mutex_exit(&spa_namespace_lock);
		} else {
			spa_altroot(spa, altroot, buflen);
		}
	}

	if (spa != NULL) {
		spa_config_exit(spa, SCL_CONFIG, FTAG);
		spa_close(spa, FTAG);
	}

	return (error);
}

/*
 * Validate that the auxiliary device array is well formed.  We must have an
 * array of nvlists, each which describes a valid leaf vdev.  If this is an
 * import (mode is VDEV_ALLOC_SPARE), then we allow corrupted spares to be
 * specified, as long as they are well-formed.
 */
static int
spa_validate_aux_devs(spa_t *spa, nvlist_t *nvroot, uint64_t crtxg, int mode,
    spa_aux_vdev_t *sav, const char *config, uint64_t version,
    vdev_labeltype_t label)
{
	nvlist_t **dev;
	uint_t i, ndev;
	vdev_t *vd;
	int error;

	ASSERT(spa_config_held(spa, SCL_ALL, RW_WRITER) == SCL_ALL);

	/*
	 * It's acceptable to have no devs specified.
	 */
	if (nvlist_lookup_nvlist_array(nvroot, config, &dev, &ndev) != 0)
		return (0);

	if (ndev == 0)
		return (EINVAL);

	/*
	 * Make sure the pool is formatted with a version that supports this
	 * device type.
	 */
	if (spa_version(spa) < version)
		return (ENOTSUP);

	/*
	 * Set the pending device list so we correctly handle device in-use
	 * checking.
	 */
	sav->sav_pending = dev;
	sav->sav_npending = ndev;

	for (i = 0; i < ndev; i++) {
		if ((error = spa_config_parse(spa, &vd, dev[i], NULL, 0,
		    mode)) != 0)
			goto out;

		if (!vd->vdev_ops->vdev_op_leaf) {
			vdev_free(vd);
			error = EINVAL;
			goto out;
		}

		/*
		 * The L2ARC currently only supports disk devices in
		 * kernel context.  For user-level testing, we allow it.
		 */
#ifdef _KERNEL
		if ((strcmp(config, ZPOOL_CONFIG_L2CACHE) == 0) &&
		    strcmp(vd->vdev_ops->vdev_op_type, VDEV_TYPE_DISK) != 0) {
			error = ENOTBLK;
			vdev_free(vd);
			goto out;
		}
#endif
		vd->vdev_top = vd;

		if ((error = vdev_open(vd)) == 0 &&
		    (error = vdev_label_init(vd, crtxg, label)) == 0) {
			VERIFY(nvlist_add_uint64(dev[i], ZPOOL_CONFIG_GUID,
			    vd->vdev_guid) == 0);
		}

		vdev_free(vd);

		if (error &&
		    (mode != VDEV_ALLOC_SPARE && mode != VDEV_ALLOC_L2CACHE))
			goto out;
		else
			error = 0;
	}

out:
	sav->sav_pending = NULL;
	sav->sav_npending = 0;
	return (error);
}

static int
spa_validate_aux(spa_t *spa, nvlist_t *nvroot, uint64_t crtxg, int mode)
{
	int error;

	ASSERT(spa_config_held(spa, SCL_ALL, RW_WRITER) == SCL_ALL);

	if ((error = spa_validate_aux_devs(spa, nvroot, crtxg, mode,
	    &spa->spa_spares, ZPOOL_CONFIG_SPARES, SPA_VERSION_SPARES,
	    VDEV_LABEL_SPARE)) != 0) {
		return (error);
	}

	return (spa_validate_aux_devs(spa, nvroot, crtxg, mode,
	    &spa->spa_l2cache, ZPOOL_CONFIG_L2CACHE, SPA_VERSION_L2CACHE,
	    VDEV_LABEL_L2CACHE));
}

static void
spa_set_aux_vdevs(spa_aux_vdev_t *sav, nvlist_t **devs, int ndevs,
    const char *config)
{
	int i;

	if (sav->sav_config != NULL) {
		nvlist_t **olddevs;
		uint_t oldndevs;
		nvlist_t **newdevs;

		/*
		 * Generate new dev list by concatentating with the
		 * current dev list.
		 */
		VERIFY(nvlist_lookup_nvlist_array(sav->sav_config, config,
		    &olddevs, &oldndevs) == 0);

		newdevs = kmem_alloc(sizeof (void *) *
		    (ndevs + oldndevs), KM_PUSHPAGE);
		for (i = 0; i < oldndevs; i++)
			VERIFY(nvlist_dup(olddevs[i], &newdevs[i],
			    KM_PUSHPAGE) == 0);
		for (i = 0; i < ndevs; i++)
			VERIFY(nvlist_dup(devs[i], &newdevs[i + oldndevs],
			    KM_PUSHPAGE) == 0);

		VERIFY(nvlist_remove(sav->sav_config, config,
		    DATA_TYPE_NVLIST_ARRAY) == 0);

		VERIFY(nvlist_add_nvlist_array(sav->sav_config,
		    config, newdevs, ndevs + oldndevs) == 0);
		for (i = 0; i < oldndevs + ndevs; i++)
			nvlist_free(newdevs[i]);
		kmem_free(newdevs, (oldndevs + ndevs) * sizeof (void *));
	} else {
		/*
		 * Generate a new dev list.
		 */
		VERIFY(nvlist_alloc(&sav->sav_config, NV_UNIQUE_NAME,
		    KM_PUSHPAGE) == 0);
		VERIFY(nvlist_add_nvlist_array(sav->sav_config, config,
		    devs, ndevs) == 0);
	}
}

/*
 * Stop and drop level 2 ARC devices
 */
void
spa_l2cache_drop(spa_t *spa)
{
	vdev_t *vd;
	int i;
	spa_aux_vdev_t *sav = &spa->spa_l2cache;

	for (i = 0; i < sav->sav_count; i++) {
		uint64_t pool;

		vd = sav->sav_vdevs[i];
		ASSERT(vd != NULL);

		if (spa_l2cache_exists(vd->vdev_guid, &pool) &&
		    pool != 0ULL && l2arc_vdev_present(vd))
			l2arc_remove_vdev(vd);
	}
}

/*
 * Pool Creation
 */
int
spa_create(const char *pool, nvlist_t *nvroot, nvlist_t *props,
    const char *history_str, struct dsl_crypto_ctx *dcc, nvlist_t *zplprops)
{
	spa_t *spa;
	char *altroot = NULL;
	vdev_t *rvd;
	dsl_pool_t *dp;
	dmu_tx_t *tx;
	int error = 0;
	uint64_t txg = TXG_INITIAL;
	nvlist_t **spares, **l2cache;
	uint_t nspares, nl2cache;
	uint64_t version, obj;
	boolean_t has_features;
	nvpair_t *elem;
	int c;

	/*
	 * If this pool already exists, return failure.
	 */
	mutex_enter(&spa_namespace_lock);
	if (spa_lookup(pool) != NULL) {
		mutex_exit(&spa_namespace_lock);
		return (EEXIST);
	}

	/*
	 * Allocate a new spa_t structure.
	 */
	(void) nvlist_lookup_string(props,
	    zpool_prop_to_name(ZPOOL_PROP_ALTROOT), &altroot);
	spa = spa_add(pool, NULL, altroot);
	spa_activate(spa, spa_mode_global);

	if (props && (error = spa_prop_validate(spa, props))) {
		spa_deactivate(spa);
		spa_remove(spa);
		mutex_exit(&spa_namespace_lock);
		return (error);
	}

	has_features = B_FALSE;
	for (elem = nvlist_next_nvpair(props, NULL);
	    elem != NULL; elem = nvlist_next_nvpair(props, elem)) {
		if (zpool_prop_feature(nvpair_name(elem)))
			has_features = B_TRUE;
	}

	if (has_features || nvlist_lookup_uint64(props,
	    zpool_prop_to_name(ZPOOL_PROP_VERSION), &version) != 0) {
		version = SPA_VERSION;
	}
	ASSERT(SPA_VERSION_IS_SUPPORTED(version));

	spa->spa_first_txg = txg;
	spa->spa_uberblock.ub_txg = txg - 1;
	spa->spa_uberblock.ub_version = version;
	spa->spa_ubsync = spa->spa_uberblock;

	/*
	 * Create "The Godfather" zio to hold all async IOs
	 */
	spa->spa_async_zio_root = zio_root(spa, NULL, NULL,
	    ZIO_FLAG_CANFAIL | ZIO_FLAG_SPECULATIVE | ZIO_FLAG_GODFATHER);

	/*
	 * Create the root vdev.
	 */
	spa_config_enter(spa, SCL_ALL, FTAG, RW_WRITER);

	error = spa_config_parse(spa, &rvd, nvroot, NULL, 0, VDEV_ALLOC_ADD);

	ASSERT(error != 0 || rvd != NULL);
	ASSERT(error != 0 || spa->spa_root_vdev == rvd);

	if (error == 0 && !zfs_allocatable_devs(nvroot))
		error = EINVAL;

	if (error == 0 &&
	    (error = vdev_create(rvd, txg, B_FALSE)) == 0 &&
	    (error = spa_validate_aux(spa, nvroot, txg,
	    VDEV_ALLOC_ADD)) == 0) {
		for (c = 0; c < rvd->vdev_children; c++) {
			vdev_metaslab_set_size(rvd->vdev_child[c]);
			vdev_expand(rvd->vdev_child[c], txg);
		}
	}

	spa_config_exit(spa, SCL_ALL, FTAG);

	if (error != 0) {
		spa_unload(spa);
		spa_deactivate(spa);
		spa_remove(spa);
		mutex_exit(&spa_namespace_lock);
		return (error);
	}

	/*
	 * Get the list of spares, if specified.
	 */
	if (nvlist_lookup_nvlist_array(nvroot, ZPOOL_CONFIG_SPARES,
	    &spares, &nspares) == 0) {
		VERIFY(nvlist_alloc(&spa->spa_spares.sav_config, NV_UNIQUE_NAME,
		    KM_PUSHPAGE) == 0);
		VERIFY(nvlist_add_nvlist_array(spa->spa_spares.sav_config,
		    ZPOOL_CONFIG_SPARES, spares, nspares) == 0);
		spa_config_enter(spa, SCL_ALL, FTAG, RW_WRITER);
		spa_load_spares(spa);
		spa_config_exit(spa, SCL_ALL, FTAG);
		spa->spa_spares.sav_sync = B_TRUE;
	}

	/*
	 * Get the list of level 2 cache devices, if specified.
	 */
	if (nvlist_lookup_nvlist_array(nvroot, ZPOOL_CONFIG_L2CACHE,
	    &l2cache, &nl2cache) == 0) {
		VERIFY(nvlist_alloc(&spa->spa_l2cache.sav_config,
		    NV_UNIQUE_NAME, KM_PUSHPAGE) == 0);
		VERIFY(nvlist_add_nvlist_array(spa->spa_l2cache.sav_config,
		    ZPOOL_CONFIG_L2CACHE, l2cache, nl2cache) == 0);
		spa_config_enter(spa, SCL_ALL, FTAG, RW_WRITER);
		spa_load_l2cache(spa);
		spa_config_exit(spa, SCL_ALL, FTAG);
		spa->spa_l2cache.sav_sync = B_TRUE;
	}

<<<<<<< HEAD
	spa->spa_dsl_pool = dp = dsl_pool_create(spa, dcc, zplprops, txg);
=======
	spa->spa_is_initializing = B_TRUE;
	spa->spa_dsl_pool = dp = dsl_pool_create(spa, zplprops, txg);
>>>>>>> eafb2baa
	spa->spa_meta_objset = dp->dp_meta_objset;
	spa->spa_is_initializing = B_FALSE;

	/*
	 * Create DDTs (dedup tables).
	 */
	ddt_create(spa);

	spa_update_dspace(spa);

	tx = dmu_tx_create_assigned(dp, txg);

	/*
	 * Create the pool config object.
	 */
	spa->spa_config_object = dmu_object_alloc(spa->spa_meta_objset,
	    DMU_OT_PACKED_NVLIST, SPA_CONFIG_BLOCKSIZE,
	    DMU_OT_PACKED_NVLIST_SIZE, sizeof (uint64_t), tx);

	if (zap_add(spa->spa_meta_objset,
	    DMU_POOL_DIRECTORY_OBJECT, DMU_POOL_CONFIG,
	    sizeof (uint64_t), 1, &spa->spa_config_object, tx) != 0) {
		cmn_err(CE_PANIC, "failed to add pool config");
	}

	if (spa_version(spa) >= SPA_VERSION_FEATURES)
		spa_feature_create_zap_objects(spa, tx);

	if (zap_add(spa->spa_meta_objset,
	    DMU_POOL_DIRECTORY_OBJECT, DMU_POOL_CREATION_VERSION,
	    sizeof (uint64_t), 1, &version, tx) != 0) {
		cmn_err(CE_PANIC, "failed to add pool version");
	}

	/* Newly created pools with the right version are always deflated. */
	if (version >= SPA_VERSION_RAIDZ_DEFLATE) {
		spa->spa_deflate = TRUE;
		if (zap_add(spa->spa_meta_objset,
		    DMU_POOL_DIRECTORY_OBJECT, DMU_POOL_DEFLATE,
		    sizeof (uint64_t), 1, &spa->spa_deflate, tx) != 0) {
			cmn_err(CE_PANIC, "failed to add deflate");
		}
	}

	/*
	 * Create the deferred-free bpobj.  Turn off compression
	 * because sync-to-convergence takes longer if the blocksize
	 * keeps changing.
	 */
	obj = bpobj_alloc(spa->spa_meta_objset, 1 << 14, tx);
	dmu_object_set_compress(spa->spa_meta_objset, obj,
	    ZIO_COMPRESS_OFF, tx);
	if (zap_add(spa->spa_meta_objset,
	    DMU_POOL_DIRECTORY_OBJECT, DMU_POOL_SYNC_BPOBJ,
	    sizeof (uint64_t), 1, &obj, tx) != 0) {
		cmn_err(CE_PANIC, "failed to add bpobj");
	}
	VERIFY3U(0, ==, bpobj_open(&spa->spa_deferred_bpobj,
	    spa->spa_meta_objset, obj));

	/*
	 * Create the pool's history object.
	 */
	if (version >= SPA_VERSION_ZPOOL_HISTORY)
		spa_history_create_obj(spa, tx);

	/*
	 * Set pool properties.
	 */
	spa->spa_bootfs = zpool_prop_default_numeric(ZPOOL_PROP_BOOTFS);
	spa->spa_delegation = zpool_prop_default_numeric(ZPOOL_PROP_DELEGATION);
	spa->spa_failmode = zpool_prop_default_numeric(ZPOOL_PROP_FAILUREMODE);
	spa->spa_autoexpand = zpool_prop_default_numeric(ZPOOL_PROP_AUTOEXPAND);

	if (props != NULL) {
		spa_configfile_set(spa, props, B_FALSE);
		spa_sync_props(spa, props, tx);
	}

	dmu_tx_commit(tx);

	spa->spa_sync_on = B_TRUE;
	txg_sync_start(spa->spa_dsl_pool);

	/*
	 * We explicitly wait for the first transaction to complete so that our
	 * bean counters are appropriately updated.
	 */
	txg_wait_synced(spa->spa_dsl_pool, txg);

	spa_config_sync(spa, B_FALSE, B_TRUE);

	if (version >= SPA_VERSION_ZPOOL_HISTORY && history_str != NULL)
		(void) spa_history_log(spa, history_str, LOG_CMD_POOL_CREATE);
	spa_history_log_version(spa, LOG_POOL_CREATE);

	spa->spa_minref = refcount_count(&spa->spa_refcount);

	mutex_exit(&spa_namespace_lock);

	return (0);
}

#ifdef _KERNEL
/*
 * Get the root pool information from the root disk, then import the root pool
 * during the system boot up time.
 */
extern int vdev_disk_read_rootlabel(char *, char *, nvlist_t **);

static nvlist_t *
spa_generate_rootconf(char *devpath, char *devid, uint64_t *guid)
{
	nvlist_t *config;
	nvlist_t *nvtop, *nvroot;
	uint64_t pgid;

	if (vdev_disk_read_rootlabel(devpath, devid, &config) != 0)
		return (NULL);

	/*
	 * Add this top-level vdev to the child array.
	 */
	VERIFY(nvlist_lookup_nvlist(config, ZPOOL_CONFIG_VDEV_TREE,
	    &nvtop) == 0);
	VERIFY(nvlist_lookup_uint64(config, ZPOOL_CONFIG_POOL_GUID,
	    &pgid) == 0);
	VERIFY(nvlist_lookup_uint64(config, ZPOOL_CONFIG_GUID, guid) == 0);

	/*
	 * Put this pool's top-level vdevs into a root vdev.
	 */
	VERIFY(nvlist_alloc(&nvroot, NV_UNIQUE_NAME, KM_PUSHPAGE) == 0);
	VERIFY(nvlist_add_string(nvroot, ZPOOL_CONFIG_TYPE,
	    VDEV_TYPE_ROOT) == 0);
	VERIFY(nvlist_add_uint64(nvroot, ZPOOL_CONFIG_ID, 0ULL) == 0);
	VERIFY(nvlist_add_uint64(nvroot, ZPOOL_CONFIG_GUID, pgid) == 0);
	VERIFY(nvlist_add_nvlist_array(nvroot, ZPOOL_CONFIG_CHILDREN,
	    &nvtop, 1) == 0);

	/*
	 * Replace the existing vdev_tree with the new root vdev in
	 * this pool's configuration (remove the old, add the new).
	 */
	VERIFY(nvlist_add_nvlist(config, ZPOOL_CONFIG_VDEV_TREE, nvroot) == 0);
	nvlist_free(nvroot);
	return (config);
}

/*
 * Walk the vdev tree and see if we can find a device with "better"
 * configuration. A configuration is "better" if the label on that
 * device has a more recent txg.
 */
static void
spa_alt_rootvdev(vdev_t *vd, vdev_t **avd, uint64_t *txg)
{
	int c;

	for (c = 0; c < vd->vdev_children; c++)
		spa_alt_rootvdev(vd->vdev_child[c], avd, txg);

	if (vd->vdev_ops->vdev_op_leaf) {
		nvlist_t *label;
		uint64_t label_txg;

		if (vdev_disk_read_rootlabel(vd->vdev_physpath, vd->vdev_devid,
		    &label) != 0)
			return;

		VERIFY(nvlist_lookup_uint64(label, ZPOOL_CONFIG_POOL_TXG,
		    &label_txg) == 0);

		/*
		 * Do we have a better boot device?
		 */
		if (label_txg > *txg) {
			*txg = label_txg;
			*avd = vd;
		}
		nvlist_free(label);
	}
}

/*
 * Import a root pool.
 *
 * For x86. devpath_list will consist of devid and/or physpath name of
 * the vdev (e.g. "id1,sd@SSEAGATE..." or "/pci@1f,0/ide@d/disk@0,0:a").
 * The GRUB "findroot" command will return the vdev we should boot.
 *
 * For Sparc, devpath_list consists the physpath name of the booting device
 * no matter the rootpool is a single device pool or a mirrored pool.
 * e.g.
 *	"/pci@1f,0/ide@d/disk@0,0:a"
 */
int
spa_import_rootpool(char *devpath, char *devid)
{
	spa_t *spa;
	vdev_t *rvd, *bvd, *avd = NULL;
	nvlist_t *config, *nvtop;
	uint64_t guid, txg;
	char *pname;
	int error;

	/*
	 * Read the label from the boot device and generate a configuration.
	 */
	config = spa_generate_rootconf(devpath, devid, &guid);
#if defined(_OBP) && defined(_KERNEL)
	if (config == NULL) {
		if (strstr(devpath, "/iscsi/ssd") != NULL) {
			/* iscsi boot */
			get_iscsi_bootpath_phy(devpath);
			config = spa_generate_rootconf(devpath, devid, &guid);
		}
	}
#endif
	if (config == NULL) {
		cmn_err(CE_NOTE, "Cannot read the pool label from '%s'",
		    devpath);
		return (EIO);
	}

	VERIFY(nvlist_lookup_string(config, ZPOOL_CONFIG_POOL_NAME,
	    &pname) == 0);
	VERIFY(nvlist_lookup_uint64(config, ZPOOL_CONFIG_POOL_TXG, &txg) == 0);

	mutex_enter(&spa_namespace_lock);
	if ((spa = spa_lookup(pname)) != NULL) {
		/*
		 * Remove the existing root pool from the namespace so that we
		 * can replace it with the correct config we just read in.
		 */
		spa_remove(spa);
	}

	spa = spa_add(pname, config, NULL);
	spa->spa_is_root = B_TRUE;
	spa->spa_import_flags = ZFS_IMPORT_VERBATIM;

	/*
	 * Build up a vdev tree based on the boot device's label config.
	 */
	VERIFY(nvlist_lookup_nvlist(config, ZPOOL_CONFIG_VDEV_TREE,
	    &nvtop) == 0);
	spa_config_enter(spa, SCL_ALL, FTAG, RW_WRITER);
	error = spa_config_parse(spa, &rvd, nvtop, NULL, 0,
	    VDEV_ALLOC_ROOTPOOL);
	spa_config_exit(spa, SCL_ALL, FTAG);
	if (error) {
		mutex_exit(&spa_namespace_lock);
		nvlist_free(config);
		cmn_err(CE_NOTE, "Can not parse the config for pool '%s'",
		    pname);
		return (error);
	}

	/*
	 * Get the boot vdev.
	 */
	if ((bvd = vdev_lookup_by_guid(rvd, guid)) == NULL) {
		cmn_err(CE_NOTE, "Can not find the boot vdev for guid %llu",
		    (u_longlong_t)guid);
		error = ENOENT;
		goto out;
	}

	/*
	 * Determine if there is a better boot device.
	 */
	avd = bvd;
	spa_alt_rootvdev(rvd, &avd, &txg);
	if (avd != bvd) {
		cmn_err(CE_NOTE, "The boot device is 'degraded'. Please "
		    "try booting from '%s'", avd->vdev_path);
		error = EINVAL;
		goto out;
	}

	/*
	 * If the boot device is part of a spare vdev then ensure that
	 * we're booting off the active spare.
	 */
	if (bvd->vdev_parent->vdev_ops == &vdev_spare_ops &&
	    !bvd->vdev_isspare) {
		cmn_err(CE_NOTE, "The boot device is currently spared. Please "
		    "try booting from '%s'",
		    bvd->vdev_parent->
		    vdev_child[bvd->vdev_parent->vdev_children - 1]->vdev_path);
		error = EINVAL;
		goto out;
	}

	error = 0;
	spa_history_log_version(spa, LOG_POOL_IMPORT);
out:
	spa_config_enter(spa, SCL_ALL, FTAG, RW_WRITER);
	vdev_free(rvd);
	spa_config_exit(spa, SCL_ALL, FTAG);
	mutex_exit(&spa_namespace_lock);

	nvlist_free(config);
	return (error);
}

#endif

/*
 * Import a non-root pool into the system.
 */
int
spa_import(const char *pool, nvlist_t *config, nvlist_t *props, uint64_t flags)
{
	spa_t *spa;
	char *altroot = NULL;
	spa_load_state_t state = SPA_LOAD_IMPORT;
	zpool_rewind_policy_t policy;
	uint64_t mode = spa_mode_global;
	uint64_t readonly = B_FALSE;
	int error;
	nvlist_t *nvroot;
	nvlist_t **spares, **l2cache;
	uint_t nspares, nl2cache;

	/*
	 * If a pool with this name exists, return failure.
	 */
	mutex_enter(&spa_namespace_lock);
	if (spa_lookup(pool) != NULL) {
		mutex_exit(&spa_namespace_lock);
		return (EEXIST);
	}

	/*
	 * Create and initialize the spa structure.
	 */
	(void) nvlist_lookup_string(props,
	    zpool_prop_to_name(ZPOOL_PROP_ALTROOT), &altroot);
	(void) nvlist_lookup_uint64(props,
	    zpool_prop_to_name(ZPOOL_PROP_READONLY), &readonly);
	if (readonly)
		mode = FREAD;
	spa = spa_add(pool, config, altroot);
	spa->spa_import_flags = flags;

	/*
	 * Verbatim import - Take a pool and insert it into the namespace
	 * as if it had been loaded at boot.
	 */
	if (spa->spa_import_flags & ZFS_IMPORT_VERBATIM) {
		if (props != NULL)
			spa_configfile_set(spa, props, B_FALSE);

		spa_config_sync(spa, B_FALSE, B_TRUE);

		mutex_exit(&spa_namespace_lock);
		spa_history_log_version(spa, LOG_POOL_IMPORT);

		return (0);
	}

	spa_activate(spa, mode);

	/*
	 * Don't start async tasks until we know everything is healthy.
	 */
	spa_async_suspend(spa);

	zpool_get_rewind_policy(config, &policy);
	if (policy.zrp_request & ZPOOL_DO_REWIND)
		state = SPA_LOAD_RECOVER;

	/*
	 * Pass off the heavy lifting to spa_load().  Pass TRUE for mosconfig
	 * because the user-supplied config is actually the one to trust when
	 * doing an import.
	 */
	if (state != SPA_LOAD_RECOVER)
		spa->spa_last_ubsync_txg = spa->spa_load_txg = 0;

	error = spa_load_best(spa, state, B_TRUE, policy.zrp_txg,
	    policy.zrp_request);

	/*
	 * Propagate anything learned while loading the pool and pass it
	 * back to caller (i.e. rewind info, missing devices, etc).
	 */
	VERIFY(nvlist_add_nvlist(config, ZPOOL_CONFIG_LOAD_INFO,
	    spa->spa_load_info) == 0);

	spa_config_enter(spa, SCL_ALL, FTAG, RW_WRITER);
	/*
	 * Toss any existing sparelist, as it doesn't have any validity
	 * anymore, and conflicts with spa_has_spare().
	 */
	if (spa->spa_spares.sav_config) {
		nvlist_free(spa->spa_spares.sav_config);
		spa->spa_spares.sav_config = NULL;
		spa_load_spares(spa);
	}
	if (spa->spa_l2cache.sav_config) {
		nvlist_free(spa->spa_l2cache.sav_config);
		spa->spa_l2cache.sav_config = NULL;
		spa_load_l2cache(spa);
	}

	VERIFY(nvlist_lookup_nvlist(config, ZPOOL_CONFIG_VDEV_TREE,
	    &nvroot) == 0);
	if (error == 0)
		error = spa_validate_aux(spa, nvroot, -1ULL,
		    VDEV_ALLOC_SPARE);
	if (error == 0)
		error = spa_validate_aux(spa, nvroot, -1ULL,
		    VDEV_ALLOC_L2CACHE);
	spa_config_exit(spa, SCL_ALL, FTAG);

	if (props != NULL)
		spa_configfile_set(spa, props, B_FALSE);

	if (error != 0 || (props && spa_writeable(spa) &&
	    (error = spa_prop_set(spa, props)))) {
		spa_unload(spa);
		spa_deactivate(spa);
		spa_remove(spa);
		mutex_exit(&spa_namespace_lock);
		return (error);
	}

	spa_async_resume(spa);

	/*
	 * Override any spares and level 2 cache devices as specified by
	 * the user, as these may have correct device names/devids, etc.
	 */
	if (nvlist_lookup_nvlist_array(nvroot, ZPOOL_CONFIG_SPARES,
	    &spares, &nspares) == 0) {
		if (spa->spa_spares.sav_config)
			VERIFY(nvlist_remove(spa->spa_spares.sav_config,
			    ZPOOL_CONFIG_SPARES, DATA_TYPE_NVLIST_ARRAY) == 0);
		else
			VERIFY(nvlist_alloc(&spa->spa_spares.sav_config,
			    NV_UNIQUE_NAME, KM_PUSHPAGE) == 0);
		VERIFY(nvlist_add_nvlist_array(spa->spa_spares.sav_config,
		    ZPOOL_CONFIG_SPARES, spares, nspares) == 0);
		spa_config_enter(spa, SCL_ALL, FTAG, RW_WRITER);
		spa_load_spares(spa);
		spa_config_exit(spa, SCL_ALL, FTAG);
		spa->spa_spares.sav_sync = B_TRUE;
	}
	if (nvlist_lookup_nvlist_array(nvroot, ZPOOL_CONFIG_L2CACHE,
	    &l2cache, &nl2cache) == 0) {
		if (spa->spa_l2cache.sav_config)
			VERIFY(nvlist_remove(spa->spa_l2cache.sav_config,
			    ZPOOL_CONFIG_L2CACHE, DATA_TYPE_NVLIST_ARRAY) == 0);
		else
			VERIFY(nvlist_alloc(&spa->spa_l2cache.sav_config,
			    NV_UNIQUE_NAME, KM_PUSHPAGE) == 0);
		VERIFY(nvlist_add_nvlist_array(spa->spa_l2cache.sav_config,
		    ZPOOL_CONFIG_L2CACHE, l2cache, nl2cache) == 0);
		spa_config_enter(spa, SCL_ALL, FTAG, RW_WRITER);
		spa_load_l2cache(spa);
		spa_config_exit(spa, SCL_ALL, FTAG);
		spa->spa_l2cache.sav_sync = B_TRUE;
	}

	/*
	 * Check for any removed devices.
	 */
	if (spa->spa_autoreplace) {
		spa_aux_check_removed(&spa->spa_spares);
		spa_aux_check_removed(&spa->spa_l2cache);
	}

	if (spa_writeable(spa)) {
		/*
		 * Update the config cache to include the newly-imported pool.
		 */
		spa_config_update(spa, SPA_CONFIG_UPDATE_POOL);
	}

	/*
	 * It's possible that the pool was expanded while it was exported.
	 * We kick off an async task to handle this for us.
	 */
	spa_async_request(spa, SPA_ASYNC_AUTOEXPAND);

	mutex_exit(&spa_namespace_lock);
	spa_history_log_version(spa, LOG_POOL_IMPORT);

	return (0);
}

nvlist_t *
spa_tryimport(nvlist_t *tryconfig)
{
	nvlist_t *config = NULL;
	char *poolname;
	spa_t *spa;
	uint64_t state;
	int error;

	if (nvlist_lookup_string(tryconfig, ZPOOL_CONFIG_POOL_NAME, &poolname))
		return (NULL);

	if (nvlist_lookup_uint64(tryconfig, ZPOOL_CONFIG_POOL_STATE, &state))
		return (NULL);

	/*
	 * Create and initialize the spa structure.
	 */
	mutex_enter(&spa_namespace_lock);
	spa = spa_add(TRYIMPORT_NAME, tryconfig, NULL);
	spa_activate(spa, FREAD);

	/*
	 * Pass off the heavy lifting to spa_load().
	 * Pass TRUE for mosconfig because the user-supplied config
	 * is actually the one to trust when doing an import.
	 */
	error = spa_load(spa, SPA_LOAD_TRYIMPORT, SPA_IMPORT_EXISTING, B_TRUE);

	/*
	 * If 'tryconfig' was at least parsable, return the current config.
	 */
	if (spa->spa_root_vdev != NULL) {
		config = spa_config_generate(spa, NULL, -1ULL, B_TRUE);
		VERIFY(nvlist_add_string(config, ZPOOL_CONFIG_POOL_NAME,
		    poolname) == 0);
		VERIFY(nvlist_add_uint64(config, ZPOOL_CONFIG_POOL_STATE,
		    state) == 0);
		VERIFY(nvlist_add_uint64(config, ZPOOL_CONFIG_TIMESTAMP,
		    spa->spa_uberblock.ub_timestamp) == 0);
		VERIFY(nvlist_add_nvlist(config, ZPOOL_CONFIG_LOAD_INFO,
		    spa->spa_load_info) == 0);

		/*
		 * If the bootfs property exists on this pool then we
		 * copy it out so that external consumers can tell which
		 * pools are bootable.
		 */
		if ((!error || error == EEXIST) && spa->spa_bootfs) {
			char *tmpname = kmem_alloc(MAXPATHLEN, KM_PUSHPAGE);

			/*
			 * We have to play games with the name since the
			 * pool was opened as TRYIMPORT_NAME.
			 */
			if (dsl_dsobj_to_dsname(spa_name(spa),
			    spa->spa_bootfs, tmpname) == 0) {
				char *cp;
				char *dsname = kmem_alloc(MAXPATHLEN, KM_PUSHPAGE);

				cp = strchr(tmpname, '/');
				if (cp == NULL) {
					(void) strlcpy(dsname, tmpname,
					    MAXPATHLEN);
				} else {
					(void) snprintf(dsname, MAXPATHLEN,
					    "%s/%s", poolname, ++cp);
				}
				VERIFY(nvlist_add_string(config,
				    ZPOOL_CONFIG_BOOTFS, dsname) == 0);
				kmem_free(dsname, MAXPATHLEN);
			}
			kmem_free(tmpname, MAXPATHLEN);
		}

		/*
		 * Add the list of hot spares and level 2 cache devices.
		 */
		spa_config_enter(spa, SCL_CONFIG, FTAG, RW_READER);
		spa_add_spares(spa, config);
		spa_add_l2cache(spa, config);
		spa_config_exit(spa, SCL_CONFIG, FTAG);
	}

	spa_unload(spa);
	spa_deactivate(spa);
	spa_remove(spa);
	mutex_exit(&spa_namespace_lock);

	return (config);
}

/*
 * Pool export/destroy
 *
 * The act of destroying or exporting a pool is very simple.  We make sure there
 * is no more pending I/O and any references to the pool are gone.  Then, we
 * update the pool state and sync all the labels to disk, removing the
 * configuration from the cache afterwards. If the 'hardforce' flag is set, then
 * we don't sync the labels or remove the configuration cache.
 */
static int
spa_export_common(char *pool, int new_state, nvlist_t **oldconfig,
    boolean_t force, boolean_t hardforce)
{
	spa_t *spa;

	if (oldconfig)
		*oldconfig = NULL;

	if (!(spa_mode_global & FWRITE))
		return (EROFS);

	mutex_enter(&spa_namespace_lock);
	if ((spa = spa_lookup(pool)) == NULL) {
		mutex_exit(&spa_namespace_lock);
		return (ENOENT);
	}

	/*
	 * Put a hold on the pool, drop the namespace lock, stop async tasks,
	 * reacquire the namespace lock, and see if we can export.
	 */
	spa_open_ref(spa, FTAG);
	mutex_exit(&spa_namespace_lock);
	spa_async_suspend(spa);
	mutex_enter(&spa_namespace_lock);
	spa_close(spa, FTAG);

	/*
	 * The pool will be in core if it's openable,
	 * in which case we can modify its state.
	 */
	if (spa->spa_state != POOL_STATE_UNINITIALIZED && spa->spa_sync_on) {
		/*
		 * Objsets may be open only because they're dirty, so we
		 * have to force it to sync before checking spa_refcnt.
		 */
		txg_wait_synced(spa->spa_dsl_pool, 0);

		/*
		 * A pool cannot be exported or destroyed if there are active
		 * references.  If we are resetting a pool, allow references by
		 * fault injection handlers.
		 */
		if (!spa_refcount_zero(spa) ||
		    (spa->spa_inject_ref != 0 &&
		    new_state != POOL_STATE_UNINITIALIZED)) {
			spa_async_resume(spa);
			mutex_exit(&spa_namespace_lock);
			return (EBUSY);
		}

		/*
		 * A pool cannot be exported if it has an active shared spare.
		 * This is to prevent other pools stealing the active spare
		 * from an exported pool. At user's own will, such pool can
		 * be forcedly exported.
		 */
		if (!force && new_state == POOL_STATE_EXPORTED &&
		    spa_has_active_shared_spare(spa)) {
			spa_async_resume(spa);
			mutex_exit(&spa_namespace_lock);
			return (EXDEV);
		}

		/*
		 * We want this to be reflected on every label,
		 * so mark them all dirty.  spa_unload() will do the
		 * final sync that pushes these changes out.
		 */
		if (new_state != POOL_STATE_UNINITIALIZED && !hardforce) {
			spa_config_enter(spa, SCL_ALL, FTAG, RW_WRITER);
			spa->spa_state = new_state;
			spa->spa_final_txg = spa_last_synced_txg(spa) +
			    TXG_DEFER_SIZE + 1;
			vdev_config_dirty(spa->spa_root_vdev);
			spa_config_exit(spa, SCL_ALL, FTAG);
		}
	}

	spa_event_notify(spa, NULL, FM_EREPORT_ZFS_POOL_DESTROY);

	if (spa->spa_state != POOL_STATE_UNINITIALIZED) {
		spa_unload(spa);
		spa_deactivate(spa);
	}

	if (oldconfig && spa->spa_config)
		VERIFY(nvlist_dup(spa->spa_config, oldconfig, 0) == 0);

	if (new_state != POOL_STATE_UNINITIALIZED) {
		if (!hardforce)
			spa_config_sync(spa, B_TRUE, B_TRUE);
		spa_remove(spa);
	}
	mutex_exit(&spa_namespace_lock);

	return (0);
}

/*
 * Destroy a storage pool.
 */
int
spa_destroy(char *pool)
{
	return (spa_export_common(pool, POOL_STATE_DESTROYED, NULL,
	    B_FALSE, B_FALSE));
}

/*
 * Export a storage pool.
 */
int
spa_export(char *pool, nvlist_t **oldconfig, boolean_t force,
    boolean_t hardforce)
{
	return (spa_export_common(pool, POOL_STATE_EXPORTED, oldconfig,
	    force, hardforce));
}

/*
 * Similar to spa_export(), this unloads the spa_t without actually removing it
 * from the namespace in any way.
 */
int
spa_reset(char *pool)
{
	return (spa_export_common(pool, POOL_STATE_UNINITIALIZED, NULL,
	    B_FALSE, B_FALSE));
}

/*
 * ==========================================================================
 * Device manipulation
 * ==========================================================================
 */

/*
 * Add a device to a storage pool.
 */
int
spa_vdev_add(spa_t *spa, nvlist_t *nvroot)
{
	uint64_t txg, id;
	int error;
	vdev_t *rvd = spa->spa_root_vdev;
	vdev_t *vd, *tvd;
	nvlist_t **spares, **l2cache;
	uint_t nspares, nl2cache;
	int c;

	ASSERT(spa_writeable(spa));

	txg = spa_vdev_enter(spa);

	if ((error = spa_config_parse(spa, &vd, nvroot, NULL, 0,
	    VDEV_ALLOC_ADD)) != 0)
		return (spa_vdev_exit(spa, NULL, txg, error));

	spa->spa_pending_vdev = vd;	/* spa_vdev_exit() will clear this */

	if (nvlist_lookup_nvlist_array(nvroot, ZPOOL_CONFIG_SPARES, &spares,
	    &nspares) != 0)
		nspares = 0;

	if (nvlist_lookup_nvlist_array(nvroot, ZPOOL_CONFIG_L2CACHE, &l2cache,
	    &nl2cache) != 0)
		nl2cache = 0;

	if (vd->vdev_children == 0 && nspares == 0 && nl2cache == 0)
		return (spa_vdev_exit(spa, vd, txg, EINVAL));

	if (vd->vdev_children != 0 &&
	    (error = vdev_create(vd, txg, B_FALSE)) != 0)
		return (spa_vdev_exit(spa, vd, txg, error));

	/*
	 * We must validate the spares and l2cache devices after checking the
	 * children.  Otherwise, vdev_inuse() will blindly overwrite the spare.
	 */
	if ((error = spa_validate_aux(spa, nvroot, txg, VDEV_ALLOC_ADD)) != 0)
		return (spa_vdev_exit(spa, vd, txg, error));

	/*
	 * Transfer each new top-level vdev from vd to rvd.
	 */
	for (c = 0; c < vd->vdev_children; c++) {

		/*
		 * Set the vdev id to the first hole, if one exists.
		 */
		for (id = 0; id < rvd->vdev_children; id++) {
			if (rvd->vdev_child[id]->vdev_ishole) {
				vdev_free(rvd->vdev_child[id]);
				break;
			}
		}
		tvd = vd->vdev_child[c];
		vdev_remove_child(vd, tvd);
		tvd->vdev_id = id;
		vdev_add_child(rvd, tvd);
		vdev_config_dirty(tvd);
	}

	if (nspares != 0) {
		spa_set_aux_vdevs(&spa->spa_spares, spares, nspares,
		    ZPOOL_CONFIG_SPARES);
		spa_load_spares(spa);
		spa->spa_spares.sav_sync = B_TRUE;
	}

	if (nl2cache != 0) {
		spa_set_aux_vdevs(&spa->spa_l2cache, l2cache, nl2cache,
		    ZPOOL_CONFIG_L2CACHE);
		spa_load_l2cache(spa);
		spa->spa_l2cache.sav_sync = B_TRUE;
	}

	/*
	 * We have to be careful when adding new vdevs to an existing pool.
	 * If other threads start allocating from these vdevs before we
	 * sync the config cache, and we lose power, then upon reboot we may
	 * fail to open the pool because there are DVAs that the config cache
	 * can't translate.  Therefore, we first add the vdevs without
	 * initializing metaslabs; sync the config cache (via spa_vdev_exit());
	 * and then let spa_config_update() initialize the new metaslabs.
	 *
	 * spa_load() checks for added-but-not-initialized vdevs, so that
	 * if we lose power at any point in this sequence, the remaining
	 * steps will be completed the next time we load the pool.
	 */
	(void) spa_vdev_exit(spa, vd, txg, 0);

	mutex_enter(&spa_namespace_lock);
	spa_config_update(spa, SPA_CONFIG_UPDATE_POOL);
	mutex_exit(&spa_namespace_lock);

	return (0);
}

/*
 * Attach a device to a mirror.  The arguments are the path to any device
 * in the mirror, and the nvroot for the new device.  If the path specifies
 * a device that is not mirrored, we automatically insert the mirror vdev.
 *
 * If 'replacing' is specified, the new device is intended to replace the
 * existing device; in this case the two devices are made into their own
 * mirror using the 'replacing' vdev, which is functionally identical to
 * the mirror vdev (it actually reuses all the same ops) but has a few
 * extra rules: you can't attach to it after it's been created, and upon
 * completion of resilvering, the first disk (the one being replaced)
 * is automatically detached.
 */
int
spa_vdev_attach(spa_t *spa, uint64_t guid, nvlist_t *nvroot, int replacing)
{
	uint64_t txg, dtl_max_txg;
	ASSERTV(vdev_t *rvd = spa->spa_root_vdev;)
	vdev_t *oldvd, *newvd, *newrootvd, *pvd, *tvd;
	vdev_ops_t *pvops;
	char *oldvdpath, *newvdpath;
	int newvd_isspare;
	int error;

	ASSERT(spa_writeable(spa));

	txg = spa_vdev_enter(spa);

	oldvd = spa_lookup_by_guid(spa, guid, B_FALSE);

	if (oldvd == NULL)
		return (spa_vdev_exit(spa, NULL, txg, ENODEV));

	if (!oldvd->vdev_ops->vdev_op_leaf)
		return (spa_vdev_exit(spa, NULL, txg, ENOTSUP));

	pvd = oldvd->vdev_parent;

	if ((error = spa_config_parse(spa, &newrootvd, nvroot, NULL, 0,
	    VDEV_ALLOC_ATTACH)) != 0)
		return (spa_vdev_exit(spa, NULL, txg, EINVAL));

	if (newrootvd->vdev_children != 1)
		return (spa_vdev_exit(spa, newrootvd, txg, EINVAL));

	newvd = newrootvd->vdev_child[0];

	if (!newvd->vdev_ops->vdev_op_leaf)
		return (spa_vdev_exit(spa, newrootvd, txg, EINVAL));

	if ((error = vdev_create(newrootvd, txg, replacing)) != 0)
		return (spa_vdev_exit(spa, newrootvd, txg, error));

	/*
	 * Spares can't replace logs
	 */
	if (oldvd->vdev_top->vdev_islog && newvd->vdev_isspare)
		return (spa_vdev_exit(spa, newrootvd, txg, ENOTSUP));

	if (!replacing) {
		/*
		 * For attach, the only allowable parent is a mirror or the root
		 * vdev.
		 */
		if (pvd->vdev_ops != &vdev_mirror_ops &&
		    pvd->vdev_ops != &vdev_root_ops)
			return (spa_vdev_exit(spa, newrootvd, txg, ENOTSUP));

		pvops = &vdev_mirror_ops;
	} else {
		/*
		 * Active hot spares can only be replaced by inactive hot
		 * spares.
		 */
		if (pvd->vdev_ops == &vdev_spare_ops &&
		    oldvd->vdev_isspare &&
		    !spa_has_spare(spa, newvd->vdev_guid))
			return (spa_vdev_exit(spa, newrootvd, txg, ENOTSUP));

		/*
		 * If the source is a hot spare, and the parent isn't already a
		 * spare, then we want to create a new hot spare.  Otherwise, we
		 * want to create a replacing vdev.  The user is not allowed to
		 * attach to a spared vdev child unless the 'isspare' state is
		 * the same (spare replaces spare, non-spare replaces
		 * non-spare).
		 */
		if (pvd->vdev_ops == &vdev_replacing_ops &&
		    spa_version(spa) < SPA_VERSION_MULTI_REPLACE) {
			return (spa_vdev_exit(spa, newrootvd, txg, ENOTSUP));
		} else if (pvd->vdev_ops == &vdev_spare_ops &&
		    newvd->vdev_isspare != oldvd->vdev_isspare) {
			return (spa_vdev_exit(spa, newrootvd, txg, ENOTSUP));
		}

		if (newvd->vdev_isspare)
			pvops = &vdev_spare_ops;
		else
			pvops = &vdev_replacing_ops;
	}

	/*
	 * Make sure the new device is big enough.
	 */
	if (newvd->vdev_asize < vdev_get_min_asize(oldvd))
		return (spa_vdev_exit(spa, newrootvd, txg, EOVERFLOW));

	/*
	 * The new device cannot have a higher alignment requirement
	 * than the top-level vdev.
	 */
	if (newvd->vdev_ashift > oldvd->vdev_top->vdev_ashift)
		return (spa_vdev_exit(spa, newrootvd, txg, EDOM));

	/*
	 * If this is an in-place replacement, update oldvd's path and devid
	 * to make it distinguishable from newvd, and unopenable from now on.
	 */
	if (strcmp(oldvd->vdev_path, newvd->vdev_path) == 0) {
		spa_strfree(oldvd->vdev_path);
		oldvd->vdev_path = kmem_alloc(strlen(newvd->vdev_path) + 5,
		    KM_PUSHPAGE);
		(void) sprintf(oldvd->vdev_path, "%s/%s",
		    newvd->vdev_path, "old");
		if (oldvd->vdev_devid != NULL) {
			spa_strfree(oldvd->vdev_devid);
			oldvd->vdev_devid = NULL;
		}
	}

	/* mark the device being resilvered */
	newvd->vdev_resilvering = B_TRUE;

	/*
	 * If the parent is not a mirror, or if we're replacing, insert the new
	 * mirror/replacing/spare vdev above oldvd.
	 */
	if (pvd->vdev_ops != pvops)
		pvd = vdev_add_parent(oldvd, pvops);

	ASSERT(pvd->vdev_top->vdev_parent == rvd);
	ASSERT(pvd->vdev_ops == pvops);
	ASSERT(oldvd->vdev_parent == pvd);

	/*
	 * Extract the new device from its root and add it to pvd.
	 */
	vdev_remove_child(newrootvd, newvd);
	newvd->vdev_id = pvd->vdev_children;
	newvd->vdev_crtxg = oldvd->vdev_crtxg;
	vdev_add_child(pvd, newvd);

	tvd = newvd->vdev_top;
	ASSERT(pvd->vdev_top == tvd);
	ASSERT(tvd->vdev_parent == rvd);

	vdev_config_dirty(tvd);

	/*
	 * Set newvd's DTL to [TXG_INITIAL, dtl_max_txg) so that we account
	 * for any dmu_sync-ed blocks.  It will propagate upward when
	 * spa_vdev_exit() calls vdev_dtl_reassess().
	 */
	dtl_max_txg = txg + TXG_CONCURRENT_STATES;

	vdev_dtl_dirty(newvd, DTL_MISSING, TXG_INITIAL,
	    dtl_max_txg - TXG_INITIAL);

	if (newvd->vdev_isspare) {
		spa_spare_activate(newvd);
		spa_event_notify(spa, newvd, FM_EREPORT_ZFS_DEVICE_SPARE);
	}

	oldvdpath = spa_strdup(oldvd->vdev_path);
	newvdpath = spa_strdup(newvd->vdev_path);
	newvd_isspare = newvd->vdev_isspare;

	/*
	 * Mark newvd's DTL dirty in this txg.
	 */
	vdev_dirty(tvd, VDD_DTL, newvd, txg);

	/*
	 * Restart the resilver
	 */
	dsl_resilver_restart(spa->spa_dsl_pool, dtl_max_txg);

	/*
	 * Commit the config
	 */
	(void) spa_vdev_exit(spa, newrootvd, dtl_max_txg, 0);

	spa_history_log_internal(LOG_POOL_VDEV_ATTACH, spa, NULL,
	    "%s vdev=%s %s vdev=%s",
	    replacing && newvd_isspare ? "spare in" :
	    replacing ? "replace" : "attach", newvdpath,
	    replacing ? "for" : "to", oldvdpath);

	spa_strfree(oldvdpath);
	spa_strfree(newvdpath);

	if (spa->spa_bootfs)
		spa_event_notify(spa, newvd, FM_EREPORT_ZFS_BOOTFS_VDEV_ATTACH);

	return (0);
}

/*
 * Detach a device from a mirror or replacing vdev.
 * If 'replace_done' is specified, only detach if the parent
 * is a replacing vdev.
 */
int
spa_vdev_detach(spa_t *spa, uint64_t guid, uint64_t pguid, int replace_done)
{
	uint64_t txg;
	int error;
	ASSERTV(vdev_t *rvd = spa->spa_root_vdev;)
	vdev_t *vd, *pvd, *cvd, *tvd;
	boolean_t unspare = B_FALSE;
	uint64_t unspare_guid = 0;
	char *vdpath;
	int c, t;

	ASSERT(spa_writeable(spa));

	txg = spa_vdev_enter(spa);

	vd = spa_lookup_by_guid(spa, guid, B_FALSE);

	if (vd == NULL)
		return (spa_vdev_exit(spa, NULL, txg, ENODEV));

	if (!vd->vdev_ops->vdev_op_leaf)
		return (spa_vdev_exit(spa, NULL, txg, ENOTSUP));

	pvd = vd->vdev_parent;

	/*
	 * If the parent/child relationship is not as expected, don't do it.
	 * Consider M(A,R(B,C)) -- that is, a mirror of A with a replacing
	 * vdev that's replacing B with C.  The user's intent in replacing
	 * is to go from M(A,B) to M(A,C).  If the user decides to cancel
	 * the replace by detaching C, the expected behavior is to end up
	 * M(A,B).  But suppose that right after deciding to detach C,
	 * the replacement of B completes.  We would have M(A,C), and then
	 * ask to detach C, which would leave us with just A -- not what
	 * the user wanted.  To prevent this, we make sure that the
	 * parent/child relationship hasn't changed -- in this example,
	 * that C's parent is still the replacing vdev R.
	 */
	if (pvd->vdev_guid != pguid && pguid != 0)
		return (spa_vdev_exit(spa, NULL, txg, EBUSY));

	/*
	 * Only 'replacing' or 'spare' vdevs can be replaced.
	 */
	if (replace_done && pvd->vdev_ops != &vdev_replacing_ops &&
	    pvd->vdev_ops != &vdev_spare_ops)
		return (spa_vdev_exit(spa, NULL, txg, ENOTSUP));

	ASSERT(pvd->vdev_ops != &vdev_spare_ops ||
	    spa_version(spa) >= SPA_VERSION_SPARES);

	/*
	 * Only mirror, replacing, and spare vdevs support detach.
	 */
	if (pvd->vdev_ops != &vdev_replacing_ops &&
	    pvd->vdev_ops != &vdev_mirror_ops &&
	    pvd->vdev_ops != &vdev_spare_ops)
		return (spa_vdev_exit(spa, NULL, txg, ENOTSUP));

	/*
	 * If this device has the only valid copy of some data,
	 * we cannot safely detach it.
	 */
	if (vdev_dtl_required(vd))
		return (spa_vdev_exit(spa, NULL, txg, EBUSY));

	ASSERT(pvd->vdev_children >= 2);

	/*
	 * If we are detaching the second disk from a replacing vdev, then
	 * check to see if we changed the original vdev's path to have "/old"
	 * at the end in spa_vdev_attach().  If so, undo that change now.
	 */
	if (pvd->vdev_ops == &vdev_replacing_ops && vd->vdev_id > 0 &&
	    vd->vdev_path != NULL) {
		size_t len = strlen(vd->vdev_path);

		for (c = 0; c < pvd->vdev_children; c++) {
			cvd = pvd->vdev_child[c];

			if (cvd == vd || cvd->vdev_path == NULL)
				continue;

			if (strncmp(cvd->vdev_path, vd->vdev_path, len) == 0 &&
			    strcmp(cvd->vdev_path + len, "/old") == 0) {
				spa_strfree(cvd->vdev_path);
				cvd->vdev_path = spa_strdup(vd->vdev_path);
				break;
			}
		}
	}

	/*
	 * If we are detaching the original disk from a spare, then it implies
	 * that the spare should become a real disk, and be removed from the
	 * active spare list for the pool.
	 */
	if (pvd->vdev_ops == &vdev_spare_ops &&
	    vd->vdev_id == 0 &&
	    pvd->vdev_child[pvd->vdev_children - 1]->vdev_isspare)
		unspare = B_TRUE;

	/*
	 * Erase the disk labels so the disk can be used for other things.
	 * This must be done after all other error cases are handled,
	 * but before we disembowel vd (so we can still do I/O to it).
	 * But if we can't do it, don't treat the error as fatal --
	 * it may be that the unwritability of the disk is the reason
	 * it's being detached!
	 */
	error = vdev_label_init(vd, 0, VDEV_LABEL_REMOVE);

	/*
	 * Remove vd from its parent and compact the parent's children.
	 */
	vdev_remove_child(pvd, vd);
	vdev_compact_children(pvd);

	/*
	 * Remember one of the remaining children so we can get tvd below.
	 */
	cvd = pvd->vdev_child[pvd->vdev_children - 1];

	/*
	 * If we need to remove the remaining child from the list of hot spares,
	 * do it now, marking the vdev as no longer a spare in the process.
	 * We must do this before vdev_remove_parent(), because that can
	 * change the GUID if it creates a new toplevel GUID.  For a similar
	 * reason, we must remove the spare now, in the same txg as the detach;
	 * otherwise someone could attach a new sibling, change the GUID, and
	 * the subsequent attempt to spa_vdev_remove(unspare_guid) would fail.
	 */
	if (unspare) {
		ASSERT(cvd->vdev_isspare);
		spa_spare_remove(cvd);
		unspare_guid = cvd->vdev_guid;
		(void) spa_vdev_remove(spa, unspare_guid, B_TRUE);
		cvd->vdev_unspare = B_TRUE;
	}

	/*
	 * If the parent mirror/replacing vdev only has one child,
	 * the parent is no longer needed.  Remove it from the tree.
	 */
	if (pvd->vdev_children == 1) {
		if (pvd->vdev_ops == &vdev_spare_ops)
			cvd->vdev_unspare = B_FALSE;
		vdev_remove_parent(cvd);
		cvd->vdev_resilvering = B_FALSE;
	}


	/*
	 * We don't set tvd until now because the parent we just removed
	 * may have been the previous top-level vdev.
	 */
	tvd = cvd->vdev_top;
	ASSERT(tvd->vdev_parent == rvd);

	/*
	 * Reevaluate the parent vdev state.
	 */
	vdev_propagate_state(cvd);

	/*
	 * If the 'autoexpand' property is set on the pool then automatically
	 * try to expand the size of the pool. For example if the device we
	 * just detached was smaller than the others, it may be possible to
	 * add metaslabs (i.e. grow the pool). We need to reopen the vdev
	 * first so that we can obtain the updated sizes of the leaf vdevs.
	 */
	if (spa->spa_autoexpand) {
		vdev_reopen(tvd);
		vdev_expand(tvd, txg);
	}

	vdev_config_dirty(tvd);

	/*
	 * Mark vd's DTL as dirty in this txg.  vdev_dtl_sync() will see that
	 * vd->vdev_detached is set and free vd's DTL object in syncing context.
	 * But first make sure we're not on any *other* txg's DTL list, to
	 * prevent vd from being accessed after it's freed.
	 */
	vdpath = spa_strdup(vd->vdev_path);
	for (t = 0; t < TXG_SIZE; t++)
		(void) txg_list_remove_this(&tvd->vdev_dtl_list, vd, t);
	vd->vdev_detached = B_TRUE;
	vdev_dirty(tvd, VDD_DTL, vd, txg);

	spa_event_notify(spa, vd, FM_EREPORT_ZFS_DEVICE_REMOVE);

	/* hang on to the spa before we release the lock */
	spa_open_ref(spa, FTAG);

	error = spa_vdev_exit(spa, vd, txg, 0);

	spa_history_log_internal(LOG_POOL_VDEV_DETACH, spa, NULL,
	    "vdev=%s", vdpath);
	spa_strfree(vdpath);

	/*
	 * If this was the removal of the original device in a hot spare vdev,
	 * then we want to go through and remove the device from the hot spare
	 * list of every other pool.
	 */
	if (unspare) {
		spa_t *altspa = NULL;

		mutex_enter(&spa_namespace_lock);
		while ((altspa = spa_next(altspa)) != NULL) {
			if (altspa->spa_state != POOL_STATE_ACTIVE ||
			    altspa == spa)
				continue;

			spa_open_ref(altspa, FTAG);
			mutex_exit(&spa_namespace_lock);
			(void) spa_vdev_remove(altspa, unspare_guid, B_TRUE);
			mutex_enter(&spa_namespace_lock);
			spa_close(altspa, FTAG);
		}
		mutex_exit(&spa_namespace_lock);

		/* search the rest of the vdevs for spares to remove */
		spa_vdev_resilver_done(spa);
	}

	/* all done with the spa; OK to release */
	mutex_enter(&spa_namespace_lock);
	spa_close(spa, FTAG);
	mutex_exit(&spa_namespace_lock);

	return (error);
}

/*
 * Split a set of devices from their mirrors, and create a new pool from them.
 */
int
spa_vdev_split_mirror(spa_t *spa, char *newname, nvlist_t *config,
    nvlist_t *props, boolean_t exp)
{
	int error = 0;
	uint64_t txg, *glist;
	spa_t *newspa;
	uint_t c, children, lastlog;
	nvlist_t **child, *nvl, *tmp;
	dmu_tx_t *tx;
	char *altroot = NULL;
	vdev_t *rvd, **vml = NULL;			/* vdev modify list */
	boolean_t activate_slog;

	ASSERT(spa_writeable(spa));

	txg = spa_vdev_enter(spa);

	/* clear the log and flush everything up to now */
	activate_slog = spa_passivate_log(spa);
	(void) spa_vdev_config_exit(spa, NULL, txg, 0, FTAG);
	error = spa_offline_log(spa);
	txg = spa_vdev_config_enter(spa);

	if (activate_slog)
		spa_activate_log(spa);

	if (error != 0)
		return (spa_vdev_exit(spa, NULL, txg, error));

	/* check new spa name before going any further */
	if (spa_lookup(newname) != NULL)
		return (spa_vdev_exit(spa, NULL, txg, EEXIST));

	/*
	 * scan through all the children to ensure they're all mirrors
	 */
	if (nvlist_lookup_nvlist(config, ZPOOL_CONFIG_VDEV_TREE, &nvl) != 0 ||
	    nvlist_lookup_nvlist_array(nvl, ZPOOL_CONFIG_CHILDREN, &child,
	    &children) != 0)
		return (spa_vdev_exit(spa, NULL, txg, EINVAL));

	/* first, check to ensure we've got the right child count */
	rvd = spa->spa_root_vdev;
	lastlog = 0;
	for (c = 0; c < rvd->vdev_children; c++) {
		vdev_t *vd = rvd->vdev_child[c];

		/* don't count the holes & logs as children */
		if (vd->vdev_islog || vd->vdev_ishole) {
			if (lastlog == 0)
				lastlog = c;
			continue;
		}

		lastlog = 0;
	}
	if (children != (lastlog != 0 ? lastlog : rvd->vdev_children))
		return (spa_vdev_exit(spa, NULL, txg, EINVAL));

	/* next, ensure no spare or cache devices are part of the split */
	if (nvlist_lookup_nvlist(nvl, ZPOOL_CONFIG_SPARES, &tmp) == 0 ||
	    nvlist_lookup_nvlist(nvl, ZPOOL_CONFIG_L2CACHE, &tmp) == 0)
		return (spa_vdev_exit(spa, NULL, txg, EINVAL));

	vml = kmem_zalloc(children * sizeof (vdev_t *), KM_PUSHPAGE);
	glist = kmem_zalloc(children * sizeof (uint64_t), KM_PUSHPAGE);

	/* then, loop over each vdev and validate it */
	for (c = 0; c < children; c++) {
		uint64_t is_hole = 0;

		(void) nvlist_lookup_uint64(child[c], ZPOOL_CONFIG_IS_HOLE,
		    &is_hole);

		if (is_hole != 0) {
			if (spa->spa_root_vdev->vdev_child[c]->vdev_ishole ||
			    spa->spa_root_vdev->vdev_child[c]->vdev_islog) {
				continue;
			} else {
				error = EINVAL;
				break;
			}
		}

		/* which disk is going to be split? */
		if (nvlist_lookup_uint64(child[c], ZPOOL_CONFIG_GUID,
		    &glist[c]) != 0) {
			error = EINVAL;
			break;
		}

		/* look it up in the spa */
		vml[c] = spa_lookup_by_guid(spa, glist[c], B_FALSE);
		if (vml[c] == NULL) {
			error = ENODEV;
			break;
		}

		/* make sure there's nothing stopping the split */
		if (vml[c]->vdev_parent->vdev_ops != &vdev_mirror_ops ||
		    vml[c]->vdev_islog ||
		    vml[c]->vdev_ishole ||
		    vml[c]->vdev_isspare ||
		    vml[c]->vdev_isl2cache ||
		    !vdev_writeable(vml[c]) ||
		    vml[c]->vdev_children != 0 ||
		    vml[c]->vdev_state != VDEV_STATE_HEALTHY ||
		    c != spa->spa_root_vdev->vdev_child[c]->vdev_id) {
			error = EINVAL;
			break;
		}

		if (vdev_dtl_required(vml[c])) {
			error = EBUSY;
			break;
		}

		/* we need certain info from the top level */
		VERIFY(nvlist_add_uint64(child[c], ZPOOL_CONFIG_METASLAB_ARRAY,
		    vml[c]->vdev_top->vdev_ms_array) == 0);
		VERIFY(nvlist_add_uint64(child[c], ZPOOL_CONFIG_METASLAB_SHIFT,
		    vml[c]->vdev_top->vdev_ms_shift) == 0);
		VERIFY(nvlist_add_uint64(child[c], ZPOOL_CONFIG_ASIZE,
		    vml[c]->vdev_top->vdev_asize) == 0);
		VERIFY(nvlist_add_uint64(child[c], ZPOOL_CONFIG_ASHIFT,
		    vml[c]->vdev_top->vdev_ashift) == 0);
	}

	if (error != 0) {
		kmem_free(vml, children * sizeof (vdev_t *));
		kmem_free(glist, children * sizeof (uint64_t));
		return (spa_vdev_exit(spa, NULL, txg, error));
	}

	/* stop writers from using the disks */
	for (c = 0; c < children; c++) {
		if (vml[c] != NULL)
			vml[c]->vdev_offline = B_TRUE;
	}
	vdev_reopen(spa->spa_root_vdev);

	/*
	 * Temporarily record the splitting vdevs in the spa config.  This
	 * will disappear once the config is regenerated.
	 */
	VERIFY(nvlist_alloc(&nvl, NV_UNIQUE_NAME, KM_PUSHPAGE) == 0);
	VERIFY(nvlist_add_uint64_array(nvl, ZPOOL_CONFIG_SPLIT_LIST,
	    glist, children) == 0);
	kmem_free(glist, children * sizeof (uint64_t));

	mutex_enter(&spa->spa_props_lock);
	VERIFY(nvlist_add_nvlist(spa->spa_config, ZPOOL_CONFIG_SPLIT,
	    nvl) == 0);
	mutex_exit(&spa->spa_props_lock);
	spa->spa_config_splitting = nvl;
	vdev_config_dirty(spa->spa_root_vdev);

	/* configure and create the new pool */
	VERIFY(nvlist_add_string(config, ZPOOL_CONFIG_POOL_NAME, newname) == 0);
	VERIFY(nvlist_add_uint64(config, ZPOOL_CONFIG_POOL_STATE,
	    exp ? POOL_STATE_EXPORTED : POOL_STATE_ACTIVE) == 0);
	VERIFY(nvlist_add_uint64(config, ZPOOL_CONFIG_VERSION,
	    spa_version(spa)) == 0);
	VERIFY(nvlist_add_uint64(config, ZPOOL_CONFIG_POOL_TXG,
	    spa->spa_config_txg) == 0);
	VERIFY(nvlist_add_uint64(config, ZPOOL_CONFIG_POOL_GUID,
	    spa_generate_guid(NULL)) == 0);
	(void) nvlist_lookup_string(props,
	    zpool_prop_to_name(ZPOOL_PROP_ALTROOT), &altroot);

	/* add the new pool to the namespace */
	newspa = spa_add(newname, config, altroot);
	newspa->spa_config_txg = spa->spa_config_txg;
	spa_set_log_state(newspa, SPA_LOG_CLEAR);

	/* release the spa config lock, retaining the namespace lock */
	spa_vdev_config_exit(spa, NULL, txg, 0, FTAG);

	if (zio_injection_enabled)
		zio_handle_panic_injection(spa, FTAG, 1);

	spa_activate(newspa, spa_mode_global);
	spa_async_suspend(newspa);

	/* create the new pool from the disks of the original pool */
	error = spa_load(newspa, SPA_LOAD_IMPORT, SPA_IMPORT_ASSEMBLE, B_TRUE);
	if (error)
		goto out;

	/* if that worked, generate a real config for the new pool */
	if (newspa->spa_root_vdev != NULL) {
		VERIFY(nvlist_alloc(&newspa->spa_config_splitting,
		    NV_UNIQUE_NAME, KM_PUSHPAGE) == 0);
		VERIFY(nvlist_add_uint64(newspa->spa_config_splitting,
		    ZPOOL_CONFIG_SPLIT_GUID, spa_guid(spa)) == 0);
		spa_config_set(newspa, spa_config_generate(newspa, NULL, -1ULL,
		    B_TRUE));
	}

	/* set the props */
	if (props != NULL) {
		spa_configfile_set(newspa, props, B_FALSE);
		error = spa_prop_set(newspa, props);
		if (error)
			goto out;
	}

	/* flush everything */
	txg = spa_vdev_config_enter(newspa);
	vdev_config_dirty(newspa->spa_root_vdev);
	(void) spa_vdev_config_exit(newspa, NULL, txg, 0, FTAG);

	if (zio_injection_enabled)
		zio_handle_panic_injection(spa, FTAG, 2);

	spa_async_resume(newspa);

	/* finally, update the original pool's config */
	txg = spa_vdev_config_enter(spa);
	tx = dmu_tx_create_dd(spa_get_dsl(spa)->dp_mos_dir);
	error = dmu_tx_assign(tx, TXG_WAIT);
	if (error != 0)
		dmu_tx_abort(tx);
	for (c = 0; c < children; c++) {
		if (vml[c] != NULL) {
			vdev_split(vml[c]);
			if (error == 0)
				spa_history_log_internal(LOG_POOL_VDEV_DETACH,
				    spa, tx, "vdev=%s",
				    vml[c]->vdev_path);
			vdev_free(vml[c]);
		}
	}
	vdev_config_dirty(spa->spa_root_vdev);
	spa->spa_config_splitting = NULL;
	nvlist_free(nvl);
	if (error == 0)
		dmu_tx_commit(tx);
	(void) spa_vdev_exit(spa, NULL, txg, 0);

	if (zio_injection_enabled)
		zio_handle_panic_injection(spa, FTAG, 3);

	/* split is complete; log a history record */
	spa_history_log_internal(LOG_POOL_SPLIT, newspa, NULL,
	    "split new pool %s from pool %s", newname, spa_name(spa));

	kmem_free(vml, children * sizeof (vdev_t *));

	/* if we're not going to mount the filesystems in userland, export */
	if (exp)
		error = spa_export_common(newname, POOL_STATE_EXPORTED, NULL,
		    B_FALSE, B_FALSE);

	return (error);

out:
	spa_unload(newspa);
	spa_deactivate(newspa);
	spa_remove(newspa);

	txg = spa_vdev_config_enter(spa);

	/* re-online all offlined disks */
	for (c = 0; c < children; c++) {
		if (vml[c] != NULL)
			vml[c]->vdev_offline = B_FALSE;
	}
	vdev_reopen(spa->spa_root_vdev);

	nvlist_free(spa->spa_config_splitting);
	spa->spa_config_splitting = NULL;
	(void) spa_vdev_exit(spa, NULL, txg, error);

	kmem_free(vml, children * sizeof (vdev_t *));
	return (error);
}

static nvlist_t *
spa_nvlist_lookup_by_guid(nvlist_t **nvpp, int count, uint64_t target_guid)
{
	int i;

	for (i = 0; i < count; i++) {
		uint64_t guid;

		VERIFY(nvlist_lookup_uint64(nvpp[i], ZPOOL_CONFIG_GUID,
		    &guid) == 0);

		if (guid == target_guid)
			return (nvpp[i]);
	}

	return (NULL);
}

static void
spa_vdev_remove_aux(nvlist_t *config, char *name, nvlist_t **dev, int count,
	nvlist_t *dev_to_remove)
{
	nvlist_t **newdev = NULL;
	int i, j;

	if (count > 1)
		newdev = kmem_alloc((count - 1) * sizeof (void *), KM_PUSHPAGE);

	for (i = 0, j = 0; i < count; i++) {
		if (dev[i] == dev_to_remove)
			continue;
		VERIFY(nvlist_dup(dev[i], &newdev[j++], KM_PUSHPAGE) == 0);
	}

	VERIFY(nvlist_remove(config, name, DATA_TYPE_NVLIST_ARRAY) == 0);
	VERIFY(nvlist_add_nvlist_array(config, name, newdev, count - 1) == 0);

	for (i = 0; i < count - 1; i++)
		nvlist_free(newdev[i]);

	if (count > 1)
		kmem_free(newdev, (count - 1) * sizeof (void *));
}

/*
 * Evacuate the device.
 */
static int
spa_vdev_remove_evacuate(spa_t *spa, vdev_t *vd)
{
	uint64_t txg;
	int error = 0;

	ASSERT(MUTEX_HELD(&spa_namespace_lock));
	ASSERT(spa_config_held(spa, SCL_ALL, RW_WRITER) == 0);
	ASSERT(vd == vd->vdev_top);

	/*
	 * Evacuate the device.  We don't hold the config lock as writer
	 * since we need to do I/O but we do keep the
	 * spa_namespace_lock held.  Once this completes the device
	 * should no longer have any blocks allocated on it.
	 */
	if (vd->vdev_islog) {
		if (vd->vdev_stat.vs_alloc != 0)
			error = spa_offline_log(spa);
	} else {
		error = ENOTSUP;
	}

	if (error)
		return (error);

	/*
	 * The evacuation succeeded.  Remove any remaining MOS metadata
	 * associated with this vdev, and wait for these changes to sync.
	 */
	ASSERT3U(vd->vdev_stat.vs_alloc, ==, 0);
	txg = spa_vdev_config_enter(spa);
	vd->vdev_removing = B_TRUE;
	vdev_dirty(vd, 0, NULL, txg);
	vdev_config_dirty(vd);
	spa_vdev_config_exit(spa, NULL, txg, 0, FTAG);

	return (0);
}

/*
 * Complete the removal by cleaning up the namespace.
 */
static void
spa_vdev_remove_from_namespace(spa_t *spa, vdev_t *vd)
{
	vdev_t *rvd = spa->spa_root_vdev;
	uint64_t id = vd->vdev_id;
	boolean_t last_vdev = (id == (rvd->vdev_children - 1));

	ASSERT(MUTEX_HELD(&spa_namespace_lock));
	ASSERT(spa_config_held(spa, SCL_ALL, RW_WRITER) == SCL_ALL);
	ASSERT(vd == vd->vdev_top);

	/*
	 * Only remove any devices which are empty.
	 */
	if (vd->vdev_stat.vs_alloc != 0)
		return;

	(void) vdev_label_init(vd, 0, VDEV_LABEL_REMOVE);

	if (list_link_active(&vd->vdev_state_dirty_node))
		vdev_state_clean(vd);
	if (list_link_active(&vd->vdev_config_dirty_node))
		vdev_config_clean(vd);

	vdev_free(vd);

	if (last_vdev) {
		vdev_compact_children(rvd);
	} else {
		vd = vdev_alloc_common(spa, id, 0, &vdev_hole_ops);
		vdev_add_child(rvd, vd);
	}
	vdev_config_dirty(rvd);

	/*
	 * Reassess the health of our root vdev.
	 */
	vdev_reopen(rvd);
}

/*
 * Remove a device from the pool -
 *
 * Removing a device from the vdev namespace requires several steps
 * and can take a significant amount of time.  As a result we use
 * the spa_vdev_config_[enter/exit] functions which allow us to
 * grab and release the spa_config_lock while still holding the namespace
 * lock.  During each step the configuration is synced out.
 */

/*
 * Remove a device from the pool.  Currently, this supports removing only hot
 * spares, slogs, and level 2 ARC devices.
 */
int
spa_vdev_remove(spa_t *spa, uint64_t guid, boolean_t unspare)
{
	vdev_t *vd;
	metaslab_group_t *mg;
	nvlist_t **spares, **l2cache, *nv;
	uint64_t txg = 0;
	uint_t nspares, nl2cache;
	int error = 0;
	boolean_t locked = MUTEX_HELD(&spa_namespace_lock);

	ASSERT(spa_writeable(spa));

	if (!locked)
		txg = spa_vdev_enter(spa);

	vd = spa_lookup_by_guid(spa, guid, B_FALSE);

	if (spa->spa_spares.sav_vdevs != NULL &&
	    nvlist_lookup_nvlist_array(spa->spa_spares.sav_config,
	    ZPOOL_CONFIG_SPARES, &spares, &nspares) == 0 &&
	    (nv = spa_nvlist_lookup_by_guid(spares, nspares, guid)) != NULL) {
		/*
		 * Only remove the hot spare if it's not currently in use
		 * in this pool.
		 */
		if (vd == NULL || unspare) {
			spa_vdev_remove_aux(spa->spa_spares.sav_config,
			    ZPOOL_CONFIG_SPARES, spares, nspares, nv);
			spa_load_spares(spa);
			spa->spa_spares.sav_sync = B_TRUE;
		} else {
			error = EBUSY;
		}
	} else if (spa->spa_l2cache.sav_vdevs != NULL &&
	    nvlist_lookup_nvlist_array(spa->spa_l2cache.sav_config,
	    ZPOOL_CONFIG_L2CACHE, &l2cache, &nl2cache) == 0 &&
	    (nv = spa_nvlist_lookup_by_guid(l2cache, nl2cache, guid)) != NULL) {
		/*
		 * Cache devices can always be removed.
		 */
		spa_vdev_remove_aux(spa->spa_l2cache.sav_config,
		    ZPOOL_CONFIG_L2CACHE, l2cache, nl2cache, nv);
		spa_load_l2cache(spa);
		spa->spa_l2cache.sav_sync = B_TRUE;
	} else if (vd != NULL && vd->vdev_islog) {
		ASSERT(!locked);
		ASSERT(vd == vd->vdev_top);

		/*
		 * XXX - Once we have bp-rewrite this should
		 * become the common case.
		 */

		mg = vd->vdev_mg;

		/*
		 * Stop allocating from this vdev.
		 */
		metaslab_group_passivate(mg);

		/*
		 * Wait for the youngest allocations and frees to sync,
		 * and then wait for the deferral of those frees to finish.
		 */
		spa_vdev_config_exit(spa, NULL,
		    txg + TXG_CONCURRENT_STATES + TXG_DEFER_SIZE, 0, FTAG);

		/*
		 * Attempt to evacuate the vdev.
		 */
		error = spa_vdev_remove_evacuate(spa, vd);

		txg = spa_vdev_config_enter(spa);

		/*
		 * If we couldn't evacuate the vdev, unwind.
		 */
		if (error) {
			metaslab_group_activate(mg);
			return (spa_vdev_exit(spa, NULL, txg, error));
		}

		/*
		 * Clean up the vdev namespace.
		 */
		spa_vdev_remove_from_namespace(spa, vd);

	} else if (vd != NULL) {
		/*
		 * Normal vdevs cannot be removed (yet).
		 */
		error = ENOTSUP;
	} else {
		/*
		 * There is no vdev of any kind with the specified guid.
		 */
		error = ENOENT;
	}

	if (!locked)
		return (spa_vdev_exit(spa, NULL, txg, error));

	return (error);
}

/*
 * Find any device that's done replacing, or a vdev marked 'unspare' that's
 * current spared, so we can detach it.
 */
static vdev_t *
spa_vdev_resilver_done_hunt(vdev_t *vd)
{
	vdev_t *newvd, *oldvd;
	int c;

	for (c = 0; c < vd->vdev_children; c++) {
		oldvd = spa_vdev_resilver_done_hunt(vd->vdev_child[c]);
		if (oldvd != NULL)
			return (oldvd);
	}

	/*
	 * Check for a completed replacement.  We always consider the first
	 * vdev in the list to be the oldest vdev, and the last one to be
	 * the newest (see spa_vdev_attach() for how that works).  In
	 * the case where the newest vdev is faulted, we will not automatically
	 * remove it after a resilver completes.  This is OK as it will require
	 * user intervention to determine which disk the admin wishes to keep.
	 */
	if (vd->vdev_ops == &vdev_replacing_ops) {
		ASSERT(vd->vdev_children > 1);

		newvd = vd->vdev_child[vd->vdev_children - 1];
		oldvd = vd->vdev_child[0];

		if (vdev_dtl_empty(newvd, DTL_MISSING) &&
		    vdev_dtl_empty(newvd, DTL_OUTAGE) &&
		    !vdev_dtl_required(oldvd))
			return (oldvd);
	}

	/*
	 * Check for a completed resilver with the 'unspare' flag set.
	 */
	if (vd->vdev_ops == &vdev_spare_ops) {
		vdev_t *first = vd->vdev_child[0];
		vdev_t *last = vd->vdev_child[vd->vdev_children - 1];

		if (last->vdev_unspare) {
			oldvd = first;
			newvd = last;
		} else if (first->vdev_unspare) {
			oldvd = last;
			newvd = first;
		} else {
			oldvd = NULL;
		}

		if (oldvd != NULL &&
		    vdev_dtl_empty(newvd, DTL_MISSING) &&
		    vdev_dtl_empty(newvd, DTL_OUTAGE) &&
		    !vdev_dtl_required(oldvd))
			return (oldvd);

		/*
		 * If there are more than two spares attached to a disk,
		 * and those spares are not required, then we want to
		 * attempt to free them up now so that they can be used
		 * by other pools.  Once we're back down to a single
		 * disk+spare, we stop removing them.
		 */
		if (vd->vdev_children > 2) {
			newvd = vd->vdev_child[1];

			if (newvd->vdev_isspare && last->vdev_isspare &&
			    vdev_dtl_empty(last, DTL_MISSING) &&
			    vdev_dtl_empty(last, DTL_OUTAGE) &&
			    !vdev_dtl_required(newvd))
				return (newvd);
		}
	}

	return (NULL);
}

static void
spa_vdev_resilver_done(spa_t *spa)
{
	vdev_t *vd, *pvd, *ppvd;
	uint64_t guid, sguid, pguid, ppguid;

	spa_config_enter(spa, SCL_ALL, FTAG, RW_WRITER);

	while ((vd = spa_vdev_resilver_done_hunt(spa->spa_root_vdev)) != NULL) {
		pvd = vd->vdev_parent;
		ppvd = pvd->vdev_parent;
		guid = vd->vdev_guid;
		pguid = pvd->vdev_guid;
		ppguid = ppvd->vdev_guid;
		sguid = 0;
		/*
		 * If we have just finished replacing a hot spared device, then
		 * we need to detach the parent's first child (the original hot
		 * spare) as well.
		 */
		if (ppvd->vdev_ops == &vdev_spare_ops && pvd->vdev_id == 0 &&
		    ppvd->vdev_children == 2) {
			ASSERT(pvd->vdev_ops == &vdev_replacing_ops);
			sguid = ppvd->vdev_child[1]->vdev_guid;
		}
		spa_config_exit(spa, SCL_ALL, FTAG);
		if (spa_vdev_detach(spa, guid, pguid, B_TRUE) != 0)
			return;
		if (sguid && spa_vdev_detach(spa, sguid, ppguid, B_TRUE) != 0)
			return;
		spa_config_enter(spa, SCL_ALL, FTAG, RW_WRITER);
	}

	spa_config_exit(spa, SCL_ALL, FTAG);
}

/*
 * Update the stored path or FRU for this vdev.
 */
int
spa_vdev_set_common(spa_t *spa, uint64_t guid, const char *value,
    boolean_t ispath)
{
	vdev_t *vd;
	boolean_t sync = B_FALSE;

	ASSERT(spa_writeable(spa));

	spa_vdev_state_enter(spa, SCL_ALL);

	if ((vd = spa_lookup_by_guid(spa, guid, B_TRUE)) == NULL)
		return (spa_vdev_state_exit(spa, NULL, ENOENT));

	if (!vd->vdev_ops->vdev_op_leaf)
		return (spa_vdev_state_exit(spa, NULL, ENOTSUP));

	if (ispath) {
		if (strcmp(value, vd->vdev_path) != 0) {
			spa_strfree(vd->vdev_path);
			vd->vdev_path = spa_strdup(value);
			sync = B_TRUE;
		}
	} else {
		if (vd->vdev_fru == NULL) {
			vd->vdev_fru = spa_strdup(value);
			sync = B_TRUE;
		} else if (strcmp(value, vd->vdev_fru) != 0) {
			spa_strfree(vd->vdev_fru);
			vd->vdev_fru = spa_strdup(value);
			sync = B_TRUE;
		}
	}

	return (spa_vdev_state_exit(spa, sync ? vd : NULL, 0));
}

int
spa_vdev_setpath(spa_t *spa, uint64_t guid, const char *newpath)
{
	return (spa_vdev_set_common(spa, guid, newpath, B_TRUE));
}

int
spa_vdev_setfru(spa_t *spa, uint64_t guid, const char *newfru)
{
	return (spa_vdev_set_common(spa, guid, newfru, B_FALSE));
}

/*
 * ==========================================================================
 * SPA Scanning
 * ==========================================================================
 */

int
spa_scan_stop(spa_t *spa)
{
	ASSERT(spa_config_held(spa, SCL_ALL, RW_WRITER) == 0);
	if (dsl_scan_resilvering(spa->spa_dsl_pool))
		return (EBUSY);
	return (dsl_scan_cancel(spa->spa_dsl_pool));
}

int
spa_scan(spa_t *spa, pool_scan_func_t func)
{
	ASSERT(spa_config_held(spa, SCL_ALL, RW_WRITER) == 0);

	if (func >= POOL_SCAN_FUNCS || func == POOL_SCAN_NONE)
		return (ENOTSUP);

	/*
	 * If a resilver was requested, but there is no DTL on a
	 * writeable leaf device, we have nothing to do.
	 */
	if (func == POOL_SCAN_RESILVER &&
	    !vdev_resilver_needed(spa->spa_root_vdev, NULL, NULL)) {
		spa_async_request(spa, SPA_ASYNC_RESILVER_DONE);
		return (0);
	}

	return (dsl_scan(spa->spa_dsl_pool, func));
}

/*
 * ==========================================================================
 * SPA async task processing
 * ==========================================================================
 */

static void
spa_async_remove(spa_t *spa, vdev_t *vd)
{
	int c;

	if (vd->vdev_remove_wanted) {
		vd->vdev_remove_wanted = B_FALSE;
		vd->vdev_delayed_close = B_FALSE;
		vdev_set_state(vd, B_FALSE, VDEV_STATE_REMOVED, VDEV_AUX_NONE);

		/*
		 * We want to clear the stats, but we don't want to do a full
		 * vdev_clear() as that will cause us to throw away
		 * degraded/faulted state as well as attempt to reopen the
		 * device, all of which is a waste.
		 */
		vd->vdev_stat.vs_read_errors = 0;
		vd->vdev_stat.vs_write_errors = 0;
		vd->vdev_stat.vs_checksum_errors = 0;

		vdev_state_dirty(vd->vdev_top);
	}

	for (c = 0; c < vd->vdev_children; c++)
		spa_async_remove(spa, vd->vdev_child[c]);
}

static void
spa_async_probe(spa_t *spa, vdev_t *vd)
{
	int c;

	if (vd->vdev_probe_wanted) {
		vd->vdev_probe_wanted = B_FALSE;
		vdev_reopen(vd);	/* vdev_open() does the actual probe */
	}

	for (c = 0; c < vd->vdev_children; c++)
		spa_async_probe(spa, vd->vdev_child[c]);
}

static void
spa_async_autoexpand(spa_t *spa, vdev_t *vd)
{
	int c;

	if (!spa->spa_autoexpand)
		return;

	for (c = 0; c < vd->vdev_children; c++) {
		vdev_t *cvd = vd->vdev_child[c];
		spa_async_autoexpand(spa, cvd);
	}

	if (!vd->vdev_ops->vdev_op_leaf || vd->vdev_physpath == NULL)
		return;

	spa_event_notify(vd->vdev_spa, vd, FM_EREPORT_ZFS_DEVICE_AUTOEXPAND);
}

static void
spa_async_thread(spa_t *spa)
{
	int tasks, i;

	ASSERT(spa->spa_sync_on);

	mutex_enter(&spa->spa_async_lock);
	tasks = spa->spa_async_tasks;
	spa->spa_async_tasks = 0;
	mutex_exit(&spa->spa_async_lock);

	/*
	 * See if the config needs to be updated.
	 */
	if (tasks & SPA_ASYNC_CONFIG_UPDATE) {
		uint64_t old_space, new_space;

		mutex_enter(&spa_namespace_lock);
		old_space = metaslab_class_get_space(spa_normal_class(spa));
		spa_config_update(spa, SPA_CONFIG_UPDATE_POOL);
		new_space = metaslab_class_get_space(spa_normal_class(spa));
		mutex_exit(&spa_namespace_lock);

		/*
		 * If the pool grew as a result of the config update,
		 * then log an internal history event.
		 */
		if (new_space != old_space) {
			spa_history_log_internal(LOG_POOL_VDEV_ONLINE,
			    spa, NULL,
			    "pool '%s' size: %llu(+%llu)",
			    spa_name(spa), new_space, new_space - old_space);
		}
	}

	/*
	 * See if any devices need to be marked REMOVED.
	 */
	if (tasks & SPA_ASYNC_REMOVE) {
		spa_vdev_state_enter(spa, SCL_NONE);
		spa_async_remove(spa, spa->spa_root_vdev);
		for (i = 0; i < spa->spa_l2cache.sav_count; i++)
			spa_async_remove(spa, spa->spa_l2cache.sav_vdevs[i]);
		for (i = 0; i < spa->spa_spares.sav_count; i++)
			spa_async_remove(spa, spa->spa_spares.sav_vdevs[i]);
		(void) spa_vdev_state_exit(spa, NULL, 0);
	}

	if ((tasks & SPA_ASYNC_AUTOEXPAND) && !spa_suspended(spa)) {
		spa_config_enter(spa, SCL_CONFIG, FTAG, RW_READER);
		spa_async_autoexpand(spa, spa->spa_root_vdev);
		spa_config_exit(spa, SCL_CONFIG, FTAG);
	}

	/*
	 * See if any devices need to be probed.
	 */
	if (tasks & SPA_ASYNC_PROBE) {
		spa_vdev_state_enter(spa, SCL_NONE);
		spa_async_probe(spa, spa->spa_root_vdev);
		(void) spa_vdev_state_exit(spa, NULL, 0);
	}

	/*
	 * If any devices are done replacing, detach them.
	 */
	if (tasks & SPA_ASYNC_RESILVER_DONE)
		spa_vdev_resilver_done(spa);

	/*
	 * Kick off a resilver.
	 */
	if (tasks & SPA_ASYNC_RESILVER)
		dsl_resilver_restart(spa->spa_dsl_pool, 0);

	/*
	 * Let the world know that we're done.
	 */
	mutex_enter(&spa->spa_async_lock);
	spa->spa_async_thread = NULL;
	cv_broadcast(&spa->spa_async_cv);
	mutex_exit(&spa->spa_async_lock);
	thread_exit();
}

void
spa_async_suspend(spa_t *spa)
{
	mutex_enter(&spa->spa_async_lock);
	spa->spa_async_suspended++;
	while (spa->spa_async_thread != NULL)
		cv_wait(&spa->spa_async_cv, &spa->spa_async_lock);
	mutex_exit(&spa->spa_async_lock);
}

void
spa_async_resume(spa_t *spa)
{
	mutex_enter(&spa->spa_async_lock);
	ASSERT(spa->spa_async_suspended != 0);
	spa->spa_async_suspended--;
	mutex_exit(&spa->spa_async_lock);
}

static void
spa_async_dispatch(spa_t *spa)
{
	mutex_enter(&spa->spa_async_lock);
	if (spa->spa_async_tasks && !spa->spa_async_suspended &&
	    spa->spa_async_thread == NULL &&
	    rootdir != NULL && !vn_is_readonly(rootdir))
		spa->spa_async_thread = thread_create(NULL, 0,
		    spa_async_thread, spa, 0, &p0, TS_RUN, maxclsyspri);
	mutex_exit(&spa->spa_async_lock);
}

void
spa_async_request(spa_t *spa, int task)
{
	zfs_dbgmsg("spa=%s async request task=%u", spa->spa_name, task);
	mutex_enter(&spa->spa_async_lock);
	spa->spa_async_tasks |= task;
	mutex_exit(&spa->spa_async_lock);
}

/*
 * ==========================================================================
 * SPA syncing routines
 * ==========================================================================
 */

static int
bpobj_enqueue_cb(void *arg, const blkptr_t *bp, dmu_tx_t *tx)
{
	bpobj_t *bpo = arg;
	bpobj_enqueue(bpo, bp, tx);
	return (0);
}

static int
spa_free_sync_cb(void *arg, const blkptr_t *bp, dmu_tx_t *tx)
{
	zio_t *zio = arg;

	zio_nowait(zio_free_sync(zio, zio->io_spa, dmu_tx_get_txg(tx), bp,
	    zio->io_flags));
	return (0);
}

static void
spa_sync_nvlist(spa_t *spa, uint64_t obj, nvlist_t *nv, dmu_tx_t *tx)
{
	char *packed = NULL;
	size_t bufsize;
	size_t nvsize = 0;
	dmu_buf_t *db;

	VERIFY(nvlist_size(nv, &nvsize, NV_ENCODE_XDR) == 0);

	/*
	 * Write full (SPA_CONFIG_BLOCKSIZE) blocks of configuration
	 * information.  This avoids the dbuf_will_dirty() path and
	 * saves us a pre-read to get data we don't actually care about.
	 */
	bufsize = P2ROUNDUP((uint64_t)nvsize, SPA_CONFIG_BLOCKSIZE);
	packed = vmem_alloc(bufsize, KM_PUSHPAGE);

	VERIFY(nvlist_pack(nv, &packed, &nvsize, NV_ENCODE_XDR,
	    KM_PUSHPAGE) == 0);
	bzero(packed + nvsize, bufsize - nvsize);

	dmu_write(spa->spa_meta_objset, obj, 0, bufsize, packed, tx);

	vmem_free(packed, bufsize);

	VERIFY(0 == dmu_bonus_hold(spa->spa_meta_objset, obj, FTAG, &db));
	dmu_buf_will_dirty(db, tx);
	*(uint64_t *)db->db_data = nvsize;
	dmu_buf_rele(db, FTAG);
}

static void
spa_sync_aux_dev(spa_t *spa, spa_aux_vdev_t *sav, dmu_tx_t *tx,
    const char *config, const char *entry)
{
	nvlist_t *nvroot;
	nvlist_t **list;
	int i;

	if (!sav->sav_sync)
		return;

	/*
	 * Update the MOS nvlist describing the list of available devices.
	 * spa_validate_aux() will have already made sure this nvlist is
	 * valid and the vdevs are labeled appropriately.
	 */
	if (sav->sav_object == 0) {
		sav->sav_object = dmu_object_alloc(spa->spa_meta_objset,
		    DMU_OT_PACKED_NVLIST, 1 << 14, DMU_OT_PACKED_NVLIST_SIZE,
		    sizeof (uint64_t), tx);
		VERIFY(zap_update(spa->spa_meta_objset,
		    DMU_POOL_DIRECTORY_OBJECT, entry, sizeof (uint64_t), 1,
		    &sav->sav_object, tx) == 0);
	}

	VERIFY(nvlist_alloc(&nvroot, NV_UNIQUE_NAME, KM_PUSHPAGE) == 0);
	if (sav->sav_count == 0) {
		VERIFY(nvlist_add_nvlist_array(nvroot, config, NULL, 0) == 0);
	} else {
		list = kmem_alloc(sav->sav_count * sizeof (void *), KM_PUSHPAGE);
		for (i = 0; i < sav->sav_count; i++)
			list[i] = vdev_config_generate(spa, sav->sav_vdevs[i],
			    B_FALSE, VDEV_CONFIG_L2CACHE);
		VERIFY(nvlist_add_nvlist_array(nvroot, config, list,
		    sav->sav_count) == 0);
		for (i = 0; i < sav->sav_count; i++)
			nvlist_free(list[i]);
		kmem_free(list, sav->sav_count * sizeof (void *));
	}

	spa_sync_nvlist(spa, sav->sav_object, nvroot, tx);
	nvlist_free(nvroot);

	sav->sav_sync = B_FALSE;
}

static void
spa_sync_config_object(spa_t *spa, dmu_tx_t *tx)
{
	nvlist_t *config;

	if (list_is_empty(&spa->spa_config_dirty_list))
		return;

	spa_config_enter(spa, SCL_STATE, FTAG, RW_READER);

	config = spa_config_generate(spa, spa->spa_root_vdev,
	    dmu_tx_get_txg(tx), B_FALSE);

	/*
	 * If we're upgrading the spa version then make sure that
	 * the config object gets updated with the correct version.
	 */
	if (spa->spa_ubsync.ub_version < spa->spa_uberblock.ub_version)
		fnvlist_add_uint64(config, ZPOOL_CONFIG_VERSION,
		    spa->spa_uberblock.ub_version);

	spa_config_exit(spa, SCL_STATE, FTAG);

	if (spa->spa_config_syncing)
		nvlist_free(spa->spa_config_syncing);
	spa->spa_config_syncing = config;

	spa_sync_nvlist(spa, spa->spa_config_object, config, tx);
}

static void
spa_sync_version(void *arg1, void *arg2, dmu_tx_t *tx)
{
	spa_t *spa = arg1;
	uint64_t version = *(uint64_t *)arg2;

	/*
	 * Setting the version is special cased when first creating the pool.
	 */
	ASSERT(tx->tx_txg != TXG_INITIAL);

	ASSERT(version <= SPA_VERSION);
	ASSERT(version >= spa_version(spa));

	spa->spa_uberblock.ub_version = version;
	vdev_config_dirty(spa->spa_root_vdev);
}

/*
 * Set zpool properties.
 */
static void
spa_sync_props(void *arg1, void *arg2, dmu_tx_t *tx)
{
	spa_t *spa = arg1;
	objset_t *mos = spa->spa_meta_objset;
	nvlist_t *nvp = arg2;
	nvpair_t *elem = NULL;

	mutex_enter(&spa->spa_props_lock);

	while ((elem = nvlist_next_nvpair(nvp, elem))) {
		uint64_t intval;
		char *strval, *fname;
		zpool_prop_t prop;
		const char *propname;
		zprop_type_t proptype;
		zfeature_info_t *feature;

		prop = zpool_name_to_prop(nvpair_name(elem));
		switch ((int)prop) {
		case ZPROP_INVAL:
			/*
			 * We checked this earlier in spa_prop_validate().
			 */
			ASSERT(zpool_prop_feature(nvpair_name(elem)));

			fname = strchr(nvpair_name(elem), '@') + 1;
			VERIFY3U(0, ==, zfeature_lookup_name(fname, &feature));

			spa_feature_enable(spa, feature, tx);
			break;

		case ZPOOL_PROP_VERSION:
			VERIFY(nvpair_value_uint64(elem, &intval) == 0);
			/*
			 * The version is synced seperatly before other
			 * properties and should be correct by now.
			 */
			ASSERT3U(spa_version(spa), >=, intval);
			break;

		case ZPOOL_PROP_ALTROOT:
			/*
			 * 'altroot' is a non-persistent property. It should
			 * have been set temporarily at creation or import time.
			 */
			ASSERT(spa->spa_root != NULL);
			break;

		case ZPOOL_PROP_READONLY:
		case ZPOOL_PROP_CACHEFILE:
			/*
			 * 'readonly' and 'cachefile' are also non-persisitent
			 * properties.
			 */
			break;
		case ZPOOL_PROP_COMMENT:
			VERIFY(nvpair_value_string(elem, &strval) == 0);
			if (spa->spa_comment != NULL)
				spa_strfree(spa->spa_comment);
			spa->spa_comment = spa_strdup(strval);
			/*
			 * We need to dirty the configuration on all the vdevs
			 * so that their labels get updated.  It's unnecessary
			 * to do this for pool creation since the vdev's
			 * configuratoin has already been dirtied.
			 */
			if (tx->tx_txg != TXG_INITIAL)
				vdev_config_dirty(spa->spa_root_vdev);
			break;
		default:
			/*
			 * Set pool property values in the poolprops mos object.
			 */
			if (spa->spa_pool_props_object == 0) {
				spa->spa_pool_props_object =
				    zap_create_link(mos, DMU_OT_POOL_PROPS,
				    DMU_POOL_DIRECTORY_OBJECT, DMU_POOL_PROPS,
				    tx);
			}

			/* normalize the property name */
			propname = zpool_prop_to_name(prop);
			proptype = zpool_prop_get_type(prop);

			if (nvpair_type(elem) == DATA_TYPE_STRING) {
				ASSERT(proptype == PROP_TYPE_STRING);
				VERIFY(nvpair_value_string(elem, &strval) == 0);
				VERIFY(zap_update(mos,
				    spa->spa_pool_props_object, propname,
				    1, strlen(strval) + 1, strval, tx) == 0);

			} else if (nvpair_type(elem) == DATA_TYPE_UINT64) {
				VERIFY(nvpair_value_uint64(elem, &intval) == 0);

				if (proptype == PROP_TYPE_INDEX) {
					const char *unused;
					VERIFY(zpool_prop_index_to_string(
					    prop, intval, &unused) == 0);
				}
				VERIFY(zap_update(mos,
				    spa->spa_pool_props_object, propname,
				    8, 1, &intval, tx) == 0);
			} else {
				ASSERT(0); /* not allowed */
			}

			switch (prop) {
			case ZPOOL_PROP_DELEGATION:
				spa->spa_delegation = intval;
				break;
			case ZPOOL_PROP_BOOTFS:
				spa->spa_bootfs = intval;
				break;
			case ZPOOL_PROP_FAILUREMODE:
				spa->spa_failmode = intval;
				break;
			case ZPOOL_PROP_AUTOEXPAND:
				spa->spa_autoexpand = intval;
				if (tx->tx_txg != TXG_INITIAL)
					spa_async_request(spa,
					    SPA_ASYNC_AUTOEXPAND);
				break;
			case ZPOOL_PROP_DEDUPDITTO:
				spa->spa_dedup_ditto = intval;
				break;
			default:
				break;
			}
		}

		/* log internal history if this is not a zpool create */
		if (spa_version(spa) >= SPA_VERSION_ZPOOL_HISTORY &&
		    tx->tx_txg != TXG_INITIAL) {
			spa_history_log_internal(LOG_POOL_PROPSET,
			    spa, tx, "%s %lld %s",
			    nvpair_name(elem), intval, spa_name(spa));
		}
	}

	mutex_exit(&spa->spa_props_lock);
}

/*
 * Perform one-time upgrade on-disk changes.  spa_version() does not
 * reflect the new version this txg, so there must be no changes this
 * txg to anything that the upgrade code depends on after it executes.
 * Therefore this must be called after dsl_pool_sync() does the sync
 * tasks.
 */
static void
spa_sync_upgrades(spa_t *spa, dmu_tx_t *tx)
{
	dsl_pool_t *dp = spa->spa_dsl_pool;

	ASSERT(spa->spa_sync_pass == 1);

	if (spa->spa_ubsync.ub_version < SPA_VERSION_ORIGIN &&
	    spa->spa_uberblock.ub_version >= SPA_VERSION_ORIGIN) {
		dsl_pool_create_origin(dp, tx);

		/* Keeping the origin open increases spa_minref */
		spa->spa_minref += 3;
	}

	if (spa->spa_ubsync.ub_version < SPA_VERSION_NEXT_CLONES &&
	    spa->spa_uberblock.ub_version >= SPA_VERSION_NEXT_CLONES) {
		dsl_pool_upgrade_clones(dp, tx);
	}

	if (spa->spa_ubsync.ub_version < SPA_VERSION_DIR_CLONES &&
	    spa->spa_uberblock.ub_version >= SPA_VERSION_DIR_CLONES) {
		dsl_pool_upgrade_dir_clones(dp, tx);

		/* Keeping the freedir open increases spa_minref */
		spa->spa_minref += 3;
	}

	if (spa->spa_ubsync.ub_version < SPA_VERSION_FEATURES &&
	    spa->spa_uberblock.ub_version >= SPA_VERSION_FEATURES) {
		spa_feature_create_zap_objects(spa, tx);
	}
}

/*
 * Sync the specified transaction group.  New blocks may be dirtied as
 * part of the process, so we iterate until it converges.
 */
void
spa_sync(spa_t *spa, uint64_t txg)
{
	dsl_pool_t *dp = spa->spa_dsl_pool;
	objset_t *mos = spa->spa_meta_objset;
	bpobj_t *defer_bpo = &spa->spa_deferred_bpobj;
	bplist_t *free_bpl = &spa->spa_free_bplist[txg & TXG_MASK];
	vdev_t *rvd = spa->spa_root_vdev;
	vdev_t *vd;
	dmu_tx_t *tx;
	int error;
	int c;

	VERIFY(spa_writeable(spa));

	/*
	 * Lock out configuration changes.
	 */
	spa_config_enter(spa, SCL_CONFIG, FTAG, RW_READER);

	spa->spa_syncing_txg = txg;
	spa->spa_sync_pass = 0;

	/*
	 * If there are any pending vdev state changes, convert them
	 * into config changes that go out with this transaction group.
	 */
	spa_config_enter(spa, SCL_STATE, FTAG, RW_READER);
	while (list_head(&spa->spa_state_dirty_list) != NULL) {
		/*
		 * We need the write lock here because, for aux vdevs,
		 * calling vdev_config_dirty() modifies sav_config.
		 * This is ugly and will become unnecessary when we
		 * eliminate the aux vdev wart by integrating all vdevs
		 * into the root vdev tree.
		 */
		spa_config_exit(spa, SCL_CONFIG | SCL_STATE, FTAG);
		spa_config_enter(spa, SCL_CONFIG | SCL_STATE, FTAG, RW_WRITER);
		while ((vd = list_head(&spa->spa_state_dirty_list)) != NULL) {
			vdev_state_clean(vd);
			vdev_config_dirty(vd);
		}
		spa_config_exit(spa, SCL_CONFIG | SCL_STATE, FTAG);
		spa_config_enter(spa, SCL_CONFIG | SCL_STATE, FTAG, RW_READER);
	}
	spa_config_exit(spa, SCL_STATE, FTAG);

	tx = dmu_tx_create_assigned(dp, txg);

	/*
	 * If we are upgrading to SPA_VERSION_RAIDZ_DEFLATE this txg,
	 * set spa_deflate if we have no raid-z vdevs.
	 */
	if (spa->spa_ubsync.ub_version < SPA_VERSION_RAIDZ_DEFLATE &&
	    spa->spa_uberblock.ub_version >= SPA_VERSION_RAIDZ_DEFLATE) {
		int i;

		for (i = 0; i < rvd->vdev_children; i++) {
			vd = rvd->vdev_child[i];
			if (vd->vdev_deflate_ratio != SPA_MINBLOCKSIZE)
				break;
		}
		if (i == rvd->vdev_children) {
			spa->spa_deflate = TRUE;
			VERIFY(0 == zap_add(spa->spa_meta_objset,
			    DMU_POOL_DIRECTORY_OBJECT, DMU_POOL_DEFLATE,
			    sizeof (uint64_t), 1, &spa->spa_deflate, tx));
		}
	}

	/*
	 * If anything has changed in this txg, or if someone is waiting
	 * for this txg to sync (eg, spa_vdev_remove()), push the
	 * deferred frees from the previous txg.  If not, leave them
	 * alone so that we don't generate work on an otherwise idle
	 * system.
	 */
	if (!txg_list_empty(&dp->dp_dirty_datasets, txg) ||
	    !txg_list_empty(&dp->dp_dirty_dirs, txg) ||
	    !txg_list_empty(&dp->dp_sync_tasks, txg) ||
	    ((dsl_scan_active(dp->dp_scan) ||
	    txg_sync_waiting(dp)) && !spa_shutting_down(spa))) {
		zio_t *zio = zio_root(spa, NULL, NULL, 0);
		VERIFY3U(bpobj_iterate(defer_bpo,
		    spa_free_sync_cb, zio, tx), ==, 0);
		VERIFY3U(zio_wait(zio), ==, 0);
	}

	/*
	 * Iterate to convergence.
	 */
	do {
		int pass = ++spa->spa_sync_pass;

		spa_sync_config_object(spa, tx);
		spa_sync_aux_dev(spa, &spa->spa_spares, tx,
		    ZPOOL_CONFIG_SPARES, DMU_POOL_SPARES);
		spa_sync_aux_dev(spa, &spa->spa_l2cache, tx,
		    ZPOOL_CONFIG_L2CACHE, DMU_POOL_L2CACHE);
		spa_errlog_sync(spa, txg);
		dsl_pool_sync(dp, txg);

		if (pass <= SYNC_PASS_DEFERRED_FREE) {
			zio_t *zio = zio_root(spa, NULL, NULL, 0);
			bplist_iterate(free_bpl, spa_free_sync_cb,
			    zio, tx);
			VERIFY(zio_wait(zio) == 0);
		} else {
			bplist_iterate(free_bpl, bpobj_enqueue_cb,
			    defer_bpo, tx);
		}

		ddt_sync(spa, txg);
		dsl_scan_sync(dp, tx);

		while ((vd = txg_list_remove(&spa->spa_vdev_txg_list, txg)))
			vdev_sync(vd, txg);

		if (pass == 1)
			spa_sync_upgrades(spa, tx);

	} while (dmu_objset_is_dirty(mos, txg));

	/*
	 * Rewrite the vdev configuration (which includes the uberblock)
	 * to commit the transaction group.
	 *
	 * If there are no dirty vdevs, we sync the uberblock to a few
	 * random top-level vdevs that are known to be visible in the
	 * config cache (see spa_vdev_add() for a complete description).
	 * If there *are* dirty vdevs, sync the uberblock to all vdevs.
	 */
	for (;;) {
		/*
		 * We hold SCL_STATE to prevent vdev open/close/etc.
		 * while we're attempting to write the vdev labels.
		 */
		spa_config_enter(spa, SCL_STATE, FTAG, RW_READER);

		if (list_is_empty(&spa->spa_config_dirty_list)) {
			vdev_t *svd[SPA_DVAS_PER_BP];
			int svdcount = 0;
			int children = rvd->vdev_children;
			int c0 = spa_get_random(children);

			for (c = 0; c < children; c++) {
				vd = rvd->vdev_child[(c0 + c) % children];
				if (vd->vdev_ms_array == 0 || vd->vdev_islog)
					continue;
				svd[svdcount++] = vd;
				if (svdcount == SPA_DVAS_PER_BP)
					break;
			}
			error = vdev_config_sync(svd, svdcount, txg, B_FALSE);
			if (error != 0)
				error = vdev_config_sync(svd, svdcount, txg,
				    B_TRUE);
		} else {
			error = vdev_config_sync(rvd->vdev_child,
			    rvd->vdev_children, txg, B_FALSE);
			if (error != 0)
				error = vdev_config_sync(rvd->vdev_child,
				    rvd->vdev_children, txg, B_TRUE);
		}

		if (error == 0)
			spa->spa_last_synced_guid = rvd->vdev_guid;

		spa_config_exit(spa, SCL_STATE, FTAG);

		if (error == 0)
			break;
		zio_suspend(spa, NULL);
		zio_resume_wait(spa);
	}
	dmu_tx_commit(tx);

	/*
	 * Clear the dirty config list.
	 */
	while ((vd = list_head(&spa->spa_config_dirty_list)) != NULL)
		vdev_config_clean(vd);

	/*
	 * Now that the new config has synced transactionally,
	 * let it become visible to the config cache.
	 */
	if (spa->spa_config_syncing != NULL) {
		spa_config_set(spa, spa->spa_config_syncing);
		spa->spa_config_txg = txg;
		spa->spa_config_syncing = NULL;
	}

	spa->spa_ubsync = spa->spa_uberblock;

	dsl_pool_sync_done(dp, txg);

	/*
	 * Update usable space statistics.
	 */
	while ((vd = txg_list_remove(&spa->spa_vdev_txg_list, TXG_CLEAN(txg))))
		vdev_sync_done(vd, txg);

	spa_update_dspace(spa);

	/*
	 * It had better be the case that we didn't dirty anything
	 * since vdev_config_sync().
	 */
	ASSERT(txg_list_empty(&dp->dp_dirty_datasets, txg));
	ASSERT(txg_list_empty(&dp->dp_dirty_dirs, txg));
	ASSERT(txg_list_empty(&spa->spa_vdev_txg_list, txg));

	spa->spa_sync_pass = 0;

	spa_config_exit(spa, SCL_CONFIG, FTAG);

	spa_handle_ignored_writes(spa);

	/*
	 * If any async tasks have been requested, kick them off.
	 */
	spa_async_dispatch(spa);
}

/*
 * Sync all pools.  We don't want to hold the namespace lock across these
 * operations, so we take a reference on the spa_t and drop the lock during the
 * sync.
 */
void
spa_sync_allpools(void)
{
	spa_t *spa = NULL;
	mutex_enter(&spa_namespace_lock);
	while ((spa = spa_next(spa)) != NULL) {
		if (spa_state(spa) != POOL_STATE_ACTIVE ||
		    !spa_writeable(spa) || spa_suspended(spa))
			continue;
		spa_open_ref(spa, FTAG);
		mutex_exit(&spa_namespace_lock);
		txg_wait_synced(spa_get_dsl(spa), 0);
		mutex_enter(&spa_namespace_lock);
		spa_close(spa, FTAG);
	}
	mutex_exit(&spa_namespace_lock);
}

/*
 * ==========================================================================
 * Miscellaneous routines
 * ==========================================================================
 */

/*
 * Remove all pools in the system.
 */
void
spa_evict_all(void)
{
	spa_t *spa;

	/*
	 * Remove all cached state.  All pools should be closed now,
	 * so every spa in the AVL tree should be unreferenced.
	 */
	mutex_enter(&spa_namespace_lock);
	while ((spa = spa_next(NULL)) != NULL) {
		/*
		 * Stop async tasks.  The async thread may need to detach
		 * a device that's been replaced, which requires grabbing
		 * spa_namespace_lock, so we must drop it here.
		 */
		spa_open_ref(spa, FTAG);
		mutex_exit(&spa_namespace_lock);
		spa_async_suspend(spa);
		mutex_enter(&spa_namespace_lock);
		spa_close(spa, FTAG);

		if (spa->spa_state != POOL_STATE_UNINITIALIZED) {
			spa_unload(spa);
			spa_deactivate(spa);
		}
		spa_remove(spa);
	}
	mutex_exit(&spa_namespace_lock);
}

vdev_t *
spa_lookup_by_guid(spa_t *spa, uint64_t guid, boolean_t aux)
{
	vdev_t *vd;
	int i;

	if ((vd = vdev_lookup_by_guid(spa->spa_root_vdev, guid)) != NULL)
		return (vd);

	if (aux) {
		for (i = 0; i < spa->spa_l2cache.sav_count; i++) {
			vd = spa->spa_l2cache.sav_vdevs[i];
			if (vd->vdev_guid == guid)
				return (vd);
		}

		for (i = 0; i < spa->spa_spares.sav_count; i++) {
			vd = spa->spa_spares.sav_vdevs[i];
			if (vd->vdev_guid == guid)
				return (vd);
		}
	}

	return (NULL);
}

void
spa_upgrade(spa_t *spa, uint64_t version)
{
	ASSERT(spa_writeable(spa));

	spa_config_enter(spa, SCL_ALL, FTAG, RW_WRITER);

	/*
	 * This should only be called for a non-faulted pool, and since a
	 * future version would result in an unopenable pool, this shouldn't be
	 * possible.
	 */
	ASSERT(spa->spa_uberblock.ub_version <= SPA_VERSION);
	ASSERT(version >= spa->spa_uberblock.ub_version);

	spa->spa_uberblock.ub_version = version;
	vdev_config_dirty(spa->spa_root_vdev);

	spa_config_exit(spa, SCL_ALL, FTAG);

	txg_wait_synced(spa_get_dsl(spa), 0);
}

boolean_t
spa_has_spare(spa_t *spa, uint64_t guid)
{
	int i;
	uint64_t spareguid;
	spa_aux_vdev_t *sav = &spa->spa_spares;

	for (i = 0; i < sav->sav_count; i++)
		if (sav->sav_vdevs[i]->vdev_guid == guid)
			return (B_TRUE);

	for (i = 0; i < sav->sav_npending; i++) {
		if (nvlist_lookup_uint64(sav->sav_pending[i], ZPOOL_CONFIG_GUID,
		    &spareguid) == 0 && spareguid == guid)
			return (B_TRUE);
	}

	return (B_FALSE);
}

/*
 * Check if a pool has an active shared spare device.
 * Note: reference count of an active spare is 2, as a spare and as a replace
 */
static boolean_t
spa_has_active_shared_spare(spa_t *spa)
{
	int i, refcnt;
	uint64_t pool;
	spa_aux_vdev_t *sav = &spa->spa_spares;

	for (i = 0; i < sav->sav_count; i++) {
		if (spa_spare_exists(sav->sav_vdevs[i]->vdev_guid, &pool,
		    &refcnt) && pool != 0ULL && pool == spa_guid(spa) &&
		    refcnt > 2)
			return (B_TRUE);
	}

	return (B_FALSE);
}

/*
 * Post a FM_EREPORT_ZFS_* event from sys/fm/fs/zfs.h.  The payload will be
 * filled in from the spa and (optionally) the vdev.  This doesn't do anything
 * in the userland libzpool, as we don't want consumers to misinterpret ztest
 * or zdb as real changes.
 */
void
spa_event_notify(spa_t *spa, vdev_t *vd, const char *name)
{
#ifdef _KERNEL
	zfs_ereport_post(name, spa, vd, NULL, 0, 0);
#endif
}

#if defined(_KERNEL) && defined(HAVE_SPL)
/* state manipulation functions */
EXPORT_SYMBOL(spa_open);
EXPORT_SYMBOL(spa_open_rewind);
EXPORT_SYMBOL(spa_get_stats);
EXPORT_SYMBOL(spa_create);
EXPORT_SYMBOL(spa_import_rootpool);
EXPORT_SYMBOL(spa_import);
EXPORT_SYMBOL(spa_tryimport);
EXPORT_SYMBOL(spa_destroy);
EXPORT_SYMBOL(spa_export);
EXPORT_SYMBOL(spa_reset);
EXPORT_SYMBOL(spa_async_request);
EXPORT_SYMBOL(spa_async_suspend);
EXPORT_SYMBOL(spa_async_resume);
EXPORT_SYMBOL(spa_inject_addref);
EXPORT_SYMBOL(spa_inject_delref);
EXPORT_SYMBOL(spa_scan_stat_init);
EXPORT_SYMBOL(spa_scan_get_stats);

/* device maniion */
EXPORT_SYMBOL(spa_vdev_add);
EXPORT_SYMBOL(spa_vdev_attach);
EXPORT_SYMBOL(spa_vdev_detach);
EXPORT_SYMBOL(spa_vdev_remove);
EXPORT_SYMBOL(spa_vdev_setpath);
EXPORT_SYMBOL(spa_vdev_setfru);
EXPORT_SYMBOL(spa_vdev_split_mirror);

/* spare statech is global across all pools) */
EXPORT_SYMBOL(spa_spare_add);
EXPORT_SYMBOL(spa_spare_remove);
EXPORT_SYMBOL(spa_spare_exists);
EXPORT_SYMBOL(spa_spare_activate);

/* L2ARC statech is global across all pools) */
EXPORT_SYMBOL(spa_l2cache_add);
EXPORT_SYMBOL(spa_l2cache_remove);
EXPORT_SYMBOL(spa_l2cache_exists);
EXPORT_SYMBOL(spa_l2cache_activate);
EXPORT_SYMBOL(spa_l2cache_drop);

/* scanning */
EXPORT_SYMBOL(spa_scan);
EXPORT_SYMBOL(spa_scan_stop);

/* spa syncing */
EXPORT_SYMBOL(spa_sync); /* only for DMU use */
EXPORT_SYMBOL(spa_sync_allpools);

/* properties */
EXPORT_SYMBOL(spa_prop_set);
EXPORT_SYMBOL(spa_prop_get);
EXPORT_SYMBOL(spa_prop_clear_bootfs);

/* asynchronous event notification */
EXPORT_SYMBOL(spa_event_notify);
#endif<|MERGE_RESOLUTION|>--- conflicted
+++ resolved
@@ -464,12 +464,8 @@
 			error = nvpair_value_string(elem, &strval);
 
 			if (!error) {
-<<<<<<< HEAD
+				objset_t *os;
 				uint64_t compress, crypt;
-=======
-				objset_t *os;
-				uint64_t compress;
->>>>>>> eafb2baa
 
 				if (strval == NULL || strval[0] == '\0') {
 					objnum = zpool_prop_default_numeric(
@@ -3434,12 +3430,8 @@
 		spa->spa_l2cache.sav_sync = B_TRUE;
 	}
 
-<<<<<<< HEAD
+	spa->spa_is_initializing = B_TRUE;
 	spa->spa_dsl_pool = dp = dsl_pool_create(spa, dcc, zplprops, txg);
-=======
-	spa->spa_is_initializing = B_TRUE;
-	spa->spa_dsl_pool = dp = dsl_pool_create(spa, zplprops, txg);
->>>>>>> eafb2baa
 	spa->spa_meta_objset = dp->dp_meta_objset;
 	spa->spa_is_initializing = B_FALSE;
 
