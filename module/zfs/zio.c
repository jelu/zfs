/*
 * CDDL HEADER START
 *
 * The contents of this file are subject to the terms of the
 * Common Development and Distribution License (the "License").
 * You may not use this file except in compliance with the License.
 *
 * You can obtain a copy of the license at usr/src/OPENSOLARIS.LICENSE
 * or http://www.opensolaris.org/os/licensing.
 * See the License for the specific language governing permissions
 * and limitations under the License.
 *
 * When distributing Covered Code, include this CDDL HEADER in each
 * file and include the License file at usr/src/OPENSOLARIS.LICENSE.
 * If applicable, add the following below this CDDL HEADER, with the
 * fields enclosed by brackets "[]" replaced with your own identifying
 * information: Portions Copyright [yyyy] [name of copyright owner]
 *
 * CDDL HEADER END
 */
/*
 * Copyright (c) 2005, 2010, Oracle and/or its affiliates. All rights reserved.
 * Copyright (c) 2012 by Delphix. All rights reserved.
 * Copyright (c) 2011 Nexenta Systems, Inc. All rights reserved.
 */

#include <sys/zfs_context.h>
#include <sys/fm/fs/zfs.h>
#include <sys/spa.h>
#include <sys/txg.h>
#include <sys/spa_impl.h>
#include <sys/vdev_impl.h>
#include <sys/zio_impl.h>
#include <sys/zio_compress.h>
#include <sys/zio_crypt.h>
#include <sys/zio_checksum.h>
#include <sys/dmu_objset.h>
#include <sys/arc.h>
#include <sys/ddt.h>
#include <sys/zil.h>

/*
 * ==========================================================================
 * I/O priority table
 * ==========================================================================
 */
uint8_t zio_priority_table[ZIO_PRIORITY_TABLE_SIZE] = {
	0,	/* ZIO_PRIORITY_NOW		*/
	0,	/* ZIO_PRIORITY_SYNC_READ	*/
	0,	/* ZIO_PRIORITY_SYNC_WRITE	*/
	0,	/* ZIO_PRIORITY_LOG_WRITE	*/
	1,	/* ZIO_PRIORITY_CACHE_FILL	*/
	1,	/* ZIO_PRIORITY_AGG		*/
	4,	/* ZIO_PRIORITY_FREE		*/
	4,	/* ZIO_PRIORITY_ASYNC_WRITE	*/
	6,	/* ZIO_PRIORITY_ASYNC_READ	*/
	10,	/* ZIO_PRIORITY_RESILVER	*/
	20,	/* ZIO_PRIORITY_SCRUB		*/
	2,	/* ZIO_PRIORITY_DDT_PREFETCH	*/
};

/*
 * ==========================================================================
 * I/O type descriptions
 * ==========================================================================
 */
char *zio_type_name[ZIO_TYPES] = {
	"z_null", "z_rd", "z_wr", "z_fr", "z_cl", "z_ioctl"
};

/*
 * ==========================================================================
 * I/O kmem caches
 * ==========================================================================
 */
kmem_cache_t *zio_cache;
kmem_cache_t *zio_link_cache;
kmem_cache_t *zio_vdev_cache;
kmem_cache_t *zio_buf_cache[SPA_MAXBLOCKSIZE >> SPA_MINBLOCKSHIFT];
kmem_cache_t *zio_data_buf_cache[SPA_MAXBLOCKSIZE >> SPA_MINBLOCKSHIFT];
int zio_bulk_flags = 0;
int zio_delay_max = ZIO_DELAY_MAX;

#ifdef _KERNEL
extern vmem_t *zio_alloc_arena;
#endif
extern int zfs_mg_alloc_failures;

/*
 * An allocating zio is one that either currently has the DVA allocate
 * stage set or will have it later in its lifetime.
 */
#define	IO_IS_ALLOCATING(zio) ((zio)->io_orig_pipeline & ZIO_STAGE_DVA_ALLOCATE)

int zio_requeue_io_start_cut_in_line = 1;

#ifdef ZFS_DEBUG
int zio_buf_debug_limit = 16384;
#else
int zio_buf_debug_limit = 0;
#endif

static inline void __zio_execute(zio_t *zio);

static int
zio_cons(void *arg, void *unused, int kmflag)
{
	zio_t *zio = arg;

	bzero(zio, sizeof (zio_t));

	mutex_init(&zio->io_lock, NULL, MUTEX_DEFAULT, NULL);
	cv_init(&zio->io_cv, NULL, CV_DEFAULT, NULL);

	list_create(&zio->io_parent_list, sizeof (zio_link_t),
	    offsetof(zio_link_t, zl_parent_node));
	list_create(&zio->io_child_list, sizeof (zio_link_t),
	    offsetof(zio_link_t, zl_child_node));

	return (0);
}

static void
zio_dest(void *arg, void *unused)
{
	zio_t *zio = arg;

	mutex_destroy(&zio->io_lock);
	cv_destroy(&zio->io_cv);
	list_destroy(&zio->io_parent_list);
	list_destroy(&zio->io_child_list);
}

void
zio_init(void)
{
	size_t c;
	vmem_t *data_alloc_arena = NULL;

#ifdef _KERNEL
	data_alloc_arena = zio_alloc_arena;
#endif
	zio_cache = kmem_cache_create("zio_cache", sizeof (zio_t), 0,
	    zio_cons, zio_dest, NULL, NULL, NULL, KMC_KMEM);
	zio_link_cache = kmem_cache_create("zio_link_cache",
	    sizeof (zio_link_t), 0, NULL, NULL, NULL, NULL, NULL, KMC_KMEM);
	zio_vdev_cache = kmem_cache_create("zio_vdev_cache", sizeof(vdev_io_t),
	    PAGESIZE, NULL, NULL, NULL, NULL, NULL, KMC_VMEM);

	/*
	 * For small buffers, we want a cache for each multiple of
	 * SPA_MINBLOCKSIZE.  For medium-size buffers, we want a cache
	 * for each quarter-power of 2.  For large buffers, we want
	 * a cache for each multiple of PAGESIZE.
	 */
	for (c = 0; c < SPA_MAXBLOCKSIZE >> SPA_MINBLOCKSHIFT; c++) {
		size_t size = (c + 1) << SPA_MINBLOCKSHIFT;
		size_t p2 = size;
		size_t align = 0;

		while (p2 & (p2 - 1))
			p2 &= p2 - 1;

		if (size <= 4 * SPA_MINBLOCKSIZE) {
			align = SPA_MINBLOCKSIZE;
		} else if (P2PHASE(size, PAGESIZE) == 0) {
			align = PAGESIZE;
		} else if (P2PHASE(size, p2 >> 2) == 0) {
			align = p2 >> 2;
		}

		if (align != 0) {
			char name[36];
			int flags = zio_bulk_flags;

			/*
			 * The smallest buffers (512b) are heavily used and
			 * experience a lot of churn.  The slabs allocated
			 * for them are also relatively small (32K).  Thus
			 * in over to avoid expensive calls to vmalloc() we
			 * make an exception to the usual slab allocation
			 * policy and force these buffers to be kmem backed.
			 */
			if (size == (1 << SPA_MINBLOCKSHIFT))
				flags |= KMC_KMEM;

			(void) sprintf(name, "zio_buf_%lu", (ulong_t)size);
			zio_buf_cache[c] = kmem_cache_create(name, size,
			    align, NULL, NULL, NULL, NULL, NULL, flags);

			(void) sprintf(name, "zio_data_buf_%lu", (ulong_t)size);
			zio_data_buf_cache[c] = kmem_cache_create(name, size,
			    align, NULL, NULL, NULL, NULL,
			    data_alloc_arena, flags);
		}
	}

	while (--c != 0) {
		ASSERT(zio_buf_cache[c] != NULL);
		if (zio_buf_cache[c - 1] == NULL)
			zio_buf_cache[c - 1] = zio_buf_cache[c];

		ASSERT(zio_data_buf_cache[c] != NULL);
		if (zio_data_buf_cache[c - 1] == NULL)
			zio_data_buf_cache[c - 1] = zio_data_buf_cache[c];
	}

	/*
	 * The zio write taskqs have 1 thread per cpu, allow 1/2 of the taskqs
	 * to fail 3 times per txg or 8 failures, whichever is greater.
	 */
	zfs_mg_alloc_failures = MAX((3 * max_ncpus / 2), 8);

	zio_inject_init();
}

void
zio_fini(void)
{
	size_t c;
	kmem_cache_t *last_cache = NULL;
	kmem_cache_t *last_data_cache = NULL;

	for (c = 0; c < SPA_MAXBLOCKSIZE >> SPA_MINBLOCKSHIFT; c++) {
		if (zio_buf_cache[c] != last_cache) {
			last_cache = zio_buf_cache[c];
			kmem_cache_destroy(zio_buf_cache[c]);
		}
		zio_buf_cache[c] = NULL;

		if (zio_data_buf_cache[c] != last_data_cache) {
			last_data_cache = zio_data_buf_cache[c];
			kmem_cache_destroy(zio_data_buf_cache[c]);
		}
		zio_data_buf_cache[c] = NULL;
	}

	kmem_cache_destroy(zio_vdev_cache);
	kmem_cache_destroy(zio_link_cache);
	kmem_cache_destroy(zio_cache);

	zio_inject_fini();
}

/*
 * ==========================================================================
 * Allocate and free I/O buffers
 * ==========================================================================
 */

/*
 * Use zio_buf_alloc to allocate ZFS metadata.  This data will appear in a
 * crashdump if the kernel panics, so use it judiciously.  Obviously, it's
 * useful to inspect ZFS metadata, but if possible, we should avoid keeping
 * excess / transient data in-core during a crashdump.
 */
void *
zio_buf_alloc(size_t size)
{
	size_t c = (size - 1) >> SPA_MINBLOCKSHIFT;

	ASSERT(c < SPA_MAXBLOCKSIZE >> SPA_MINBLOCKSHIFT);

	return (kmem_cache_alloc(zio_buf_cache[c], KM_PUSHPAGE | KM_NODEBUG));
}

/*
 * Use zio_data_buf_alloc to allocate data.  The data will not appear in a
 * crashdump if the kernel panics.  This exists so that we will limit the amount
 * of ZFS data that shows up in a kernel crashdump.  (Thus reducing the amount
 * of kernel heap dumped to disk when the kernel panics)
 */
void *
zio_data_buf_alloc(size_t size)
{
	size_t c = (size - 1) >> SPA_MINBLOCKSHIFT;

	ASSERT(c < SPA_MAXBLOCKSIZE >> SPA_MINBLOCKSHIFT);

	return (kmem_cache_alloc(zio_data_buf_cache[c],
	    KM_PUSHPAGE | KM_NODEBUG));
}

void
zio_buf_free(void *buf, size_t size)
{
	size_t c = (size - 1) >> SPA_MINBLOCKSHIFT;

	ASSERT(c < SPA_MAXBLOCKSIZE >> SPA_MINBLOCKSHIFT);

	kmem_cache_free(zio_buf_cache[c], buf);
}

void
zio_data_buf_free(void *buf, size_t size)
{
	size_t c = (size - 1) >> SPA_MINBLOCKSHIFT;

	ASSERT(c < SPA_MAXBLOCKSIZE >> SPA_MINBLOCKSHIFT);

	kmem_cache_free(zio_data_buf_cache[c], buf);
}

/*
 * Dedicated I/O buffers to ensure that memory fragmentation never prevents
 * or significantly delays the issuing of a zio.   These buffers are used
 * to aggregate I/O and could be used for raidz stripes.
 */
void *
zio_vdev_alloc(void)
{
	return (kmem_cache_alloc(zio_vdev_cache, KM_PUSHPAGE));
}

void
zio_vdev_free(void *buf)
{
	kmem_cache_free(zio_vdev_cache, buf);

}

/*
 * ==========================================================================
 * Push and pop I/O transform buffers
 * ==========================================================================
 */
static void
zio_push_transform(zio_t *zio, void *data, uint64_t size, uint64_t bufsize,
        zio_transform_func_t *transform, void *arg)
{
	zio_transform_t *zt = kmem_alloc(sizeof (zio_transform_t), KM_PUSHPAGE);

	zt->zt_orig_data = zio->io_data;
	zt->zt_orig_size = zio->io_size;
	zt->zt_bufsize = bufsize;
	zt->zt_transform = transform;
    zt->zt_transform_arg = arg;

	zt->zt_next = zio->io_transform_stack;
	zio->io_transform_stack = zt;

	zio->io_data = data;
	zio->io_size = size;
}

static void
zio_pop_transforms(zio_t *zio)
{
	zio_transform_t *zt;

	while ((zt = zio->io_transform_stack) != NULL) {
		if (zt->zt_transform != NULL)
			zt->zt_transform(zio,
                             zt->zt_orig_data, zt->zt_orig_size,
                             zt->zt_transform_arg);

		if (zt->zt_bufsize != 0)
			zio_buf_free(zio->io_data, zt->zt_bufsize);

		zio->io_data = zt->zt_orig_data;
		zio->io_size = zt->zt_orig_size;
		zio->io_transform_stack = zt->zt_next;

		kmem_free(zt, sizeof (zio_transform_t));
	}
}

/*
 * ==========================================================================
 * I/O transform callbacks for subblocks and decompression
 * ==========================================================================
 */
static void
zio_subblock(zio_t *zio, void *data, uint64_t size, void *arg)
{
	ASSERT(zio->io_size > size);

	if (zio->io_type == ZIO_TYPE_READ)
		bcopy(zio->io_data, data, size);
}

static void
zio_decompress(zio_t *zio, void *data, uint64_t size, void *arg)
{
	if (zio->io_error == 0 &&
	    zio_decompress_data(BP_GET_COMPRESS(zio->io_bp),
	    zio->io_data, data, zio->io_size, size) != 0)
		zio->io_error = EIO;
}

static void
zio_decrypt(zio_t *zio, void *data, uint64_t size, void *arg)
{
    zcrypt_key_t *key = arg;
    blkptr_t *bp = zio->io_bp;
    int type = BP_GET_TYPE(bp);
    uint32_t mac[3];        /* Max maclen is 96 bits */
    uint32_t iv[3];         /* Max ivlen is 96 bits */

    ASSERT3U(spa_version(zio->io_spa), >=, SPA_VERSION_CRYPTO);

#if _KERNEL
#ifdef ZFS_CRYPTO_VERBOSE
	printk("zio_decrypt enter: %d\n", zio->io_error);
#endif
#endif

    if (zio->io_error != 0) {
        zcrypt_key_release(key, zio);
        return;
    }

    /*
     * Intent log only has a MAC since the IV is always calculated
     * off the bookmark.
     */
    if (type == DMU_OT_INTENT_LOG) {
        ZC_GET_CRYPT_MAC(zio->io_data, zio->io_size, mac);
    } else {
        ASSERT3U(BP_GET_CHECKSUM(bp), ==, ZIO_CHECKSUM_SHA256_MAC);
        BP_GET_CRYPT_MAC(bp, mac);
        BP_GET_CRYPT_IV(bp, iv);
    }

    zio->io_error = zio_decrypt_data(key, &zio->io_bookmark,
                                     bp->blk_birth, type, zio->io_data, zio->io_size,
                                     (char *)&mac, (char *)&iv, data, size);
    zcrypt_key_release(key, zio);
#if _KERNEL
#ifdef ZFS_CRYPTO_VERBOSE
	printk("zio_decrypt exit\n");
#endif
#endif
}


/*
 * ==========================================================================
 * I/O parent/child relationships and pipeline interlocks
 * ==========================================================================
 */
/*
 * NOTE - Callers to zio_walk_parents() and zio_walk_children must
 *        continue calling these functions until they return NULL.
 *        Otherwise, the next caller will pick up the list walk in
 *        some indeterminate state.  (Otherwise every caller would
 *        have to pass in a cookie to keep the state represented by
 *        io_walk_link, which gets annoying.)
 */
zio_t *
zio_walk_parents(zio_t *cio)
{
	zio_link_t *zl = cio->io_walk_link;
	list_t *pl = &cio->io_parent_list;

	zl = (zl == NULL) ? list_head(pl) : list_next(pl, zl);
	cio->io_walk_link = zl;

	if (zl == NULL)
		return (NULL);

	ASSERT(zl->zl_child == cio);
	return (zl->zl_parent);
}

zio_t *
zio_walk_children(zio_t *pio)
{
	zio_link_t *zl = pio->io_walk_link;
	list_t *cl = &pio->io_child_list;

	zl = (zl == NULL) ? list_head(cl) : list_next(cl, zl);
	pio->io_walk_link = zl;

	if (zl == NULL)
		return (NULL);

	ASSERT(zl->zl_parent == pio);
	return (zl->zl_child);
}

zio_t *
zio_unique_parent(zio_t *cio)
{
	zio_t *pio = zio_walk_parents(cio);

	VERIFY(zio_walk_parents(cio) == NULL);
	return (pio);
}

void
zio_add_child(zio_t *pio, zio_t *cio)
{
	zio_link_t *zl = kmem_cache_alloc(zio_link_cache, KM_PUSHPAGE);
	int w;

	/*
	 * Logical I/Os can have logical, gang, or vdev children.
	 * Gang I/Os can have gang or vdev children.
	 * Vdev I/Os can only have vdev children.
	 * The following ASSERT captures all of these constraints.
	 */
	ASSERT(cio->io_child_type <= pio->io_child_type);

	zl->zl_parent = pio;
	zl->zl_child = cio;

	mutex_enter(&cio->io_lock);
	mutex_enter(&pio->io_lock);

	ASSERT(pio->io_state[ZIO_WAIT_DONE] == 0);

	for (w = 0; w < ZIO_WAIT_TYPES; w++)
		pio->io_children[cio->io_child_type][w] += !cio->io_state[w];

	list_insert_head(&pio->io_child_list, zl);
	list_insert_head(&cio->io_parent_list, zl);

	pio->io_child_count++;
	cio->io_parent_count++;

	mutex_exit(&pio->io_lock);
	mutex_exit(&cio->io_lock);
}

static void
zio_remove_child(zio_t *pio, zio_t *cio, zio_link_t *zl)
{
	ASSERT(zl->zl_parent == pio);
	ASSERT(zl->zl_child == cio);

	mutex_enter(&cio->io_lock);
	mutex_enter(&pio->io_lock);

	list_remove(&pio->io_child_list, zl);
	list_remove(&cio->io_parent_list, zl);

	pio->io_child_count--;
	cio->io_parent_count--;

	mutex_exit(&pio->io_lock);
	mutex_exit(&cio->io_lock);

	kmem_cache_free(zio_link_cache, zl);
}

static boolean_t
zio_wait_for_children(zio_t *zio, enum zio_child child, enum zio_wait_type wait)
{
	uint64_t *countp = &zio->io_children[child][wait];
	boolean_t waiting = B_FALSE;

	mutex_enter(&zio->io_lock);
	ASSERT(zio->io_stall == NULL);
	if (*countp != 0) {
		zio->io_stage >>= 1;
		zio->io_stall = countp;
		waiting = B_TRUE;
	}
	mutex_exit(&zio->io_lock);

	return (waiting);
}

__attribute__((always_inline))
static inline void
zio_notify_parent(zio_t *pio, zio_t *zio, enum zio_wait_type wait)
{
	uint64_t *countp = &pio->io_children[zio->io_child_type][wait];
	int *errorp = &pio->io_child_error[zio->io_child_type];

	mutex_enter(&pio->io_lock);
	if (zio->io_error && !(zio->io_flags & ZIO_FLAG_DONT_PROPAGATE))
		*errorp = zio_worst_error(*errorp, zio->io_error);
	pio->io_reexecute |= zio->io_reexecute;
	ASSERT3U(*countp, >, 0);
	if (--*countp == 0 && pio->io_stall == countp) {
		pio->io_stall = NULL;
		mutex_exit(&pio->io_lock);
		__zio_execute(pio);
	} else {
		mutex_exit(&pio->io_lock);
	}
}

static void
zio_inherit_child_errors(zio_t *zio, enum zio_child c)
{
	if (zio->io_child_error[c] != 0 && zio->io_error == 0)
		zio->io_error = zio->io_child_error[c];
}

/*
 * ==========================================================================
 * Create the various types of I/O (read, write, free, etc)
 * ==========================================================================
 */
static zio_t *
zio_create(zio_t *pio, spa_t *spa, uint64_t txg, const blkptr_t *bp,
    void *data, uint64_t size, zio_done_func_t *done, void *private,
    zio_type_t type, int priority, enum zio_flag flags,
    vdev_t *vd, uint64_t offset, const zbookmark_t *zb,
    enum zio_stage stage, enum zio_stage pipeline)
{
	zio_t *zio;

	ASSERT3U(size, <=, SPA_MAXBLOCKSIZE);
	ASSERT(P2PHASE(size, SPA_MINBLOCKSIZE) == 0);
	ASSERT(P2PHASE(offset, SPA_MINBLOCKSIZE) == 0);

	ASSERT(!vd || spa_config_held(spa, SCL_STATE_ALL, RW_READER));
	ASSERT(!bp || !(flags & ZIO_FLAG_CONFIG_WRITER));
	ASSERT(vd || stage == ZIO_STAGE_OPEN);

	zio = kmem_cache_alloc(zio_cache, KM_PUSHPAGE);

	if (vd != NULL)
		zio->io_child_type = ZIO_CHILD_VDEV;
	else if (flags & ZIO_FLAG_GANG_CHILD)
		zio->io_child_type = ZIO_CHILD_GANG;
	else if (flags & ZIO_FLAG_DDT_CHILD)
		zio->io_child_type = ZIO_CHILD_DDT;
	else
		zio->io_child_type = ZIO_CHILD_LOGICAL;

	if (bp != NULL) {
		zio->io_logical = NULL;
		zio->io_bp = (blkptr_t *)bp;
		zio->io_bp_copy = *bp;
		zio->io_bp_orig = *bp;
		if (type != ZIO_TYPE_WRITE ||
		    zio->io_child_type == ZIO_CHILD_DDT)
			zio->io_bp = &zio->io_bp_copy;	/* so caller can free */
		if (zio->io_child_type == ZIO_CHILD_LOGICAL)
			zio->io_logical = zio;
		if (zio->io_child_type > ZIO_CHILD_GANG && BP_IS_GANG(bp))
			pipeline |= ZIO_GANG_STAGES;
	} else {
		zio->io_logical = NULL;
		zio->io_bp = NULL;
		bzero(&zio->io_bp_copy, sizeof (blkptr_t));
		bzero(&zio->io_bp_orig, sizeof (blkptr_t));
	}

	zio->io_spa = spa;
	zio->io_txg = txg;
	zio->io_ready = NULL;
	zio->io_done = done;
	zio->io_private = private;
	zio->io_prev_space_delta = 0;
	zio->io_type = type;
	zio->io_priority = priority;
	zio->io_vd = vd;
	zio->io_vsd = NULL;
	zio->io_vsd_ops = NULL;
	zio->io_offset = offset;
	zio->io_deadline = 0;
	zio->io_orig_data = zio->io_data = data;
	zio->io_orig_size = zio->io_size = size;
	zio->io_orig_flags = zio->io_flags = flags;
	zio->io_orig_stage = zio->io_stage = stage;
	zio->io_orig_pipeline = zio->io_pipeline = pipeline;
	bzero(&zio->io_prop, sizeof (zio_prop_t));
	zio->io_cmd = 0;
	zio->io_reexecute = 0;
	zio->io_bp_override = NULL;
	zio->io_walk_link = NULL;
	zio->io_transform_stack = NULL;
	zio->io_delay = 0;
	zio->io_error = 0;
	zio->io_child_count = 0;
	zio->io_parent_count = 0;
	zio->io_stall = NULL;
	zio->io_gang_leader = NULL;
	zio->io_gang_tree = NULL;
	zio->io_executor = NULL;
	zio->io_waiter = NULL;
	zio->io_cksum_report = NULL;
	zio->io_ena = 0;
	bzero(zio->io_child_error, sizeof (int) * ZIO_CHILD_TYPES);
	bzero(zio->io_children,
	    sizeof (uint64_t) * ZIO_CHILD_TYPES * ZIO_WAIT_TYPES);
	bzero(&zio->io_bookmark, sizeof (zbookmark_t));

	zio->io_state[ZIO_WAIT_READY] = (stage >= ZIO_STAGE_READY);
	zio->io_state[ZIO_WAIT_DONE] = (stage >= ZIO_STAGE_DONE);

	if (zb != NULL)
		zio->io_bookmark = *zb;

	if (pio != NULL) {
		if (zio->io_logical == NULL)
			zio->io_logical = pio->io_logical;
		if (zio->io_child_type == ZIO_CHILD_GANG)
			zio->io_gang_leader = pio->io_gang_leader;
		zio_add_child(pio, zio);
	}

	taskq_init_ent(&zio->io_tqent);

	return (zio);
}

static void
zio_destroy(zio_t *zio)
{
	kmem_cache_free(zio_cache, zio);
}

zio_t *
zio_null(zio_t *pio, spa_t *spa, vdev_t *vd, zio_done_func_t *done,
    void *private, enum zio_flag flags)
{
	zio_t *zio;

	zio = zio_create(pio, spa, 0, NULL, NULL, 0, done, private,
	    ZIO_TYPE_NULL, ZIO_PRIORITY_NOW, flags, vd, 0, NULL,
	    ZIO_STAGE_OPEN, ZIO_INTERLOCK_PIPELINE);

	return (zio);
}

zio_t *
zio_root(spa_t *spa, zio_done_func_t *done, void *private, enum zio_flag flags)
{
	return (zio_null(NULL, spa, NULL, done, private, flags));
}

zio_t *
zio_read(zio_t *pio, spa_t *spa, const blkptr_t *bp,
    void *data, uint64_t size, zio_done_func_t *done, void *private,
    int priority, enum zio_flag flags, const zbookmark_t *zb)
{
	zio_t *zio;

	zio = zio_create(pio, spa, BP_PHYSICAL_BIRTH(bp), bp,
	    data, size, done, private,
	    ZIO_TYPE_READ, priority, flags, NULL, 0, zb,
	    ZIO_STAGE_OPEN, (flags & ZIO_FLAG_DDT_CHILD) ?
	    ZIO_DDT_CHILD_READ_PIPELINE : ZIO_READ_PIPELINE);

	return (zio);
}

zio_t *
zio_write(zio_t *pio, spa_t *spa, uint64_t txg, blkptr_t *bp,
    void *data, uint64_t size, const zio_prop_t *zp,
    zio_done_func_t *ready, zio_done_func_t *done, void *private,
    int priority, enum zio_flag flags, const zbookmark_t *zb)
{
	zio_t *zio;

	ASSERT(zp->zp_checksum >= ZIO_CHECKSUM_OFF &&
	    zp->zp_checksum < ZIO_CHECKSUM_FUNCTIONS &&
	    zp->zp_compress >= ZIO_COMPRESS_OFF &&
	    zp->zp_compress < ZIO_COMPRESS_FUNCTIONS &&
<<<<<<< HEAD
           zp->zp_crypt >= ZIO_CRYPT_OFF &&
           zp->zp_crypt < ZIO_CRYPT_FUNCTIONS &&
	    zp->zp_type < DMU_OT_NUMTYPES &&
=======
	    DMU_OT_IS_VALID(zp->zp_type) &&
>>>>>>> eafb2baa
	    zp->zp_level < 32 &&
	    zp->zp_copies > 0 &&
	    zp->zp_copies <= spa_max_replication(spa) &&
	    zp->zp_dedup <= 1 &&
	    zp->zp_dedup_verify <= 1);

	zio = zio_create(pio, spa, txg, bp, data, size, done, private,
	    ZIO_TYPE_WRITE, priority, flags, NULL, 0, zb,
	    ZIO_STAGE_OPEN, (flags & ZIO_FLAG_DDT_CHILD) ?
	    ZIO_DDT_CHILD_WRITE_PIPELINE : ZIO_WRITE_PIPELINE);

	zio->io_ready = ready;
	zio->io_prop = *zp;

	return (zio);
}

zio_t *
zio_rewrite(zio_t *pio, spa_t *spa, uint64_t txg, blkptr_t *bp, void *data,
    uint64_t size, zio_prop_t *zp, zio_done_func_t *done, void *private, int priority,
    enum zio_flag flags, zbookmark_t *zb)
{
	zio_t *zio;

	zio = zio_create(pio, spa, txg, bp, data, size, done, private,
	    ZIO_TYPE_WRITE, priority, flags, NULL, 0, zb,
	    ZIO_STAGE_OPEN, ZIO_REWRITE_PIPELINE);

	if (zp != NULL)
		zio->io_prop = *zp;

	return (zio);
}

void
zio_write_override(zio_t *zio, blkptr_t *bp, int copies)
{
	ASSERT(zio->io_type == ZIO_TYPE_WRITE);
	ASSERT(zio->io_child_type == ZIO_CHILD_LOGICAL);
	ASSERT(zio->io_stage == ZIO_STAGE_OPEN);
	ASSERT(zio->io_txg == spa_syncing_txg(zio->io_spa));

	zio->io_prop.zp_copies = copies;
	zio->io_bp_override = bp;
}

void
zio_free(spa_t *spa, uint64_t txg, const blkptr_t *bp)
{
	bplist_append(&spa->spa_free_bplist[txg & TXG_MASK], bp);
}

zio_t *
zio_free_sync(zio_t *pio, spa_t *spa, uint64_t txg, const blkptr_t *bp,
    enum zio_flag flags)
{
	zio_t *zio;

	dprintf_bp(bp, "freeing in txg %llu, pass %u",
	    (longlong_t)txg, spa->spa_sync_pass);

	ASSERT(!BP_IS_HOLE(bp));
	ASSERT(spa_syncing_txg(spa) == txg);
	ASSERT(spa_sync_pass(spa) <= SYNC_PASS_DEFERRED_FREE);

	zio = zio_create(pio, spa, txg, bp, NULL, BP_GET_PSIZE(bp),
	    NULL, NULL, ZIO_TYPE_FREE, ZIO_PRIORITY_FREE, flags,
	    NULL, 0, NULL, ZIO_STAGE_OPEN, ZIO_FREE_PIPELINE);

	return (zio);
}

zio_t *
zio_claim(zio_t *pio, spa_t *spa, uint64_t txg, const blkptr_t *bp,
    zio_done_func_t *done, void *private, enum zio_flag flags)
{
	zio_t *zio;

	/*
	 * A claim is an allocation of a specific block.  Claims are needed
	 * to support immediate writes in the intent log.  The issue is that
	 * immediate writes contain committed data, but in a txg that was
	 * *not* committed.  Upon opening the pool after an unclean shutdown,
	 * the intent log claims all blocks that contain immediate write data
	 * so that the SPA knows they're in use.
	 *
	 * All claims *must* be resolved in the first txg -- before the SPA
	 * starts allocating blocks -- so that nothing is allocated twice.
	 * If txg == 0 we just verify that the block is claimable.
	 *
	 * This means that the claim is happening for encrypted datasets
	 * when the key is *not* present.
	 */
	ASSERT3U(spa->spa_uberblock.ub_rootbp.blk_birth, <, spa_first_txg(spa));
	ASSERT(txg == spa_first_txg(spa) || txg == 0);
	ASSERT(!BP_GET_DEDUP(bp) || !spa_writeable(spa));	/* zdb(1M) */

	zio = zio_create(pio, spa, txg, bp, NULL, BP_GET_PSIZE(bp),
	    done, private, ZIO_TYPE_CLAIM, ZIO_PRIORITY_NOW,
		flags | ZIO_FLAG_RAW,
	    NULL, 0, NULL, ZIO_STAGE_OPEN, ZIO_CLAIM_PIPELINE);

	return (zio);
}

zio_t *
zio_ioctl(zio_t *pio, spa_t *spa, vdev_t *vd, int cmd,
    zio_done_func_t *done, void *private, int priority, enum zio_flag flags)
{
	zio_t *zio;
	int c;

	if (vd->vdev_children == 0) {
		zio = zio_create(pio, spa, 0, NULL, NULL, 0, done, private,
		    ZIO_TYPE_IOCTL, priority, flags, vd, 0, NULL,
		    ZIO_STAGE_OPEN, ZIO_IOCTL_PIPELINE);

		zio->io_cmd = cmd;
	} else {
		zio = zio_null(pio, spa, NULL, NULL, NULL, flags);

		for (c = 0; c < vd->vdev_children; c++)
			zio_nowait(zio_ioctl(zio, spa, vd->vdev_child[c], cmd,
			    done, private, priority, flags));
	}

	return (zio);
}

zio_t *
zio_read_phys(zio_t *pio, vdev_t *vd, uint64_t offset, uint64_t size,
    void *data, int checksum, zio_done_func_t *done, void *private,
    int priority, enum zio_flag flags, boolean_t labels)
{
	zio_t *zio;

	ASSERT(vd->vdev_children == 0);
	ASSERT(!labels || offset + size <= VDEV_LABEL_START_SIZE ||
	    offset >= vd->vdev_psize - VDEV_LABEL_END_SIZE);
	ASSERT3U(offset + size, <=, vd->vdev_psize);

	zio = zio_create(pio, vd->vdev_spa, 0, NULL, data, size, done, private,
	    ZIO_TYPE_READ, priority, flags, vd, offset, NULL,
	    ZIO_STAGE_OPEN, ZIO_READ_PHYS_PIPELINE);

	zio->io_prop.zp_checksum = checksum;

	return (zio);
}

zio_t *
zio_write_phys(zio_t *pio, vdev_t *vd, uint64_t offset, uint64_t size,
    void *data, int checksum, zio_done_func_t *done, void *private,
    int priority, enum zio_flag flags, boolean_t labels)
{
	zio_t *zio;

	ASSERT(vd->vdev_children == 0);
	ASSERT(!labels || offset + size <= VDEV_LABEL_START_SIZE ||
	    offset >= vd->vdev_psize - VDEV_LABEL_END_SIZE);
	ASSERT3U(offset + size, <=, vd->vdev_psize);

	zio = zio_create(pio, vd->vdev_spa, 0, NULL, data, size, done, private,
	    ZIO_TYPE_WRITE, priority, flags, vd, offset, NULL,
	    ZIO_STAGE_OPEN, ZIO_WRITE_PHYS_PIPELINE);

	zio->io_prop.zp_checksum = checksum;

	if (zio_checksum_table[checksum].ci_eck) {
		/*
		 * zec checksums are necessarily destructive -- they modify
		 * the end of the write buffer to hold the verifier/checksum.
		 * Therefore, we must make a local copy in case the data is
		 * being written to multiple places in parallel.
		 */
		void *wbuf = zio_buf_alloc(size);
		bcopy(data, wbuf, size);
		zio_push_transform(zio, wbuf, size, size, NULL, NULL);
	}

	return (zio);
}

/*
 * Create a child I/O to do some work for us.
 */
zio_t *
zio_vdev_child_io(zio_t *pio, blkptr_t *bp, vdev_t *vd, uint64_t offset,
	void *data, uint64_t size, int type, int priority, enum zio_flag flags,
	zio_done_func_t *done, void *private)
{
	enum zio_stage pipeline = ZIO_VDEV_CHILD_PIPELINE;
	zio_t *zio;

	ASSERT(vd->vdev_parent ==
	    (pio->io_vd ? pio->io_vd : pio->io_spa->spa_root_vdev));

	if (type == ZIO_TYPE_READ && bp != NULL) {
		/*
		 * If we have the bp, then the child should perform the
		 * checksum and the parent need not.  This pushes error
		 * detection as close to the leaves as possible and
		 * eliminates redundant checksums in the interior nodes.
		 */
		pipeline |= ZIO_STAGE_CHECKSUM_VERIFY;
		pio->io_pipeline &= ~ZIO_STAGE_CHECKSUM_VERIFY;
	}

	if (vd->vdev_children == 0)
		offset += VDEV_LABEL_START_SIZE;

	flags |= ZIO_VDEV_CHILD_FLAGS(pio) | ZIO_FLAG_DONT_PROPAGATE;

	/*
	 * If we've decided to do a repair, the write is not speculative --
	 * even if the original read was.
	 */
	if (flags & ZIO_FLAG_IO_REPAIR)
		flags &= ~ZIO_FLAG_SPECULATIVE;

	zio = zio_create(pio, pio->io_spa, pio->io_txg, bp, data, size,
	    done, private, type, priority, flags, vd, offset, &pio->io_bookmark,
	    ZIO_STAGE_VDEV_IO_START >> 1, pipeline);

	return (zio);
}

zio_t *
zio_vdev_delegated_io(vdev_t *vd, uint64_t offset, void *data, uint64_t size,
	int type, int priority, enum zio_flag flags,
	zio_done_func_t *done, void *private)
{
	zio_t *zio;

	ASSERT(vd->vdev_ops->vdev_op_leaf);

	zio = zio_create(NULL, vd->vdev_spa, 0, NULL,
	    data, size, done, private, type, priority,
	    flags | ZIO_FLAG_CANFAIL | ZIO_FLAG_DONT_RETRY,
	    vd, offset, NULL,
	    ZIO_STAGE_VDEV_IO_START >> 1, ZIO_VDEV_CHILD_PIPELINE);

	return (zio);
}

void
zio_flush(zio_t *zio, vdev_t *vd)
{
	zio_nowait(zio_ioctl(zio, zio->io_spa, vd, DKIOCFLUSHWRITECACHE,
	    NULL, NULL, ZIO_PRIORITY_NOW,
	    ZIO_FLAG_CANFAIL | ZIO_FLAG_DONT_PROPAGATE | ZIO_FLAG_DONT_RETRY));
}

void
zio_shrink(zio_t *zio, uint64_t size)
{
	ASSERT(zio->io_executor == NULL);
	ASSERT(zio->io_orig_size == zio->io_size);
	ASSERT(size <= zio->io_size);

	/*
	 * We don't shrink for raidz because of problems with the
	 * reconstruction when reading back less than the block size.
	 * Note, BP_IS_RAIDZ() assumes no compression.
	 */
	ASSERT(BP_GET_COMPRESS(zio->io_bp) == ZIO_COMPRESS_OFF);
	if (!BP_IS_RAIDZ(zio->io_bp))
		zio->io_orig_size = zio->io_size = size;
}

/*
 * ==========================================================================
 * Prepare to read and write logical blocks
 * ==========================================================================
 */

static int
zio_read_bp_init(zio_t *zio)
{
	blkptr_t *bp = zio->io_bp;

    /*
     * Don't add compression/crypto to the transform stack if this is a
     * raw read (ie scrub/resilver).
     * We don't need the actual data in that case and the decrypt would fail
     * due to a lack of a key (in which case the datasets wouldn't
     * be mounted but still need to be scrubbed).
     */
    if (zio->io_child_type == ZIO_CHILD_LOGICAL &&
        !(zio->io_flags & ZIO_FLAG_RAW)) {
        uint64_t psize = BP_GET_PSIZE(bp);
        void *cbuf;

        if (BP_GET_COMPRESS(bp) != ZIO_COMPRESS_OFF) {
            cbuf = zio_buf_alloc(psize);
            zio_push_transform(zio, cbuf, psize, psize,
                               zio_decompress, NULL);
        }
        if (BP_IS_ENCRYPTED(bp)) {
            zcrypt_key_t *key;
            ASSERT(spa_version(zio->io_spa) >= SPA_VERSION_CRYPTO);

            key = zcrypt_key_lookup(zio->io_spa,
                                    zio->io_bookmark.zb_objset, bp->blk_birth);
            if (key == NULL) {
                zio->io_error = ENOKEY;
                return (ZIO_PIPELINE_CONTINUE);
            }
#if _KERNEL
#ifdef ZFS_CRYPTO_VERBOSE
			printk("zio read_bp_init calling decrypt\n");
#endif
#endif
            zcrypt_key_hold(key, zio);
            cbuf = zio_buf_alloc(psize);
            zio_push_transform(zio, cbuf, psize, psize,
                               zio_decrypt, (void *)key);
        }
    }


	if (!DMU_OT_IS_METADATA(BP_GET_TYPE(bp)) && BP_GET_LEVEL(bp) == 0)
		zio->io_flags |= ZIO_FLAG_DONT_CACHE;

	if (BP_GET_TYPE(bp) == DMU_OT_DDT_ZAP)
		zio->io_flags |= ZIO_FLAG_DONT_CACHE;

	if (BP_GET_DEDUP(bp) && zio->io_child_type == ZIO_CHILD_LOGICAL)
		zio->io_pipeline = ZIO_DDT_READ_PIPELINE;

	return (ZIO_PIPELINE_CONTINUE);
}

static int
zio_write_bp_init(zio_t *zio)
{
	spa_t *spa = zio->io_spa;
	zio_prop_t *zp = &zio->io_prop;
	enum zio_compress compress = zp->zp_compress;
    int crypt = zp->zp_crypt;
    int checksum = zp->zp_checksum;
    int type = zp->zp_type;
	blkptr_t *bp = zio->io_bp;
	uint64_t lsize = zio->io_size;
	uint64_t psize = lsize;
	int pass = 1;
    uint32_t mac[3];        /* Max maclen is 96 bits */
    uint32_t iv[3];         /* Max ivlen is 96 bits */
    void *ebuf;
    zcrypt_key_t *key;

	/*
	 * If our children haven't all reached the ready stage,
	 * wait for them and then repeat this pipeline stage.
	 */
	if (zio_wait_for_children(zio, ZIO_CHILD_GANG, ZIO_WAIT_READY) ||
	    zio_wait_for_children(zio, ZIO_CHILD_LOGICAL, ZIO_WAIT_READY))
		return (ZIO_PIPELINE_STOP);

	if (!IO_IS_ALLOCATING(zio)) {
        if ((type = BP_GET_TYPE(bp)) == DMU_OT_INTENT_LOG &&
            BP_IS_ENCRYPTED(bp)) {
            ASSERT3U(BP_GET_CHECKSUM(zio->io_bp), ==,
                     ZIO_CHECKSUM_ZILOG2);

            key = zcrypt_key_lookup(zio->io_spa,
                                    zio->io_bookmark.zb_objset, zio->io_txg);
            VERIFY(key != NULL);
            zcrypt_key_hold(key, zio);

#if _KERNEL
#ifdef ZFS_CRYPTO_VERBOSE
    printk("zio encrypt_data 1\n");
#endif
#endif

            zio->io_error = zio_encrypt_data(crypt, key,
                                             &zio->io_bookmark, zio->io_txg, type, zp->zp_dedup,
                                             zio->io_data, psize, &ebuf,
                                             (char *)&mac, (char *)&iv);
            zcrypt_key_release(key, zio);

            ZC_SET_CRYPT_MAC(ebuf, lsize, mac);
            zio_push_transform(zio, ebuf, psize, psize, NULL, NULL);
            return (ZIO_PIPELINE_CONTINUE);
        } else {
            return (ZIO_PIPELINE_CONTINUE);
        }
    }
	ASSERT(zio->io_child_type != ZIO_CHILD_DDT);

	if (zio->io_bp_override) {
		ASSERT(bp->blk_birth != zio->io_txg);
		ASSERT(BP_GET_DEDUP(zio->io_bp_override) == 0);

		*bp = *zio->io_bp_override;
		zio->io_pipeline = ZIO_INTERLOCK_PIPELINE;

		if (BP_IS_HOLE(bp) || !zp->zp_dedup)
			return (ZIO_PIPELINE_CONTINUE);

		ASSERT(zio_checksum_table[zp->zp_checksum].ci_dedup ||
		    zp->zp_dedup_verify);

		if (BP_GET_CHECKSUM(bp) == zp->zp_checksum) {
			BP_SET_DEDUP(bp, 1);
			zio->io_pipeline |= ZIO_STAGE_DDT_WRITE;
			return (ZIO_PIPELINE_CONTINUE);
		}
		zio->io_bp_override = NULL;
		BP_ZERO(bp);
	}

	if (bp->blk_birth == zio->io_txg) {
		/*
		 * We're rewriting an existing block, which means we're
		 * working on behalf of spa_sync().  For spa_sync() to
		 * converge, it must eventually be the case that we don't
		 * have to allocate new blocks.  But compression changes
		 * the blocksize, which forces a reallocate, and makes
		 * convergence take longer.  Therefore, after the first
		 * few passes, stop compressing to ensure convergence.
		 */
		pass = spa_sync_pass(spa);

		ASSERT(zio->io_txg == spa_syncing_txg(spa));
		ASSERT(zio->io_child_type == ZIO_CHILD_LOGICAL);
		ASSERT(!BP_GET_DEDUP(bp));

		if (pass > SYNC_PASS_DONT_COMPRESS)
			compress = ZIO_COMPRESS_OFF;

		/* Make sure someone doesn't change their mind on overwrites */
		ASSERT(MIN(zp->zp_copies + BP_IS_GANG(bp),
		    spa_max_replication(spa)) == BP_GET_NDVAS(bp));
	}

	if (compress != ZIO_COMPRESS_OFF) {
		void *cbuf = zio_buf_alloc(lsize);
		psize = zio_compress_data(compress, zio->io_data, cbuf, lsize);
		if (psize == 0 || psize == lsize) {
			compress = ZIO_COMPRESS_OFF;
			zio_buf_free(cbuf, lsize);
		} else {
			ASSERT(psize < lsize);
			zio_push_transform(zio, cbuf, psize, lsize, NULL, NULL);
		}
	}

    if (psize > 0 && crypt != ZIO_CRYPT_OFF) {
        key = zcrypt_key_lookup(zio->io_spa,
                                zio->io_bookmark.zb_objset, zio->io_txg);
        VERIFY(key != NULL);
        zcrypt_key_hold(key, zio);

#if _KERNEL
#ifdef ZFS_CRYPTO_VERBOSE
    printk("zio encrypt_data 2\n");
#endif
#endif
        VERIFY3U(zio_encrypt_data(crypt, key, &zio->io_bookmark,
                                  zio->io_txg, type, zp->zp_dedup,
                                  zio->io_data, psize, &ebuf,
                                  (char *)&mac, (char *)&iv), ==, 0);
#if _KERNEL
#ifdef ZFS_CRYPTO_VERBOSE
        printk("zio encrypt_data 2 key_release\n");
#endif
#endif

        zcrypt_key_release(key, zio);

#if _KERNEL
#ifdef ZFS_CRYPTO_VERBOSE
        printk("zio encrypt_data 2 push_transform\n");
#endif
#endif
        zio_push_transform(zio, ebuf, psize, psize, NULL, NULL);
        ASSERT3U(checksum, ==, ZIO_CHECKSUM_SHA256_MAC);
    }

    /*
     * If we aren't encrypting make sure the checksum isn't the
     * truncated SHA256+MAC variant - force to SHA256 instead.
     */
    if (checksum == ZIO_CHECKSUM_SHA256_MAC && crypt == ZIO_CRYPT_OFF) {
        ASSERT3U(spa_version(zio->io_spa), >=, SPA_VERSION_CRYPTO);
        checksum = ZIO_CHECKSUM_SHA256;
    }

    ASSERT(checksum != ZIO_CHECKSUM_INHERIT);
    ASSERT(compress != ZIO_COMPRESS_INHERIT);


	/*
	 * The final pass of spa_sync() must be all rewrites, but the first
	 * few passes offer a trade-off: allocating blocks defers convergence,
	 * but newly allocated blocks are sequential, so they can be written
	 * to disk faster.  Therefore, we allow the first few passes of
	 * spa_sync() to allocate new blocks, but force rewrites after that.
	 * There should only be a handful of blocks after pass 1 in any case.
	 */
	if (bp->blk_birth == zio->io_txg && BP_GET_PSIZE(bp) == psize &&
	    pass > SYNC_PASS_REWRITE) {
		enum zio_stage gang_stages = zio->io_pipeline & ZIO_GANG_STAGES;
		ASSERT(psize != 0);
		zio->io_pipeline = ZIO_REWRITE_PIPELINE | gang_stages;
		zio->io_flags |= ZIO_FLAG_IO_REWRITE;
	} else {
		BP_ZERO(bp);
		zio->io_pipeline = ZIO_WRITE_PIPELINE;
	}

	if (psize == 0) {
		zio->io_pipeline = ZIO_INTERLOCK_PIPELINE;
	} else {
		ASSERT(zp->zp_checksum != ZIO_CHECKSUM_GANG_HEADER);
		BP_SET_LSIZE(bp, lsize);
		BP_SET_PSIZE(bp, psize);
		BP_SET_COMPRESS(bp, compress);
		BP_SET_CHECKSUM(bp, zp->zp_checksum);
		BP_SET_TYPE(bp, zp->zp_type);
		BP_SET_LEVEL(bp, zp->zp_level);
		BP_SET_DEDUP(bp, zp->zp_dedup);
		BP_SET_BYTEORDER(bp, ZFS_HOST_BYTEORDER);
		if (crypt != ZIO_CRYPT_OFF) {
			ASSERT(checksum != ZIO_CRYPT_INHERIT);
			ASSERT3U(checksum, ==, ZIO_CHECKSUM_SHA256_MAC);

			BP_SET_CRYPT(bp, 1);
			BP_SET_CRYPT_MAC(bp, mac);
			BP_SET_CRYPT_IV(bp, iv);
		} else {
			BP_SET_CRYPT(bp, 0);
			ASSERT3U(checksum, !=, ZIO_CHECKSUM_SHA256_MAC);
		}
		if (zp->zp_dedup) {
			ASSERT(zio->io_child_type == ZIO_CHILD_LOGICAL);
			ASSERT(!(zio->io_flags & ZIO_FLAG_IO_REWRITE));
			zio->io_pipeline = ZIO_DDT_WRITE_PIPELINE;
		}
	}
	return (ZIO_PIPELINE_CONTINUE);
}

static int
zio_free_bp_init(zio_t *zio)
{
	blkptr_t *bp = zio->io_bp;

	if (zio->io_child_type == ZIO_CHILD_LOGICAL) {
		if (BP_GET_DEDUP(bp))
			zio->io_pipeline = ZIO_DDT_FREE_PIPELINE;
	}

	return (ZIO_PIPELINE_CONTINUE);
}

/*
 * ==========================================================================
 * Execute the I/O pipeline
 * ==========================================================================
 */

static void
zio_taskq_dispatch(zio_t *zio, enum zio_taskq_type q, boolean_t cutinline)
{
	spa_t *spa = zio->io_spa;
	zio_type_t t = zio->io_type;
	int flags = (cutinline ? TQ_FRONT : 0);

	/*
	 * If we're a config writer or a probe, the normal issue and
	 * interrupt threads may all be blocked waiting for the config lock.
	 * In this case, select the otherwise-unused taskq for ZIO_TYPE_NULL.
	 */
	if (zio->io_flags & (ZIO_FLAG_CONFIG_WRITER | ZIO_FLAG_PROBE))
		t = ZIO_TYPE_NULL;

	/*
	 * A similar issue exists for the L2ARC write thread until L2ARC 2.0.
	 */
	if (t == ZIO_TYPE_WRITE && zio->io_vd && zio->io_vd->vdev_aux)
		t = ZIO_TYPE_NULL;

	/*
	 * If this is a high priority I/O, then use the high priority taskq.
	 */
	if (zio->io_priority == ZIO_PRIORITY_NOW &&
	    spa->spa_zio_taskq[t][q + 1] != NULL)
		q++;

	ASSERT3U(q, <, ZIO_TASKQ_TYPES);

	/*
	 * NB: We are assuming that the zio can only be dispatched
	 * to a single taskq at a time.  It would be a grievous error
	 * to dispatch the zio to another taskq at the same time.
	 */
	ASSERT(taskq_empty_ent(&zio->io_tqent));
	taskq_dispatch_ent(spa->spa_zio_taskq[t][q],
	    (task_func_t *)zio_execute, zio, flags, &zio->io_tqent);
}

static boolean_t
zio_taskq_member(zio_t *zio, enum zio_taskq_type q)
{
	kthread_t *executor = zio->io_executor;
	spa_t *spa = zio->io_spa;
	zio_type_t t;

	for (t = 0; t < ZIO_TYPES; t++)
		if (taskq_member(spa->spa_zio_taskq[t][q], executor))
			return (B_TRUE);

	return (B_FALSE);
}

static int
zio_issue_async(zio_t *zio)
{
	zio_taskq_dispatch(zio, ZIO_TASKQ_ISSUE, B_FALSE);

	return (ZIO_PIPELINE_STOP);
}

void
zio_interrupt(zio_t *zio)
{
	zio_taskq_dispatch(zio, ZIO_TASKQ_INTERRUPT, B_FALSE);
}

/*
 * Execute the I/O pipeline until one of the following occurs:
 * (1) the I/O completes; (2) the pipeline stalls waiting for
 * dependent child I/Os; (3) the I/O issues, so we're waiting
 * for an I/O completion interrupt; (4) the I/O is delegated by
 * vdev-level caching or aggregation; (5) the I/O is deferred
 * due to vdev-level queueing; (6) the I/O is handed off to
 * another thread.  In all cases, the pipeline stops whenever
 * there's no CPU work; it never burns a thread in cv_wait().
 *
 * There's no locking on io_stage because there's no legitimate way
 * for multiple threads to be attempting to process the same I/O.
 */
static zio_pipe_stage_t *zio_pipeline[];

/*
 * zio_execute() is a wrapper around the static function
 * __zio_execute() so that we can force  __zio_execute() to be
 * inlined.  This reduces stack overhead which is important
 * because __zio_execute() is called recursively in several zio
 * code paths.  zio_execute() itself cannot be inlined because
 * it is externally visible.
 */
void
zio_execute(zio_t *zio)
{
	__zio_execute(zio);
}

__attribute__((always_inline))
static inline void
__zio_execute(zio_t *zio)
{
	zio->io_executor = curthread;

	while (zio->io_stage < ZIO_STAGE_DONE) {
		enum zio_stage pipeline = zio->io_pipeline;
		enum zio_stage stage = zio->io_stage;
		dsl_pool_t *dsl;
		boolean_t cut;
		int rv;

		ASSERT(!MUTEX_HELD(&zio->io_lock));
		ASSERT(ISP2(stage));
		ASSERT(zio->io_stall == NULL);

		do {
			stage <<= 1;
		} while ((stage & pipeline) == 0);

		ASSERT(stage <= ZIO_STAGE_DONE);

		dsl = spa_get_dsl(zio->io_spa);
		cut = (stage == ZIO_STAGE_VDEV_IO_START) ?
		    zio_requeue_io_start_cut_in_line : B_FALSE;

		/*
		 * If we are in interrupt context and this pipeline stage
		 * will grab a config lock that is held across I/O,
		 * or may wait for an I/O that needs an interrupt thread
		 * to complete, issue async to avoid deadlock.
		 *
		 * If we are in the txg_sync_thread or being called
		 * during pool init issue async to minimize stack depth.
		 * Both of these call paths may be recursively called.
		 *
		 * For VDEV_IO_START, we cut in line so that the io will
		 * be sent to disk promptly.
		 */
		if (((stage & ZIO_BLOCKING_STAGES) && zio->io_vd == NULL &&
		    zio_taskq_member(zio, ZIO_TASKQ_INTERRUPT)) ||
		    (dsl != NULL && dsl_pool_sync_context(dsl))) {
			zio_taskq_dispatch(zio, ZIO_TASKQ_ISSUE, cut);
			return;
		}

		zio->io_stage = stage;
		rv = zio_pipeline[highbit(stage) - 1](zio);

		if (rv == ZIO_PIPELINE_STOP)
			return;

		ASSERT(rv == ZIO_PIPELINE_CONTINUE);
	}
}


/*
 * ==========================================================================
 * Initiate I/O, either sync or async
 * ==========================================================================
 */
int
zio_wait(zio_t *zio)
{
	uint64_t timeout;
	int error;

	ASSERT(zio->io_stage == ZIO_STAGE_OPEN);
	ASSERT(zio->io_executor == NULL);

	zio->io_waiter = curthread;
	timeout = ddi_get_lbolt() + (zio_delay_max / MILLISEC * hz);

	__zio_execute(zio);

	mutex_enter(&zio->io_lock);
	while (zio->io_executor != NULL) {
		/*
		 * Wake up periodically to prevent the kernel from complaining
		 * about a blocked task.  However, check zio_delay_max to see
		 * if the I/O has exceeded the timeout and post an ereport.
		 */
		cv_timedwait_interruptible(&zio->io_cv, &zio->io_lock,
		    ddi_get_lbolt() + hz);

		if (timeout && (ddi_get_lbolt() > timeout)) {
			zio->io_delay = zio_delay_max;
			zfs_ereport_post(FM_EREPORT_ZFS_DELAY,
			    zio->io_spa, zio->io_vd, zio, 0, 0);
			timeout = 0;
		}
	}
	mutex_exit(&zio->io_lock);

	error = zio->io_error;
	zio_destroy(zio);

	return (error);
}

void
zio_nowait(zio_t *zio)
{
	ASSERT(zio->io_executor == NULL);

	if (zio->io_child_type == ZIO_CHILD_LOGICAL &&
	    zio_unique_parent(zio) == NULL) {
		/*
		 * This is a logical async I/O with no parent to wait for it.
		 * We add it to the spa_async_root_zio "Godfather" I/O which
		 * will ensure they complete prior to unloading the pool.
		 */
		spa_t *spa = zio->io_spa;

		zio_add_child(spa->spa_async_zio_root, zio);
	}

	__zio_execute(zio);
}

/*
 * ==========================================================================
 * Reexecute or suspend/resume failed I/O
 * ==========================================================================
 */

static void
zio_reexecute(zio_t *pio)
{
	zio_t *cio, *cio_next;
	int c, w;

	ASSERT(pio->io_child_type == ZIO_CHILD_LOGICAL);
	ASSERT(pio->io_orig_stage == ZIO_STAGE_OPEN);
	ASSERT(pio->io_gang_leader == NULL);
	ASSERT(pio->io_gang_tree == NULL);

	pio->io_flags = pio->io_orig_flags;
	pio->io_stage = pio->io_orig_stage;
	pio->io_pipeline = pio->io_orig_pipeline;
	pio->io_reexecute = 0;
	pio->io_error = 0;
	for (w = 0; w < ZIO_WAIT_TYPES; w++)
		pio->io_state[w] = 0;
	for (c = 0; c < ZIO_CHILD_TYPES; c++)
		pio->io_child_error[c] = 0;

	if (IO_IS_ALLOCATING(pio))
		BP_ZERO(pio->io_bp);

	/*
	 * As we reexecute pio's children, new children could be created.
	 * New children go to the head of pio's io_child_list, however,
	 * so we will (correctly) not reexecute them.  The key is that
	 * the remainder of pio's io_child_list, from 'cio_next' onward,
	 * cannot be affected by any side effects of reexecuting 'cio'.
	 */
	for (cio = zio_walk_children(pio); cio != NULL; cio = cio_next) {
		cio_next = zio_walk_children(pio);
		mutex_enter(&pio->io_lock);
		for (w = 0; w < ZIO_WAIT_TYPES; w++)
			pio->io_children[cio->io_child_type][w]++;
		mutex_exit(&pio->io_lock);
		zio_reexecute(cio);
	}

	/*
	 * Now that all children have been reexecuted, execute the parent.
	 * We don't reexecute "The Godfather" I/O here as it's the
	 * responsibility of the caller to wait on him.
	 */
	if (!(pio->io_flags & ZIO_FLAG_GODFATHER))
		__zio_execute(pio);
}

void
zio_suspend(spa_t *spa, zio_t *zio)
{
	if (spa_get_failmode(spa) == ZIO_FAILURE_MODE_PANIC)
		fm_panic("Pool '%s' has encountered an uncorrectable I/O "
		    "failure and the failure mode property for this pool "
		    "is set to panic.", spa_name(spa));

	zfs_ereport_post(FM_EREPORT_ZFS_IO_FAILURE, spa, NULL, NULL, 0, 0);

	mutex_enter(&spa->spa_suspend_lock);

	if (spa->spa_suspend_zio_root == NULL)
		spa->spa_suspend_zio_root = zio_root(spa, NULL, NULL,
		    ZIO_FLAG_CANFAIL | ZIO_FLAG_SPECULATIVE |
		    ZIO_FLAG_GODFATHER);

	spa->spa_suspended = B_TRUE;

	if (zio != NULL) {
		ASSERT(!(zio->io_flags & ZIO_FLAG_GODFATHER));
		ASSERT(zio != spa->spa_suspend_zio_root);
		ASSERT(zio->io_child_type == ZIO_CHILD_LOGICAL);
		ASSERT(zio_unique_parent(zio) == NULL);
		ASSERT(zio->io_stage == ZIO_STAGE_DONE);
		zio_add_child(spa->spa_suspend_zio_root, zio);
	}

	mutex_exit(&spa->spa_suspend_lock);
}

int
zio_resume(spa_t *spa)
{
	zio_t *pio;

	/*
	 * Reexecute all previously suspended i/o.
	 */
	mutex_enter(&spa->spa_suspend_lock);
	spa->spa_suspended = B_FALSE;
	cv_broadcast(&spa->spa_suspend_cv);
	pio = spa->spa_suspend_zio_root;
	spa->spa_suspend_zio_root = NULL;
	mutex_exit(&spa->spa_suspend_lock);

	if (pio == NULL)
		return (0);

	zio_reexecute(pio);
	return (zio_wait(pio));
}

void
zio_resume_wait(spa_t *spa)
{
	mutex_enter(&spa->spa_suspend_lock);
	while (spa_suspended(spa))
		cv_wait(&spa->spa_suspend_cv, &spa->spa_suspend_lock);
	mutex_exit(&spa->spa_suspend_lock);
}

/*
 * ==========================================================================
 * Gang blocks.
 *
 * A gang block is a collection of small blocks that looks to the DMU
 * like one large block.  When zio_dva_allocate() cannot find a block
 * of the requested size, due to either severe fragmentation or the pool
 * being nearly full, it calls zio_write_gang_block() to construct the
 * block from smaller fragments.
 *
 * A gang block consists of a gang header (zio_gbh_phys_t) and up to
 * three (SPA_GBH_NBLKPTRS) gang members.  The gang header is just like
 * an indirect block: it's an array of block pointers.  It consumes
 * only one sector and hence is allocatable regardless of fragmentation.
 * The gang header's bps point to its gang members, which hold the data.
 *
 * Gang blocks are self-checksumming, using the bp's <vdev, offset, txg>
 * as the verifier to ensure uniqueness of the SHA256 checksum.
 * Critically, the gang block bp's blk_cksum is the checksum of the data,
 * not the gang header.  This ensures that data block signatures (needed for
 * deduplication) are independent of how the block is physically stored.
 *
 * Gang blocks can be nested: a gang member may itself be a gang block.
 * Thus every gang block is a tree in which root and all interior nodes are
 * gang headers, and the leaves are normal blocks that contain user data.
 * The root of the gang tree is called the gang leader.
 *
 * To perform any operation (read, rewrite, free, claim) on a gang block,
 * zio_gang_assemble() first assembles the gang tree (minus data leaves)
 * in the io_gang_tree field of the original logical i/o by recursively
 * reading the gang leader and all gang headers below it.  This yields
 * an in-core tree containing the contents of every gang header and the
 * bps for every constituent of the gang block.
 *
 * With the gang tree now assembled, zio_gang_issue() just walks the gang tree
 * and invokes a callback on each bp.  To free a gang block, zio_gang_issue()
 * calls zio_free_gang() -- a trivial wrapper around zio_free() -- for each bp.
 * zio_claim_gang() provides a similarly trivial wrapper for zio_claim().
 * zio_read_gang() is a wrapper around zio_read() that omits reading gang
 * headers, since we already have those in io_gang_tree.  zio_rewrite_gang()
 * performs a zio_rewrite() of the data or, for gang headers, a zio_rewrite()
 * of the gang header plus zio_checksum_compute() of the data to update the
 * gang header's blk_cksum as described above.
 *
 * The two-phase assemble/issue model solves the problem of partial failure --
 * what if you'd freed part of a gang block but then couldn't read the
 * gang header for another part?  Assembling the entire gang tree first
 * ensures that all the necessary gang header I/O has succeeded before
 * starting the actual work of free, claim, or write.  Once the gang tree
 * is assembled, free and claim are in-memory operations that cannot fail.
 *
 * In the event that a gang write fails, zio_dva_unallocate() walks the
 * gang tree to immediately free (i.e. insert back into the space map)
 * everything we've allocated.  This ensures that we don't get ENOSPC
 * errors during repeated suspend/resume cycles due to a flaky device.
 *
 * Gang rewrites only happen during sync-to-convergence.  If we can't assemble
 * the gang tree, we won't modify the block, so we can safely defer the free
 * (knowing that the block is still intact).  If we *can* assemble the gang
 * tree, then even if some of the rewrites fail, zio_dva_unallocate() will free
 * each constituent bp and we can allocate a new block on the next sync pass.
 *
 * In all cases, the gang tree allows complete recovery from partial failure.
 * ==========================================================================
 */

static zio_t *
zio_read_gang(zio_t *pio, blkptr_t *bp, zio_gang_node_t *gn, void *data)
{
	if (gn != NULL)
		return (pio);

	return (zio_read(pio, pio->io_spa, bp, data, BP_GET_PSIZE(bp),
	    NULL, NULL, pio->io_priority, ZIO_GANG_CHILD_FLAGS(pio),
	    &pio->io_bookmark));
}

zio_t *
zio_rewrite_gang(zio_t *pio, blkptr_t *bp, zio_gang_node_t *gn, void *data)
{
	zio_t *zio;

	if (gn != NULL) {
		zio = zio_rewrite(pio, pio->io_spa, pio->io_txg, bp,
		    gn->gn_gbh, SPA_GANGBLOCKSIZE, NULL, NULL, NULL,
			pio->io_priority, ZIO_GANG_CHILD_FLAGS(pio), &pio->io_bookmark);
		/*
		 * As we rewrite each gang header, the pipeline will compute
		 * a new gang block header checksum for it; but no one will
		 * compute a new data checksum, so we do that here.  The one
		 * exception is the gang leader: the pipeline already computed
		 * its data checksum because that stage precedes gang assembly.
		 * (Presently, nothing actually uses interior data checksums;
		 * this is just good hygiene.)
		 */
		if (gn != pio->io_gang_leader->io_gang_tree) {
			zio_checksum_compute(zio, BP_GET_CHECKSUM(bp),
			    data, BP_GET_PSIZE(bp));
		}
		/*
		 * If we are here to damage data for testing purposes,
		 * leave the GBH alone so that we can detect the damage.
		 */
		if (pio->io_gang_leader->io_flags & ZIO_FLAG_INDUCE_DAMAGE)
			zio->io_pipeline &= ~ZIO_VDEV_IO_STAGES;
	} else {
		zio = zio_rewrite(pio, pio->io_spa, pio->io_txg, bp,
			data, BP_GET_PSIZE(bp), NULL, NULL, NULL, pio->io_priority,
		    ZIO_GANG_CHILD_FLAGS(pio), &pio->io_bookmark);
	}

	return (zio);
}

/* ARGSUSED */
zio_t *
zio_free_gang(zio_t *pio, blkptr_t *bp, zio_gang_node_t *gn, void *data)
{
	return (zio_free_sync(pio, pio->io_spa, pio->io_txg, bp,
	    ZIO_GANG_CHILD_FLAGS(pio)));
}

/* ARGSUSED */
zio_t *
zio_claim_gang(zio_t *pio, blkptr_t *bp, zio_gang_node_t *gn, void *data)
{
	return (zio_claim(pio, pio->io_spa, pio->io_txg, bp,
	    NULL, NULL, ZIO_GANG_CHILD_FLAGS(pio)));
}

static zio_gang_issue_func_t *zio_gang_issue_func[ZIO_TYPES] = {
	NULL,
	zio_read_gang,
	zio_rewrite_gang,
	zio_free_gang,
	zio_claim_gang,
	NULL
};

static void zio_gang_tree_assemble_done(zio_t *zio);

static zio_gang_node_t *
zio_gang_node_alloc(zio_gang_node_t **gnpp)
{
	zio_gang_node_t *gn;

	ASSERT(*gnpp == NULL);

	gn = kmem_zalloc(sizeof (*gn), KM_PUSHPAGE);
	gn->gn_gbh = zio_buf_alloc(SPA_GANGBLOCKSIZE);
	*gnpp = gn;

	return (gn);
}

static void
zio_gang_node_free(zio_gang_node_t **gnpp)
{
	zio_gang_node_t *gn = *gnpp;
	int g;

	for (g = 0; g < SPA_GBH_NBLKPTRS; g++)
		ASSERT(gn->gn_child[g] == NULL);

	zio_buf_free(gn->gn_gbh, SPA_GANGBLOCKSIZE);
	kmem_free(gn, sizeof (*gn));
	*gnpp = NULL;
}

static void
zio_gang_tree_free(zio_gang_node_t **gnpp)
{
	zio_gang_node_t *gn = *gnpp;
	int g;

	if (gn == NULL)
		return;

	for (g = 0; g < SPA_GBH_NBLKPTRS; g++)
		zio_gang_tree_free(&gn->gn_child[g]);

	zio_gang_node_free(gnpp);
}

static void
zio_gang_tree_assemble(zio_t *gio, blkptr_t *bp, zio_gang_node_t **gnpp)
{
	zio_gang_node_t *gn = zio_gang_node_alloc(gnpp);

	ASSERT(gio->io_gang_leader == gio);
	ASSERT(BP_IS_GANG(bp));

	zio_nowait(zio_read(gio, gio->io_spa, bp, gn->gn_gbh,
	    SPA_GANGBLOCKSIZE, zio_gang_tree_assemble_done, gn,
	    gio->io_priority, ZIO_GANG_CHILD_FLAGS(gio), &gio->io_bookmark));
}

static void
zio_gang_tree_assemble_done(zio_t *zio)
{
	zio_t *gio = zio->io_gang_leader;
	zio_gang_node_t *gn = zio->io_private;
	blkptr_t *bp = zio->io_bp;
	int g;

	ASSERT(gio == zio_unique_parent(zio));
	ASSERT(zio->io_child_count == 0);

	if (zio->io_error)
		return;

	if (BP_SHOULD_BYTESWAP(bp))
		byteswap_uint64_array(zio->io_data, zio->io_size);

	ASSERT(zio->io_data == gn->gn_gbh);
	ASSERT(zio->io_size == SPA_GANGBLOCKSIZE);
	ASSERT(gn->gn_gbh->zg_tail.zec_magic == ZEC_MAGIC);

	for (g = 0; g < SPA_GBH_NBLKPTRS; g++) {
		blkptr_t *gbp = &gn->gn_gbh->zg_blkptr[g];
		if (!BP_IS_GANG(gbp))
			continue;
		zio_gang_tree_assemble(gio, gbp, &gn->gn_child[g]);
	}
}

static void
zio_gang_tree_issue(zio_t *pio, zio_gang_node_t *gn, blkptr_t *bp, void *data)
{
	zio_t *gio = pio->io_gang_leader;
	zio_t *zio;
	int g;

	ASSERT(BP_IS_GANG(bp) == !!gn);
	/*
	 * For encrypted data we could have a gang leader that has
	 * sha256+mac but the bp just has sha256 because it is an L0
	 * block of DMU type none and thus encryption off.
	 * !spa_writable check allows for zdb_read_block()
	 */
	ASSERT(!spa_writeable(pio->io_spa) ||
	    (BP_IS_ENCRYPTED(gio->io_bp) &&
	    (BP_GET_CHECKSUM(bp) == BP_GET_CHECKSUM(gio->io_bp)) ||
	    (BP_GET_CHECKSUM(bp) == ZIO_CHECKSUM_SHA256 &&
	    BP_GET_CRYPT(bp) == 0)) ||
	    (BP_GET_CHECKSUM(bp) == BP_GET_CHECKSUM(gio->io_bp)));
	ASSERT(BP_GET_LSIZE(bp) == BP_GET_PSIZE(bp) || gn == gio->io_gang_tree);

	/*
	 * If you're a gang header, your data is in gn->gn_gbh.
	 * If you're a gang member, your data is in 'data' and gn == NULL.
	 */
	zio = zio_gang_issue_func[gio->io_type](pio, bp, gn, data);

	if (gn != NULL) {
		ASSERT(gn->gn_gbh->zg_tail.zec_magic == ZEC_MAGIC);

		for (g = 0; g < SPA_GBH_NBLKPTRS; g++) {
			blkptr_t *gbp = &gn->gn_gbh->zg_blkptr[g];
			if (BP_IS_HOLE(gbp))
				continue;
			zio_gang_tree_issue(zio, gn->gn_child[g], gbp, data);
			data = (char *)data + BP_GET_PSIZE(gbp);
		}
	}

	if (gn == gio->io_gang_tree)
		ASSERT3P((char *)gio->io_data + gio->io_size, ==, data);

	if (zio != pio)
		zio_nowait(zio);
}

static int
zio_gang_assemble(zio_t *zio)
{
	blkptr_t *bp = zio->io_bp;

	ASSERT(BP_IS_GANG(bp) && zio->io_gang_leader == NULL);
	ASSERT(zio->io_child_type > ZIO_CHILD_GANG);

	zio->io_gang_leader = zio;

	zio_gang_tree_assemble(zio, bp, &zio->io_gang_tree);

	return (ZIO_PIPELINE_CONTINUE);
}

static int
zio_gang_issue(zio_t *zio)
{
	blkptr_t *bp = zio->io_bp;

	if (zio_wait_for_children(zio, ZIO_CHILD_GANG, ZIO_WAIT_DONE))
		return (ZIO_PIPELINE_STOP);

	ASSERT(BP_IS_GANG(bp) && zio->io_gang_leader == zio);
	ASSERT(zio->io_child_type > ZIO_CHILD_GANG);

	if (zio->io_child_error[ZIO_CHILD_GANG] == 0)
		zio_gang_tree_issue(zio, zio->io_gang_tree, bp, zio->io_data);
	else
		zio_gang_tree_free(&zio->io_gang_tree);

	zio->io_pipeline = ZIO_INTERLOCK_PIPELINE;

	return (ZIO_PIPELINE_CONTINUE);
}

static void
zio_write_gang_member_ready(zio_t *zio)
{
	zio_t *pio = zio_unique_parent(zio);
	ASSERTV(zio_t *gio = zio->io_gang_leader;)
	dva_t *cdva = zio->io_bp->blk_dva;
	dva_t *pdva = pio->io_bp->blk_dva;
	uint64_t asize;
	int d;

	if (BP_IS_HOLE(zio->io_bp))
		return;

	ASSERT(BP_IS_HOLE(&zio->io_bp_orig));

	ASSERT(zio->io_child_type == ZIO_CHILD_GANG);
	ASSERT3U(zio->io_prop.zp_copies, ==, gio->io_prop.zp_copies);
	ASSERT3U(zio->io_prop.zp_copies, <=, BP_GET_NDVAS(zio->io_bp));
	ASSERT3U(pio->io_prop.zp_copies, <=, BP_GET_NDVAS(pio->io_bp));
	ASSERT3U(BP_GET_NDVAS(zio->io_bp), <=, BP_GET_NDVAS(pio->io_bp));

	mutex_enter(&pio->io_lock);
	for (d = 0; d < BP_GET_NDVAS(zio->io_bp); d++) {
		ASSERT(DVA_GET_GANG(&pdva[d]));
		asize = DVA_GET_ASIZE(&pdva[d]);
		asize += DVA_GET_ASIZE(&cdva[d]);
		DVA_SET_ASIZE(&pdva[d], asize);
	}
	mutex_exit(&pio->io_lock);
}

static int
zio_write_gang_block(zio_t *pio)
{
	spa_t *spa = pio->io_spa;
	blkptr_t *bp = pio->io_bp;
	zio_t *gio = pio->io_gang_leader;
	zio_t *zio;
	zio_gang_node_t *gn, **gnpp;
	zio_gbh_phys_t *gbh;
	uint64_t txg = pio->io_txg;
	uint64_t resid = pio->io_size;
	uint64_t lsize;
	int copies = gio->io_prop.zp_copies;
	int gbh_copies = MIN(copies + 1, spa_max_replication(spa));
	zio_prop_t zp;
	int g, error;

	if (BP_IS_ENCRYPTED(gio->io_bp) &&
	    gbh_copies == spa_max_replication(spa))
		gbh_copies--;

	error = metaslab_alloc(spa, spa_normal_class(spa), SPA_GANGBLOCKSIZE,
	    bp, gbh_copies, txg, pio == gio ? NULL : gio->io_bp,
	    METASLAB_HINTBP_FAVOR | METASLAB_GANG_HEADER);
	if (error) {
		pio->io_error = error;
		return (ZIO_PIPELINE_CONTINUE);
	}

	if (pio == gio) {
		gnpp = &gio->io_gang_tree;
	} else {
		gnpp = pio->io_private;
		ASSERT(pio->io_ready == zio_write_gang_member_ready);
	}

	gn = zio_gang_node_alloc(gnpp);
	gbh = gn->gn_gbh;
	bzero(gbh, SPA_GANGBLOCKSIZE);

	/*
	 * Create the gang header.
	 */
	zio = zio_rewrite(pio, spa, txg, bp, gbh, SPA_GANGBLOCKSIZE,
		NULL, NULL, NULL, pio->io_priority,
		ZIO_GANG_CHILD_FLAGS(pio), &pio->io_bookmark);

	/*
	 * Create and nowait the gang children.
	 */
	for (g = 0; resid != 0; resid -= lsize, g++) {
		lsize = P2ROUNDUP(resid / (SPA_GBH_NBLKPTRS - g),
		    SPA_MINBLOCKSIZE);
		ASSERT(lsize >= SPA_MINBLOCKSIZE && lsize <= resid);

		zp.zp_checksum = gio->io_prop.zp_checksum;
		zp.zp_compress = ZIO_COMPRESS_OFF;
        zp.zp_crypt = ZIO_CRYPT_OFF;
		zp.zp_type = DMU_OT_NONE;
		zp.zp_level = 0;
        if (zio->io_prop.zp_copies == spa_max_replication(spa) &&
		    BP_IS_ENCRYPTED(bp)) {
			zp.zp_copies = gio->io_prop.zp_copies--;
		} else {
            zp.zp_copies = gio->io_prop.zp_copies;
        }
		zp.zp_dedup = 0;
		zp.zp_dedup_verify = 0;

		zio_nowait(zio_write(zio, spa, txg, &gbh->zg_blkptr[g],
		    (char *)pio->io_data + (pio->io_size - resid), lsize, &zp,
		    zio_write_gang_member_ready, NULL, &gn->gn_child[g],
		    pio->io_priority, ZIO_GANG_CHILD_FLAGS(pio),
		    &pio->io_bookmark));
	}

	/*
	 * Set pio's pipeline to just wait for zio to finish.
	 */
	pio->io_pipeline = ZIO_INTERLOCK_PIPELINE;

	/*
	 * We didn't allocate this bp, so make sure it doesn't get unmarked.
	 */
	pio->io_flags &= ~ZIO_FLAG_FASTWRITE;

	zio_nowait(zio);

	return (ZIO_PIPELINE_CONTINUE);
}

/*
 * ==========================================================================
 * Dedup
 * ==========================================================================
 */
static void
zio_ddt_child_read_done(zio_t *zio)
{
	blkptr_t *bp = zio->io_bp;
	ddt_entry_t *dde = zio->io_private;
	ddt_phys_t *ddp;
	zio_t *pio = zio_unique_parent(zio);

	mutex_enter(&pio->io_lock);
	ddp = ddt_phys_select(dde, bp);
	if (zio->io_error == 0)
		ddt_phys_clear(ddp);	/* this ddp doesn't need repair */
	if (zio->io_error == 0 && dde->dde_repair_data == NULL)
		dde->dde_repair_data = zio->io_data;
	else
		zio_buf_free(zio->io_data, zio->io_size);
	mutex_exit(&pio->io_lock);
}

static int
zio_ddt_read_start(zio_t *zio)
{
	blkptr_t *bp = zio->io_bp;
	int p;

	ASSERT(BP_GET_DEDUP(bp));
	ASSERT(BP_GET_PSIZE(bp) == zio->io_size);
	ASSERT(zio->io_child_type == ZIO_CHILD_LOGICAL);

	if (zio->io_child_error[ZIO_CHILD_DDT]) {
		ddt_t *ddt = ddt_select(zio->io_spa, bp);
		ddt_entry_t *dde = ddt_repair_start(ddt, bp);
		ddt_phys_t *ddp = dde->dde_phys;
		ddt_phys_t *ddp_self = ddt_phys_select(dde, bp);
		blkptr_t blk;

		ASSERT(zio->io_vsd == NULL);
		zio->io_vsd = dde;

		if (ddp_self == NULL)
			return (ZIO_PIPELINE_CONTINUE);

		for (p = 0; p < DDT_PHYS_TYPES; p++, ddp++) {
			if (ddp->ddp_phys_birth == 0 || ddp == ddp_self)
				continue;
			ddt_bp_create(ddt->ddt_checksum, &dde->dde_key, ddp,
			    &blk);
			zio_nowait(zio_read(zio, zio->io_spa, &blk,
			    zio_buf_alloc(zio->io_size), zio->io_size,
			    zio_ddt_child_read_done, dde, zio->io_priority,
			    ZIO_DDT_CHILD_FLAGS(zio) | ZIO_FLAG_DONT_PROPAGATE,
			    &zio->io_bookmark));
		}
		return (ZIO_PIPELINE_CONTINUE);
	}

	zio_nowait(zio_read(zio, zio->io_spa, bp,
	    zio->io_data, zio->io_size, NULL, NULL, zio->io_priority,
	    ZIO_DDT_CHILD_FLAGS(zio), &zio->io_bookmark));

	return (ZIO_PIPELINE_CONTINUE);
}

static int
zio_ddt_read_done(zio_t *zio)
{
	blkptr_t *bp = zio->io_bp;

	if (zio_wait_for_children(zio, ZIO_CHILD_DDT, ZIO_WAIT_DONE))
		return (ZIO_PIPELINE_STOP);

	ASSERT(BP_GET_DEDUP(bp));
	ASSERT(BP_GET_PSIZE(bp) == zio->io_size);
	ASSERT(zio->io_child_type == ZIO_CHILD_LOGICAL);

	if (zio->io_child_error[ZIO_CHILD_DDT]) {
		ddt_t *ddt = ddt_select(zio->io_spa, bp);
		ddt_entry_t *dde = zio->io_vsd;
		if (ddt == NULL) {
			ASSERT(spa_load_state(zio->io_spa) != SPA_LOAD_NONE);
			return (ZIO_PIPELINE_CONTINUE);
		}
		if (dde == NULL) {
			zio->io_stage = ZIO_STAGE_DDT_READ_START >> 1;
			zio_taskq_dispatch(zio, ZIO_TASKQ_ISSUE, B_FALSE);
			return (ZIO_PIPELINE_STOP);
		}
		if (dde->dde_repair_data != NULL) {
			bcopy(dde->dde_repair_data, zio->io_data, zio->io_size);
			zio->io_child_error[ZIO_CHILD_DDT] = 0;
		}
		ddt_repair_done(ddt, dde);
		zio->io_vsd = NULL;
	}

	ASSERT(zio->io_vsd == NULL);

	return (ZIO_PIPELINE_CONTINUE);
}

static boolean_t
zio_ddt_collision(zio_t *zio, ddt_t *ddt, ddt_entry_t *dde)
{
	spa_t *spa = zio->io_spa;
	int p;

	/*
	 * Note: we compare the original data, not the transformed data,
	 * because when zio->io_bp is an override bp, we will not have
	 * pushed the I/O transforms.  That's an important optimization
	 * because otherwise we'd compress/encrypt all dmu_sync() data twice.
	 */
	for (p = DDT_PHYS_SINGLE; p <= DDT_PHYS_TRIPLE; p++) {
		zio_t *lio = dde->dde_lead_zio[p];

		if (lio != NULL) {
			return (lio->io_orig_size != zio->io_orig_size ||
			    bcmp(zio->io_orig_data, lio->io_orig_data,
			    zio->io_orig_size) != 0);
		}
	}

	for (p = DDT_PHYS_SINGLE; p <= DDT_PHYS_TRIPLE; p++) {
		ddt_phys_t *ddp = &dde->dde_phys[p];

		if (ddp->ddp_phys_birth != 0) {
			arc_buf_t *abuf = NULL;
			uint32_t aflags = ARC_WAIT;
			blkptr_t blk = *zio->io_bp;
			int error;

			ddt_bp_fill(ddp, &blk, ddp->ddp_phys_birth);

			ddt_exit(ddt);

			error = arc_read_nolock(NULL, spa, &blk,
			    arc_getbuf_func, &abuf, ZIO_PRIORITY_SYNC_READ,
			    ZIO_FLAG_CANFAIL | ZIO_FLAG_SPECULATIVE,
			    &aflags, &zio->io_bookmark);

			if (error == 0) {
				if (arc_buf_size(abuf) != zio->io_orig_size ||
				    bcmp(abuf->b_data, zio->io_orig_data,
				    zio->io_orig_size) != 0)
					error = EEXIST;
				VERIFY(arc_buf_remove_ref(abuf, &abuf) == 1);
			}

			ddt_enter(ddt);
			return (error != 0);
		}
	}

	return (B_FALSE);
}

static void
zio_ddt_child_write_ready(zio_t *zio)
{
	int p = zio->io_prop.zp_copies;
	ddt_t *ddt = ddt_select(zio->io_spa, zio->io_bp);
	ddt_entry_t *dde = zio->io_private;
	ddt_phys_t *ddp = &dde->dde_phys[p];
	zio_t *pio;

	if (zio->io_error)
		return;

	ddt_enter(ddt);

	ASSERT(dde->dde_lead_zio[p] == zio);

	ddt_phys_fill(ddp, zio->io_bp);

	while ((pio = zio_walk_parents(zio)) != NULL)
		ddt_bp_fill(ddp, pio->io_bp, zio->io_txg);

	ddt_exit(ddt);
}

static void
zio_ddt_child_write_done(zio_t *zio)
{
	int p = zio->io_prop.zp_copies;
	ddt_t *ddt = ddt_select(zio->io_spa, zio->io_bp);
	ddt_entry_t *dde = zio->io_private;
	ddt_phys_t *ddp = &dde->dde_phys[p];

	ddt_enter(ddt);

	ASSERT(ddp->ddp_refcnt == 0);
	ASSERT(dde->dde_lead_zio[p] == zio);
	dde->dde_lead_zio[p] = NULL;

	if (zio->io_error == 0) {
		while (zio_walk_parents(zio) != NULL)
			ddt_phys_addref(ddp);
	} else {
		ddt_phys_clear(ddp);
	}

	ddt_exit(ddt);
}

static void
zio_ddt_ditto_write_done(zio_t *zio)
{
	int p = DDT_PHYS_DITTO;
	blkptr_t *bp = zio->io_bp;
	ddt_t *ddt = ddt_select(zio->io_spa, bp);
	ddt_entry_t *dde = zio->io_private;
	ddt_phys_t *ddp = &dde->dde_phys[p];
	ddt_key_t *ddk = &dde->dde_key;
	ASSERTV(zio_prop_t *zp = &zio->io_prop);

	ddt_enter(ddt);

	ASSERT(ddp->ddp_refcnt == 0);
	ASSERT(dde->dde_lead_zio[p] == zio);
	dde->dde_lead_zio[p] = NULL;

	if (zio->io_error == 0) {
		ASSERT(ZIO_CHECKSUM_EQUAL(bp->blk_cksum, ddk->ddk_cksum));
		ASSERT(zp->zp_copies < SPA_DVAS_PER_BP);
		ASSERT(zp->zp_copies == BP_GET_NDVAS(bp) - BP_IS_GANG(bp));
		if (ddp->ddp_phys_birth != 0)
			ddt_phys_free(ddt, ddk, ddp, zio->io_txg);
		ddt_phys_fill(ddp, bp);
	}

	ddt_exit(ddt);
}

static int
zio_ddt_write(zio_t *zio)
{
	spa_t *spa = zio->io_spa;
	blkptr_t *bp = zio->io_bp;
	uint64_t txg = zio->io_txg;
	zio_prop_t *zp = &zio->io_prop;
	int p = zp->zp_copies;
	int ditto_copies;
	zio_t *cio = NULL;
	zio_t *dio = NULL;
	ddt_t *ddt = ddt_select(spa, bp);
	ddt_entry_t *dde;
	ddt_phys_t *ddp;

	ASSERT(BP_GET_DEDUP(bp));
	ASSERT(BP_GET_CHECKSUM(bp) == zp->zp_checksum);
	ASSERT(BP_IS_HOLE(bp) || zio->io_bp_override);

	ddt_enter(ddt);
	dde = ddt_lookup(ddt, bp, B_TRUE);
	ddp = &dde->dde_phys[p];

	if (zp->zp_dedup_verify && zio_ddt_collision(zio, ddt, dde)) {
		/*
		 * If we're using a weak checksum, upgrade to a strong checksum
		 * and try again.  If we're already using a strong checksum,
		 * we can't resolve it, so just convert to an ordinary write.
		 * (And automatically e-mail a paper to Nature?)
		 */
		if (!zio_checksum_table[zp->zp_checksum].ci_dedup) {
			zp->zp_checksum = spa_dedup_checksum(spa);
			zio_pop_transforms(zio);
			zio->io_stage = ZIO_STAGE_OPEN;
			BP_ZERO(bp);
		} else {
			zp->zp_dedup = 0;
		}
		zio->io_pipeline = ZIO_WRITE_PIPELINE;
		ddt_exit(ddt);
		return (ZIO_PIPELINE_CONTINUE);
	}

	ditto_copies = ddt_ditto_copies_needed(ddt, dde, ddp);
	ASSERT(ditto_copies < SPA_DVAS_PER_BP);

	if (ditto_copies > ddt_ditto_copies_present(dde) &&
	    dde->dde_lead_zio[DDT_PHYS_DITTO] == NULL) {
		zio_prop_t czp = *zp;

		czp.zp_copies = ditto_copies;

		/*
		 * If we arrived here with an override bp, we won't have run
		 * the transform stack, so we won't have the data we need to
		 * generate a child i/o.  So, toss the override bp and restart.
		 * This is safe, because using the override bp is just an
		 * optimization; and it's rare, so the cost doesn't matter.
		 */
		if (zio->io_bp_override) {
			zio_pop_transforms(zio);
			zio->io_stage = ZIO_STAGE_OPEN;
			zio->io_pipeline = ZIO_WRITE_PIPELINE;
			zio->io_bp_override = NULL;
			BP_ZERO(bp);
			ddt_exit(ddt);
			return (ZIO_PIPELINE_CONTINUE);
		}

		dio = zio_write(zio, spa, txg, bp, zio->io_orig_data,
		    zio->io_orig_size, &czp, NULL,
		    zio_ddt_ditto_write_done, dde, zio->io_priority,
		    ZIO_DDT_CHILD_FLAGS(zio), &zio->io_bookmark);

		zio_push_transform(dio, zio->io_data, zio->io_size, 0, NULL, NULL);
		dde->dde_lead_zio[DDT_PHYS_DITTO] = dio;
	}

	if (ddp->ddp_phys_birth != 0 || dde->dde_lead_zio[p] != NULL) {
		if (ddp->ddp_phys_birth != 0)
			ddt_bp_fill(ddp, bp, txg);
		if (dde->dde_lead_zio[p] != NULL)
			zio_add_child(zio, dde->dde_lead_zio[p]);
		else
			ddt_phys_addref(ddp);
	} else if (zio->io_bp_override) {
		ASSERT(bp->blk_birth == txg);
		ASSERT(BP_EQUAL(bp, zio->io_bp_override));
		ddt_phys_fill(ddp, bp);
		ddt_phys_addref(ddp);
	} else {
		cio = zio_write(zio, spa, txg, bp, zio->io_orig_data,
		    zio->io_orig_size, zp, zio_ddt_child_write_ready,
		    zio_ddt_child_write_done, dde, zio->io_priority,
		    ZIO_DDT_CHILD_FLAGS(zio), &zio->io_bookmark);

		zio_push_transform(cio, zio->io_data, zio->io_size, 0, NULL, NULL);
		dde->dde_lead_zio[p] = cio;
	}

	ddt_exit(ddt);

	if (cio)
		zio_nowait(cio);
	if (dio)
		zio_nowait(dio);

	return (ZIO_PIPELINE_CONTINUE);
}

ddt_entry_t *freedde; /* for debugging */

static int
zio_ddt_free(zio_t *zio)
{
	spa_t *spa = zio->io_spa;
	blkptr_t *bp = zio->io_bp;
	ddt_t *ddt = ddt_select(spa, bp);
	ddt_entry_t *dde;
	ddt_phys_t *ddp;

	ASSERT(BP_GET_DEDUP(bp));
	ASSERT(zio->io_child_type == ZIO_CHILD_LOGICAL);

	ddt_enter(ddt);
	freedde = dde = ddt_lookup(ddt, bp, B_TRUE);
	ddp = ddt_phys_select(dde, bp);
	ddt_phys_decref(ddp);
	ddt_exit(ddt);

	return (ZIO_PIPELINE_CONTINUE);
}

/*
 * ==========================================================================
 * Allocate and free blocks
 * ==========================================================================
 */
static int
zio_dva_allocate(zio_t *zio)
{
	spa_t *spa = zio->io_spa;
	metaslab_class_t *mc = spa_normal_class(spa);
	blkptr_t *bp = zio->io_bp;
	int error;
	int flags = 0;

	if (zio->io_gang_leader == NULL) {
		ASSERT(zio->io_child_type > ZIO_CHILD_GANG);
		zio->io_gang_leader = zio;
	}

	ASSERT(BP_IS_HOLE(bp));
	ASSERT3U(BP_GET_NDVAS(bp), ==, 0);
	ASSERT3U(zio->io_prop.zp_copies, >, 0);
	ASSERT3U(zio->io_prop.zp_copies, <=, spa_max_replication(spa));
	ASSERT3U(zio->io_size, ==, BP_GET_PSIZE(bp));

	if (zio->io_prop.zp_copies == spa_max_replication(spa) &&
	    BP_IS_ENCRYPTED(bp)) {
		zio->io_prop.zp_copies--;
	}
	/*
	 * The dump device does not support gang blocks so allocation on
	 * behalf of the dump device (i.e. ZIO_FLAG_NODATA) must avoid
	 * the "fast" gang feature.
	 */
	flags |= (zio->io_flags & ZIO_FLAG_NODATA) ? METASLAB_GANG_AVOID : 0;
	flags |= (zio->io_flags & ZIO_FLAG_GANG_CHILD) ?
	    METASLAB_GANG_CHILD : 0;
	flags |= (zio->io_flags & ZIO_FLAG_FASTWRITE) ? METASLAB_FASTWRITE : 0;
	error = metaslab_alloc(spa, mc, zio->io_size, bp,
	    zio->io_prop.zp_copies, zio->io_txg, NULL, flags);

	if (error) {
		spa_dbgmsg(spa, "%s: metaslab allocation failure: zio %p, "
		    "size %llu, error %d", spa_name(spa), zio, zio->io_size,
		    error);
		if (error == ENOSPC && zio->io_size > SPA_MINBLOCKSIZE)
			return (zio_write_gang_block(zio));
		zio->io_error = error;
	}

	return (ZIO_PIPELINE_CONTINUE);
}

static int
zio_dva_free(zio_t *zio)
{
	metaslab_free(zio->io_spa, zio->io_bp, zio->io_txg, B_FALSE);

	return (ZIO_PIPELINE_CONTINUE);
}

static int
zio_dva_claim(zio_t *zio)
{
	int error;

	error = metaslab_claim(zio->io_spa, zio->io_bp, zio->io_txg);
	if (error)
		zio->io_error = error;

	return (ZIO_PIPELINE_CONTINUE);
}

/*
 * Undo an allocation.  This is used by zio_done() when an I/O fails
 * and we want to give back the block we just allocated.
 * This handles both normal blocks and gang blocks.
 */
static void
zio_dva_unallocate(zio_t *zio, zio_gang_node_t *gn, blkptr_t *bp)
{
	int g;

	ASSERT(bp->blk_birth == zio->io_txg || BP_IS_HOLE(bp));
	ASSERT(zio->io_bp_override == NULL);

	if (!BP_IS_HOLE(bp))
		metaslab_free(zio->io_spa, bp, bp->blk_birth, B_TRUE);

	if (gn != NULL) {
		for (g = 0; g < SPA_GBH_NBLKPTRS; g++) {
			zio_dva_unallocate(zio, gn->gn_child[g],
			    &gn->gn_gbh->zg_blkptr[g]);
		}
	}
}

/*
 * Try to allocate an intent log block.  Return 0 on success, errno on failure.
 */
int
zio_alloc_zil(spa_t *spa, uint64_t txg, blkptr_t *new_bp, uint64_t size,
              boolean_t use_slog, int crypt)
{
	int error = 1;

	ASSERT(txg > spa_syncing_txg(spa));

	/*
	 * ZIL blocks are always contiguous (i.e. not gang blocks) so we
	 * set the METASLAB_GANG_AVOID flag so that they don't "fast gang"
	 * when allocating them.
	 */
	if (use_slog) {
		error = metaslab_alloc(spa, spa_log_class(spa), size,
		    new_bp, 1, txg, NULL,
		    METASLAB_FASTWRITE | METASLAB_GANG_AVOID);
	}

	if (error) {
		error = metaslab_alloc(spa, spa_normal_class(spa), size,
		    new_bp, 1, txg, NULL,
		    METASLAB_FASTWRITE | METASLAB_GANG_AVOID);
	}

	if (error == 0) {
		BP_SET_LSIZE(new_bp, size);
		BP_SET_PSIZE(new_bp, size);
		BP_SET_COMPRESS(new_bp, ZIO_COMPRESS_OFF);
        BP_SET_CRYPT(new_bp, (crypt != ZIO_CRYPT_OFF));
		BP_SET_CHECKSUM(new_bp,
		    spa_version(spa) >= SPA_VERSION_SLIM_ZIL
		    ? ZIO_CHECKSUM_ZILOG2 : ZIO_CHECKSUM_ZILOG);
		BP_SET_TYPE(new_bp, DMU_OT_INTENT_LOG);
		BP_SET_LEVEL(new_bp, 0);
		BP_SET_DEDUP(new_bp, 0);
		BP_SET_BYTEORDER(new_bp, ZFS_HOST_BYTEORDER);
	}

	return (error);
}

/*
 * Free an intent log block.
 */
void
zio_free_zil(spa_t *spa, uint64_t txg, blkptr_t *bp)
{
	ASSERT(BP_GET_TYPE(bp) == DMU_OT_INTENT_LOG);
	ASSERT(!BP_IS_GANG(bp));

	zio_free(spa, txg, bp);
}

/*
 * ==========================================================================
 * Read and write to physical devices
 * ==========================================================================
 */
static int
zio_vdev_io_start(zio_t *zio)
{
	vdev_t *vd = zio->io_vd;
	uint64_t align;
	spa_t *spa = zio->io_spa;

	ASSERT(zio->io_error == 0);
	ASSERT(zio->io_child_error[ZIO_CHILD_VDEV] == 0);

	if (vd == NULL) {
		if (!(zio->io_flags & ZIO_FLAG_CONFIG_WRITER))
			spa_config_enter(spa, SCL_ZIO, zio, RW_READER);

		/*
		 * The mirror_ops handle multiple DVAs in a single BP.
		 */
		return (vdev_mirror_ops.vdev_op_io_start(zio));
	}

	/*
	 * We keep track of time-sensitive I/Os so that the scan thread
	 * can quickly react to certain workloads.  In particular, we care
	 * about non-scrubbing, top-level reads and writes with the following
	 * characteristics:
	 * 	- synchronous writes of user data to non-slog devices
	 *	- any reads of user data
	 * When these conditions are met, adjust the timestamp of spa_last_io
	 * which allows the scan thread to adjust its workload accordingly.
	 */
	if (!(zio->io_flags & ZIO_FLAG_SCAN_THREAD) && zio->io_bp != NULL &&
	    vd == vd->vdev_top && !vd->vdev_islog &&
	    zio->io_bookmark.zb_objset != DMU_META_OBJSET &&
	    zio->io_txg != spa_syncing_txg(spa)) {
		uint64_t old = spa->spa_last_io;
		uint64_t new = ddi_get_lbolt64();
		if (old != new)
			(void) atomic_cas_64(&spa->spa_last_io, old, new);
	}

	align = 1ULL << vd->vdev_top->vdev_ashift;

	if (P2PHASE(zio->io_size, align) != 0) {
		uint64_t asize = P2ROUNDUP(zio->io_size, align);
		char *abuf = zio_buf_alloc(asize);
		ASSERT(vd == vd->vdev_top);
		if (zio->io_type == ZIO_TYPE_WRITE) {
			bcopy(zio->io_data, abuf, zio->io_size);
			bzero(abuf + zio->io_size, asize - zio->io_size);
		}
		zio_push_transform(zio, abuf, asize, asize, zio_subblock, NULL);
	}

	ASSERT(P2PHASE(zio->io_offset, align) == 0);
	ASSERT(P2PHASE(zio->io_size, align) == 0);
	VERIFY(zio->io_type != ZIO_TYPE_WRITE || spa_writeable(spa));

	/*
	 * If this is a repair I/O, and there's no self-healing involved --
	 * that is, we're just resilvering what we expect to resilver --
	 * then don't do the I/O unless zio's txg is actually in vd's DTL.
	 * This prevents spurious resilvering with nested replication.
	 * For example, given a mirror of mirrors, (A+B)+(C+D), if only
	 * A is out of date, we'll read from C+D, then use the data to
	 * resilver A+B -- but we don't actually want to resilver B, just A.
	 * The top-level mirror has no way to know this, so instead we just
	 * discard unnecessary repairs as we work our way down the vdev tree.
	 * The same logic applies to any form of nested replication:
	 * ditto + mirror, RAID-Z + replacing, etc.  This covers them all.
	 */
	if ((zio->io_flags & ZIO_FLAG_IO_REPAIR) &&
	    !(zio->io_flags & ZIO_FLAG_SELF_HEAL) &&
	    zio->io_txg != 0 &&	/* not a delegated i/o */
	    !vdev_dtl_contains(vd, DTL_PARTIAL, zio->io_txg, 1)) {
		ASSERT(zio->io_type == ZIO_TYPE_WRITE);
		zio_vdev_io_bypass(zio);
		return (ZIO_PIPELINE_CONTINUE);
	}

	if (vd->vdev_ops->vdev_op_leaf &&
	    (zio->io_type == ZIO_TYPE_READ || zio->io_type == ZIO_TYPE_WRITE)) {

		if (zio->io_type == ZIO_TYPE_READ && vdev_cache_read(zio) == 0)
			return (ZIO_PIPELINE_CONTINUE);

		if ((zio = vdev_queue_io(zio)) == NULL)
			return (ZIO_PIPELINE_STOP);

		if (!vdev_accessible(vd, zio)) {
			zio->io_error = ENXIO;
			zio_interrupt(zio);
			return (ZIO_PIPELINE_STOP);
		}
	}

	return (vd->vdev_ops->vdev_op_io_start(zio));
}

static int
zio_vdev_io_done(zio_t *zio)
{
	vdev_t *vd = zio->io_vd;
	vdev_ops_t *ops = vd ? vd->vdev_ops : &vdev_mirror_ops;
	boolean_t unexpected_error = B_FALSE;

	if (zio_wait_for_children(zio, ZIO_CHILD_VDEV, ZIO_WAIT_DONE))
		return (ZIO_PIPELINE_STOP);

	ASSERT(zio->io_type == ZIO_TYPE_READ || zio->io_type == ZIO_TYPE_WRITE);

	if (vd != NULL && vd->vdev_ops->vdev_op_leaf) {

		vdev_queue_io_done(zio);

		if (zio->io_type == ZIO_TYPE_WRITE)
			vdev_cache_write(zio);

		if (zio_injection_enabled && zio->io_error == 0)
			zio->io_error = zio_handle_device_injection(vd,
			    zio, EIO);

		if (zio_injection_enabled && zio->io_error == 0)
			zio->io_error = zio_handle_label_injection(zio, EIO);

		if (zio->io_error) {
			if (!vdev_accessible(vd, zio)) {
				zio->io_error = ENXIO;
			} else {
				unexpected_error = B_TRUE;
			}
		}
	}

	ops->vdev_op_io_done(zio);

	if (unexpected_error)
		VERIFY(vdev_probe(vd, zio) == NULL);

	return (ZIO_PIPELINE_CONTINUE);
}

/*
 * For non-raidz ZIOs, we can just copy aside the bad data read from the
 * disk, and use that to finish the checksum ereport later.
 */
static void
zio_vsd_default_cksum_finish(zio_cksum_report_t *zcr,
    const void *good_buf)
{
	/* no processing needed */
	zfs_ereport_finish_checksum(zcr, good_buf, zcr->zcr_cbdata, B_FALSE);
}

/*ARGSUSED*/
void
zio_vsd_default_cksum_report(zio_t *zio, zio_cksum_report_t *zcr, void *ignored)
{
	void *buf = zio_buf_alloc(zio->io_size);

	bcopy(zio->io_data, buf, zio->io_size);

	zcr->zcr_cbinfo = zio->io_size;
	zcr->zcr_cbdata = buf;
	zcr->zcr_finish = zio_vsd_default_cksum_finish;
	zcr->zcr_free = zio_buf_free;
}

static int
zio_vdev_io_assess(zio_t *zio)
{
	vdev_t *vd = zio->io_vd;

	if (zio_wait_for_children(zio, ZIO_CHILD_VDEV, ZIO_WAIT_DONE))
		return (ZIO_PIPELINE_STOP);

	if (vd == NULL && !(zio->io_flags & ZIO_FLAG_CONFIG_WRITER))
		spa_config_exit(zio->io_spa, SCL_ZIO, zio);

	if (zio->io_vsd != NULL) {
		zio->io_vsd_ops->vsd_free(zio);
		zio->io_vsd = NULL;
	}

	if (zio_injection_enabled && zio->io_error == 0)
		zio->io_error = zio_handle_fault_injection(zio, EIO);

	/*
	 * If the I/O failed, determine whether we should attempt to retry it.
	 *
	 * On retry, we cut in line in the issue queue, since we don't want
	 * compression/checksumming/etc. work to prevent our (cheap) IO reissue.
	 */
	if (zio->io_error && vd == NULL &&
	    !(zio->io_flags & (ZIO_FLAG_DONT_RETRY | ZIO_FLAG_IO_RETRY))) {
		ASSERT(!(zio->io_flags & ZIO_FLAG_DONT_QUEUE));	/* not a leaf */
		ASSERT(!(zio->io_flags & ZIO_FLAG_IO_BYPASS));	/* not a leaf */
		zio->io_error = 0;
		zio->io_flags |= ZIO_FLAG_IO_RETRY |
		    ZIO_FLAG_DONT_CACHE | ZIO_FLAG_DONT_AGGREGATE;
		zio->io_stage = ZIO_STAGE_VDEV_IO_START >> 1;
		zio_taskq_dispatch(zio, ZIO_TASKQ_ISSUE,
		    zio_requeue_io_start_cut_in_line);
		return (ZIO_PIPELINE_STOP);
	}

	/*
	 * If we got an error on a leaf device, convert it to ENXIO
	 * if the device is not accessible at all.
	 */
	if (zio->io_error && vd != NULL && vd->vdev_ops->vdev_op_leaf &&
	    !vdev_accessible(vd, zio))
		zio->io_error = ENXIO;

	/*
	 * If we can't write to an interior vdev (mirror or RAID-Z),
	 * set vdev_cant_write so that we stop trying to allocate from it.
	 */
	if (zio->io_error == ENXIO && zio->io_type == ZIO_TYPE_WRITE &&
	    vd != NULL && !vd->vdev_ops->vdev_op_leaf)
		vd->vdev_cant_write = B_TRUE;

	if (zio->io_error)
		zio->io_pipeline = ZIO_INTERLOCK_PIPELINE;

	return (ZIO_PIPELINE_CONTINUE);
}

void
zio_vdev_io_reissue(zio_t *zio)
{
	ASSERT(zio->io_stage == ZIO_STAGE_VDEV_IO_START);
	ASSERT(zio->io_error == 0);

	zio->io_stage >>= 1;
}

void
zio_vdev_io_redone(zio_t *zio)
{
	ASSERT(zio->io_stage == ZIO_STAGE_VDEV_IO_DONE);

	zio->io_stage >>= 1;
}

void
zio_vdev_io_bypass(zio_t *zio)
{
	ASSERT(zio->io_stage == ZIO_STAGE_VDEV_IO_START);
	ASSERT(zio->io_error == 0);

	zio->io_flags |= ZIO_FLAG_IO_BYPASS;
	zio->io_stage = ZIO_STAGE_VDEV_IO_ASSESS >> 1;
}

/*
 * ==========================================================================
 * Generate and verify checksums
 * ==========================================================================
 */
static int
zio_checksum_generate(zio_t *zio)
{
	blkptr_t *bp = zio->io_bp;
	enum zio_checksum checksum;

	if (bp == NULL) {
		/*
		 * This is zio_write_phys().
		 * We're either generating a label checksum, or none at all.
		 */
		checksum = zio->io_prop.zp_checksum;

		if (checksum == ZIO_CHECKSUM_OFF)
			return (ZIO_PIPELINE_CONTINUE);

		ASSERT(checksum == ZIO_CHECKSUM_LABEL);
	} else {
		if (BP_IS_GANG(bp) && zio->io_child_type == ZIO_CHILD_GANG) {
			ASSERT(!IO_IS_ALLOCATING(zio));
			checksum = ZIO_CHECKSUM_GANG_HEADER;
		} else {
			checksum = BP_GET_CHECKSUM(bp);
		}
	}

	zio_checksum_compute(zio, checksum, zio->io_data, zio->io_size);

	return (ZIO_PIPELINE_CONTINUE);
}

static int
zio_checksum_verify(zio_t *zio)
{
	zio_bad_cksum_t info;
	blkptr_t *bp = zio->io_bp;
	int error;

	ASSERT(zio->io_vd != NULL);

	if (bp == NULL) {
		/*
		 * This is zio_read_phys().
		 * We're either verifying a label checksum, or nothing at all.
		 */
		if (zio->io_prop.zp_checksum == ZIO_CHECKSUM_OFF)
			return (ZIO_PIPELINE_CONTINUE);

		ASSERT(zio->io_prop.zp_checksum == ZIO_CHECKSUM_LABEL);
	}

	if ((error = zio_checksum_error(zio, &info)) != 0) {
		zio->io_error = error;
		if (!(zio->io_flags & ZIO_FLAG_SPECULATIVE)) {
			zfs_ereport_start_checksum(zio->io_spa,
			    zio->io_vd, zio, zio->io_offset,
			    zio->io_size, NULL, &info);
		}
	}

	return (ZIO_PIPELINE_CONTINUE);
}

/*
 * Called by RAID-Z to ensure we don't compute the checksum twice.
 */
void
zio_checksum_verified(zio_t *zio)
{
	zio->io_pipeline &= ~ZIO_STAGE_CHECKSUM_VERIFY;
}

/*
 * ==========================================================================
 * Error rank.  Error are ranked in the order 0, ENXIO, ECKSUM, EIO, other.
 * An error of 0 indictes success.  ENXIO indicates whole-device failure,
 * which may be transient (e.g. unplugged) or permament.  ECKSUM and EIO
 * indicate errors that are specific to one I/O, and most likely permanent.
 * Any other error is presumed to be worse because we weren't expecting it.
 * ==========================================================================
 */
int
zio_worst_error(int e1, int e2)
{
	static int zio_error_rank[] = { 0, ENXIO, ECKSUM, EIO };
	int r1, r2;

	for (r1 = 0; r1 < sizeof (zio_error_rank) / sizeof (int); r1++)
		if (e1 == zio_error_rank[r1])
			break;

	for (r2 = 0; r2 < sizeof (zio_error_rank) / sizeof (int); r2++)
		if (e2 == zio_error_rank[r2])
			break;

	return (r1 > r2 ? e1 : e2);
}

/*
 * ==========================================================================
 * I/O completion
 * ==========================================================================
 */
static int
zio_ready(zio_t *zio)
{
	blkptr_t *bp = zio->io_bp;
	zio_t *pio, *pio_next;

	if (zio_wait_for_children(zio, ZIO_CHILD_GANG, ZIO_WAIT_READY) ||
	    zio_wait_for_children(zio, ZIO_CHILD_DDT, ZIO_WAIT_READY))
		return (ZIO_PIPELINE_STOP);

	if (zio->io_ready) {
		ASSERT(IO_IS_ALLOCATING(zio));
		ASSERT(bp->blk_birth == zio->io_txg || BP_IS_HOLE(bp));
		ASSERT(zio->io_children[ZIO_CHILD_GANG][ZIO_WAIT_READY] == 0);

		zio->io_ready(zio);
	}

	if (bp != NULL && bp != &zio->io_bp_copy)
		zio->io_bp_copy = *bp;

	if (zio->io_error)
		zio->io_pipeline = ZIO_INTERLOCK_PIPELINE;

	mutex_enter(&zio->io_lock);
	zio->io_state[ZIO_WAIT_READY] = 1;
	pio = zio_walk_parents(zio);
	mutex_exit(&zio->io_lock);

	/*
	 * As we notify zio's parents, new parents could be added.
	 * New parents go to the head of zio's io_parent_list, however,
	 * so we will (correctly) not notify them.  The remainder of zio's
	 * io_parent_list, from 'pio_next' onward, cannot change because
	 * all parents must wait for us to be done before they can be done.
	 */
	for (; pio != NULL; pio = pio_next) {
		pio_next = zio_walk_parents(zio);
		zio_notify_parent(pio, zio, ZIO_WAIT_READY);
	}

	if (zio->io_flags & ZIO_FLAG_NODATA) {
		if (BP_IS_GANG(bp)) {
			zio->io_flags &= ~ZIO_FLAG_NODATA;
		} else {
			ASSERT((uintptr_t)zio->io_data < SPA_MAXBLOCKSIZE);
			zio->io_pipeline &= ~ZIO_VDEV_IO_STAGES;
		}
	}

	if (zio_injection_enabled &&
	    zio->io_spa->spa_syncing_txg == zio->io_txg)
		zio_handle_ignored_writes(zio);

	return (ZIO_PIPELINE_CONTINUE);
}

static int
zio_done(zio_t *zio)
{
	zio_t *pio, *pio_next;
	int c, w;

	/*
	 * If our children haven't all completed,
	 * wait for them and then repeat this pipeline stage.
	 */
	if (zio_wait_for_children(zio, ZIO_CHILD_VDEV, ZIO_WAIT_DONE) ||
	    zio_wait_for_children(zio, ZIO_CHILD_GANG, ZIO_WAIT_DONE) ||
	    zio_wait_for_children(zio, ZIO_CHILD_DDT, ZIO_WAIT_DONE) ||
	    zio_wait_for_children(zio, ZIO_CHILD_LOGICAL, ZIO_WAIT_DONE))
		return (ZIO_PIPELINE_STOP);

	for (c = 0; c < ZIO_CHILD_TYPES; c++)
		for (w = 0; w < ZIO_WAIT_TYPES; w++)
			ASSERT(zio->io_children[c][w] == 0);

	if (zio->io_bp != NULL) {
		ASSERT(zio->io_bp->blk_pad[0] == 0);
		ASSERT(zio->io_bp->blk_pad[1] == 0);
		ASSERT(bcmp(zio->io_bp, &zio->io_bp_copy, sizeof (blkptr_t)) == 0 ||
		    (zio->io_bp == zio_unique_parent(zio)->io_bp));
		if (zio->io_type == ZIO_TYPE_WRITE && !BP_IS_HOLE(zio->io_bp) &&
		    zio->io_bp_override == NULL &&
		    !(zio->io_flags & ZIO_FLAG_IO_REPAIR)) {
			ASSERT(!BP_SHOULD_BYTESWAP(zio->io_bp));
			ASSERT3U(zio->io_prop.zp_copies, <=, BP_GET_NDVAS(zio->io_bp));
			ASSERT(BP_COUNT_GANG(zio->io_bp) == 0 ||
			    (BP_COUNT_GANG(zio->io_bp) == BP_GET_NDVAS(zio->io_bp)));
		}
	}

	/*
	 * If there were child vdev/gang/ddt errors, they apply to us now.
	 */
	zio_inherit_child_errors(zio, ZIO_CHILD_VDEV);
	zio_inherit_child_errors(zio, ZIO_CHILD_GANG);
	zio_inherit_child_errors(zio, ZIO_CHILD_DDT);

	/*
	 * If the I/O on the transformed data was successful, generate any
	 * checksum reports now while we still have the transformed data.
	 */
	if (zio->io_error == 0) {
		while (zio->io_cksum_report != NULL) {
			zio_cksum_report_t *zcr = zio->io_cksum_report;
			uint64_t align = zcr->zcr_align;
			uint64_t asize = P2ROUNDUP(zio->io_size, align);
			char *abuf = zio->io_data;

			if (asize != zio->io_size) {
				abuf = zio_buf_alloc(asize);
				bcopy(zio->io_data, abuf, zio->io_size);
				bzero(abuf + zio->io_size, asize - zio->io_size);
			}

			zio->io_cksum_report = zcr->zcr_next;
			zcr->zcr_next = NULL;
			zcr->zcr_finish(zcr, abuf);
			zfs_ereport_free_checksum(zcr);

			if (asize != zio->io_size)
				zio_buf_free(abuf, asize);
		}
	}

	zio_pop_transforms(zio);	/* note: may set zio->io_error */

	vdev_stat_update(zio, zio->io_size);

	/*
	 * When an I/O completes but was slow post an ereport.
	 */
	if (zio->io_delay >= zio_delay_max)
		zfs_ereport_post(FM_EREPORT_ZFS_DELAY, zio->io_spa,
		    zio->io_vd, zio, 0, 0);

	if (zio->io_error) {
		/*
		 * If this I/O is attached to a particular vdev,
		 * generate an error message describing the I/O failure
		 * at the block level.  We ignore these errors if the
		 * device is currently unavailable.
		 */
		if (zio->io_error != ECKSUM && zio->io_vd != NULL &&
			!vdev_is_dead(zio->io_vd))
			zfs_ereport_post(FM_EREPORT_ZFS_IO, zio->io_spa,
						zio->io_vd, zio, 0, 0);

		if ((zio->io_error == EIO || !(zio->io_flags &
		    (ZIO_FLAG_SPECULATIVE | ZIO_FLAG_DONT_PROPAGATE))) &&
		    zio == zio->io_logical) {
			/*
			 * For logical I/O requests, tell the SPA to log the
			 * error and generate a logical data ereport.
			 */
			spa_log_error(zio->io_spa, zio);
			zfs_ereport_post(FM_EREPORT_ZFS_DATA, zio->io_spa, NULL, zio,
			    0, 0);
		}
	}

	if (zio->io_error && zio == zio->io_logical) {
		/*
		 * Determine whether zio should be reexecuted.  This will
		 * propagate all the way to the root via zio_notify_parent().
		 */
		ASSERT(zio->io_vd == NULL && zio->io_bp != NULL);
		ASSERT(zio->io_child_type == ZIO_CHILD_LOGICAL);

		if (IO_IS_ALLOCATING(zio) &&
		    !(zio->io_flags & ZIO_FLAG_CANFAIL)) {
			if (zio->io_error != ENOSPC)
				zio->io_reexecute |= ZIO_REEXECUTE_NOW;
			else
				zio->io_reexecute |= ZIO_REEXECUTE_SUSPEND;
		}

		if ((zio->io_type == ZIO_TYPE_READ ||
		    zio->io_type == ZIO_TYPE_FREE) &&
		    !(zio->io_flags & ZIO_FLAG_SCAN_THREAD) &&
		    zio->io_error == ENXIO &&
		    spa_load_state(zio->io_spa) == SPA_LOAD_NONE &&
		    spa_get_failmode(zio->io_spa) != ZIO_FAILURE_MODE_CONTINUE)
			zio->io_reexecute |= ZIO_REEXECUTE_SUSPEND;

		if (!(zio->io_flags & ZIO_FLAG_CANFAIL) && !zio->io_reexecute)
			zio->io_reexecute |= ZIO_REEXECUTE_SUSPEND;

		/*
		 * Here is a possibly good place to attempt to do
		 * either combinatorial reconstruction or error correction
		 * based on checksums.  It also might be a good place
		 * to send out preliminary ereports before we suspend
		 * processing.
		 */
	}

	/*
	 * If there were logical child errors, they apply to us now.
	 * We defer this until now to avoid conflating logical child
	 * errors with errors that happened to the zio itself when
	 * updating vdev stats and reporting FMA events above.
	 */
	zio_inherit_child_errors(zio, ZIO_CHILD_LOGICAL);

	if ((zio->io_error || zio->io_reexecute) &&
	    IO_IS_ALLOCATING(zio) && zio->io_gang_leader == zio &&
	    !(zio->io_flags & ZIO_FLAG_IO_REWRITE))
		zio_dva_unallocate(zio, zio->io_gang_tree, zio->io_bp);

	zio_gang_tree_free(&zio->io_gang_tree);

	/*
	 * Godfather I/Os should never suspend.
	 */
	if ((zio->io_flags & ZIO_FLAG_GODFATHER) &&
	    (zio->io_reexecute & ZIO_REEXECUTE_SUSPEND))
		zio->io_reexecute = 0;

	if (zio->io_reexecute) {
		/*
		 * This is a logical I/O that wants to reexecute.
		 *
		 * Reexecute is top-down.  When an i/o fails, if it's not
		 * the root, it simply notifies its parent and sticks around.
		 * The parent, seeing that it still has children in zio_done(),
		 * does the same.  This percolates all the way up to the root.
		 * The root i/o will reexecute or suspend the entire tree.
		 *
		 * This approach ensures that zio_reexecute() honors
		 * all the original i/o dependency relationships, e.g.
		 * parents not executing until children are ready.
		 */
		ASSERT(zio->io_child_type == ZIO_CHILD_LOGICAL);

		zio->io_gang_leader = NULL;

		mutex_enter(&zio->io_lock);
		zio->io_state[ZIO_WAIT_DONE] = 1;
		mutex_exit(&zio->io_lock);

		/*
		 * "The Godfather" I/O monitors its children but is
		 * not a true parent to them. It will track them through
		 * the pipeline but severs its ties whenever they get into
		 * trouble (e.g. suspended). This allows "The Godfather"
		 * I/O to return status without blocking.
		 */
		for (pio = zio_walk_parents(zio); pio != NULL; pio = pio_next) {
			zio_link_t *zl = zio->io_walk_link;
			pio_next = zio_walk_parents(zio);

			if ((pio->io_flags & ZIO_FLAG_GODFATHER) &&
			    (zio->io_reexecute & ZIO_REEXECUTE_SUSPEND)) {
				zio_remove_child(pio, zio, zl);
				zio_notify_parent(pio, zio, ZIO_WAIT_DONE);
			}
		}

		if ((pio = zio_unique_parent(zio)) != NULL) {
			/*
			 * We're not a root i/o, so there's nothing to do
			 * but notify our parent.  Don't propagate errors
			 * upward since we haven't permanently failed yet.
			 */
			ASSERT(!(zio->io_flags & ZIO_FLAG_GODFATHER));
			zio->io_flags |= ZIO_FLAG_DONT_PROPAGATE;
			zio_notify_parent(pio, zio, ZIO_WAIT_DONE);
		} else if (zio->io_reexecute & ZIO_REEXECUTE_SUSPEND) {
			/*
			 * We'd fail again if we reexecuted now, so suspend
			 * until conditions improve (e.g. device comes online).
			 */
			zio_suspend(zio->io_spa, zio);
		} else {
			/*
			 * Reexecution is potentially a huge amount of work.
			 * Hand it off to the otherwise-unused claim taskq.
			 */
			ASSERT(taskq_empty_ent(&zio->io_tqent));
			(void) taskq_dispatch_ent(
			    zio->io_spa->spa_zio_taskq[ZIO_TYPE_CLAIM][ZIO_TASKQ_ISSUE],
			    (task_func_t *)zio_reexecute, zio, 0,
			    &zio->io_tqent);
		}
		return (ZIO_PIPELINE_STOP);
	}

	ASSERT(zio->io_child_count == 0);
	ASSERT(zio->io_reexecute == 0);
	ASSERT(zio->io_error == 0 || (zio->io_flags & ZIO_FLAG_CANFAIL));

	/*
	 * Report any checksum errors, since the I/O is complete.
	 */
	while (zio->io_cksum_report != NULL) {
		zio_cksum_report_t *zcr = zio->io_cksum_report;
		zio->io_cksum_report = zcr->zcr_next;
		zcr->zcr_next = NULL;
		zcr->zcr_finish(zcr, NULL);
		zfs_ereport_free_checksum(zcr);
	}

	if (zio->io_flags & ZIO_FLAG_FASTWRITE && zio->io_bp &&
	    !BP_IS_HOLE(zio->io_bp)) {
		metaslab_fastwrite_unmark(zio->io_spa, zio->io_bp);
	}

	/*
	 * It is the responsibility of the done callback to ensure that this
	 * particular zio is no longer discoverable for adoption, and as
	 * such, cannot acquire any new parents.
	 */
	if (zio->io_done)
		zio->io_done(zio);

	mutex_enter(&zio->io_lock);
	zio->io_state[ZIO_WAIT_DONE] = 1;
	mutex_exit(&zio->io_lock);

	for (pio = zio_walk_parents(zio); pio != NULL; pio = pio_next) {
		zio_link_t *zl = zio->io_walk_link;
		pio_next = zio_walk_parents(zio);
		zio_remove_child(pio, zio, zl);
		zio_notify_parent(pio, zio, ZIO_WAIT_DONE);
	}

	if (zio->io_waiter != NULL) {
		mutex_enter(&zio->io_lock);
		zio->io_executor = NULL;
		cv_broadcast(&zio->io_cv);
		mutex_exit(&zio->io_lock);
	} else {
		zio_destroy(zio);
	}

	return (ZIO_PIPELINE_STOP);
}

/*
 * ==========================================================================
 * I/O pipeline definition
 * ==========================================================================
 */
static zio_pipe_stage_t *zio_pipeline[] = {
	NULL,
	zio_read_bp_init,
	zio_free_bp_init,
	zio_issue_async,
	zio_write_bp_init,
	zio_checksum_generate,
	zio_ddt_read_start,
	zio_ddt_read_done,
	zio_ddt_write,
	zio_ddt_free,
	zio_gang_assemble,
	zio_gang_issue,
	zio_dva_allocate,
	zio_dva_free,
	zio_dva_claim,
	zio_ready,
	zio_vdev_io_start,
	zio_vdev_io_done,
	zio_vdev_io_assess,
	zio_checksum_verify,
	zio_done
};

/* dnp is the dnode for zb1->zb_object */
boolean_t
zbookmark_is_before(const dnode_phys_t *dnp, const zbookmark_t *zb1,
    const zbookmark_t *zb2)
{
	uint64_t zb1nextL0, zb2thisobj;

	ASSERT(zb1->zb_objset == zb2->zb_objset);
	ASSERT(zb2->zb_level == 0);

	/*
	 * A bookmark in the deadlist is considered to be after
	 * everything else.
	 */
	if (zb2->zb_object == DMU_DEADLIST_OBJECT)
		return (B_TRUE);

	/* The objset_phys_t isn't before anything. */
	if (dnp == NULL)
		return (B_FALSE);

	zb1nextL0 = (zb1->zb_blkid + 1) <<
	    ((zb1->zb_level) * (dnp->dn_indblkshift - SPA_BLKPTRSHIFT));

	zb2thisobj = zb2->zb_object ? zb2->zb_object :
	    zb2->zb_blkid << (DNODE_BLOCK_SHIFT - DNODE_SHIFT);

	if (zb1->zb_object == DMU_META_DNODE_OBJECT) {
		uint64_t nextobj = zb1nextL0 *
		    (dnp->dn_datablkszsec << SPA_MINBLOCKSHIFT) >> DNODE_SHIFT;
		return (nextobj <= zb2thisobj);
	}

	if (zb1->zb_object < zb2thisobj)
		return (B_TRUE);
	if (zb1->zb_object > zb2thisobj)
		return (B_FALSE);
	if (zb2->zb_object == DMU_META_DNODE_OBJECT)
		return (B_FALSE);
	return (zb1nextL0 <= zb2->zb_blkid);
}

#if defined(_KERNEL) && defined(HAVE_SPL)
/* Fault injection */
EXPORT_SYMBOL(zio_injection_enabled);
EXPORT_SYMBOL(zio_inject_fault);
EXPORT_SYMBOL(zio_inject_list_next);
EXPORT_SYMBOL(zio_clear_fault);
EXPORT_SYMBOL(zio_handle_fault_injection);
EXPORT_SYMBOL(zio_handle_device_injection);
EXPORT_SYMBOL(zio_handle_label_injection);
EXPORT_SYMBOL(zio_priority_table);
EXPORT_SYMBOL(zio_type_name);

module_param(zio_bulk_flags, int, 0644);
MODULE_PARM_DESC(zio_bulk_flags, "Additional flags to pass to bulk buffers");

module_param(zio_delay_max, int, 0644);
MODULE_PARM_DESC(zio_delay_max, "Max zio millisec delay before posting event");

module_param(zio_requeue_io_start_cut_in_line, int, 0644);
MODULE_PARM_DESC(zio_requeue_io_start_cut_in_line, "Prioritize requeued I/O");
#endif<|MERGE_RESOLUTION|>--- conflicted
+++ resolved
@@ -754,13 +754,10 @@
 	    zp->zp_checksum < ZIO_CHECKSUM_FUNCTIONS &&
 	    zp->zp_compress >= ZIO_COMPRESS_OFF &&
 	    zp->zp_compress < ZIO_COMPRESS_FUNCTIONS &&
-<<<<<<< HEAD
+	    DMU_OT_IS_VALID(zp->zp_type) &&
            zp->zp_crypt >= ZIO_CRYPT_OFF &&
            zp->zp_crypt < ZIO_CRYPT_FUNCTIONS &&
 	    zp->zp_type < DMU_OT_NUMTYPES &&
-=======
-	    DMU_OT_IS_VALID(zp->zp_type) &&
->>>>>>> eafb2baa
 	    zp->zp_level < 32 &&
 	    zp->zp_copies > 0 &&
 	    zp->zp_copies <= spa_max_replication(spa) &&
@@ -1082,6 +1079,7 @@
     }
 
 
+	if (!dmu_ot[BP_GET_TYPE(bp)].ot_metadata && BP_GET_LEVEL(bp) == 0)
 	if (!DMU_OT_IS_METADATA(BP_GET_TYPE(bp)) && BP_GET_LEVEL(bp) == 0)
 		zio->io_flags |= ZIO_FLAG_DONT_CACHE;
 
