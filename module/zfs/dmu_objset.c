--- conflicted
+++ resolved
@@ -46,10 +46,7 @@
 #include <sys/sa.h>
 #include <sys/zfs_onexit.h>
 #include <sys/zcrypt.h>
-<<<<<<< HEAD
-=======
 #include <sys/zfeature.h>
->>>>>>> e394c1d3
 
 /*
  * Needed to close a window in dnode_move() that allows the objset to be freed
