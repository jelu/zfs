/*
 * CDDL HEADER START
 *
 * The contents of this file are subject to the terms of the
 * Common Development and Distribution License (the "License").
 * You may not use this file except in compliance with the License.
 *
 * You can obtain a copy of the license at usr/src/OPENSOLARIS.LICENSE
 * or http://www.opensolaris.org/os/licensing.
 * See the License for the specific language governing permissions
 * and limitations under the License.
 *
 * When distributing Covered Code, include this CDDL HEADER in each
 * file and include the License file at usr/src/OPENSOLARIS.LICENSE.
 * If applicable, add the following below this CDDL HEADER, with the
 * fields enclosed by brackets "[]" replaced with your own identifying
 * information: Portions Copyright [yyyy] [name of copyright owner]
 *
 * CDDL HEADER END
 */
/*
 * Copyright (c) 2005, 2010, Oracle and/or its affiliates. All rights reserved.
 * Copyright (c) 2011 by Delphix. All rights reserved.
 * Copyright 2011 Nexenta Systems, Inc. All rights reserved.
 * Copyright (c) 2011 by Delphix. All rights reserved.
 * Copyright (c) 2012, Joyent, Inc. All rights reserved.
 */

#include <sys/dmu.h>
#include <sys/dmu_impl.h>
#include <sys/dmu_tx.h>
#include <sys/dbuf.h>
#include <sys/dnode.h>
#include <sys/zfs_context.h>
#include <sys/dmu_objset.h>
#include <sys/dmu_traverse.h>
#include <sys/dsl_crypto.h>
#include <sys/dsl_dataset.h>
#include <sys/dsl_dir.h>
#include <sys/dsl_prop.h>
#include <sys/dsl_pool.h>
#include <sys/dsl_synctask.h>
#include <sys/zfs_ioctl.h>
#include <sys/zap.h>
#include <sys/zio_checksum.h>
#include <sys/zfs_znode.h>
#include <zfs_fletcher.h>
#include <sys/avl.h>
#include <sys/ddt.h>
#include <sys/zfs_onexit.h>
#include <sys/zfeature.h>

/* Set this tunable to TRUE to replace corrupt data with 0x2f5baddb10c */
int zfs_send_corrupt_data = B_FALSE;

static char *dmu_recv_tag = "dmu_recv_tag";

static int
dump_bytes(dmu_sendarg_t *dsp, void *buf, int len)
{
	dsl_dataset_t *ds = dsp->dsa_os->os_dsl_dataset;
	ssize_t resid; /* have to get resid to get detailed errno */
	ASSERT3U(len % 8, ==, 0);

	fletcher_4_incremental_native(buf, len, &dsp->dsa_zc);
	dsp->dsa_err = vn_rdwr(UIO_WRITE, dsp->dsa_vp,
	    (caddr_t)buf, len,
	    0, UIO_SYSSPACE, FAPPEND, RLIM64_INFINITY, CRED(), &resid);

	mutex_enter(&ds->ds_sendstream_lock);
	*dsp->dsa_off += len;
	mutex_exit(&ds->ds_sendstream_lock);

	return (dsp->dsa_err);
}

static int
dump_free(dmu_sendarg_t *dsp, uint64_t object, uint64_t offset,
    uint64_t length)
{
	struct drr_free *drrf = &(dsp->dsa_drr->drr_u.drr_free);

	if (length != -1ULL && offset + length < offset)
		length = -1ULL;

	/*
	 * If there is a pending op, but it's not PENDING_FREE, push it out,
	 * since free block aggregation can only be done for blocks of the
	 * same type (i.e., DRR_FREE records can only be aggregated with
	 * other DRR_FREE records.  DRR_FREEOBJECTS records can only be
	 * aggregated with other DRR_FREEOBJECTS records.
	 */
	if (dsp->dsa_pending_op != PENDING_NONE &&
	    dsp->dsa_pending_op != PENDING_FREE) {
		if (dump_bytes(dsp, dsp->dsa_drr,
		    sizeof (dmu_replay_record_t)) != 0)
			return (EINTR);
		dsp->dsa_pending_op = PENDING_NONE;
	}

	if (dsp->dsa_pending_op == PENDING_FREE) {
		/*
		 * There should never be a PENDING_FREE if length is -1
		 * (because dump_dnode is the only place where this
		 * function is called with a -1, and only after flushing
		 * any pending record).
		 */
		ASSERT(length != -1ULL);
		/*
		 * Check to see whether this free block can be aggregated
		 * with pending one.
		 */
		if (drrf->drr_object == object && drrf->drr_offset +
		    drrf->drr_length == offset) {
			drrf->drr_length += length;
			return (0);
		} else {
			/* not a continuation.  Push out pending record */
			if (dump_bytes(dsp, dsp->dsa_drr,
			    sizeof (dmu_replay_record_t)) != 0)
				return (EINTR);
			dsp->dsa_pending_op = PENDING_NONE;
		}
	}
	/* create a FREE record and make it pending */
	bzero(dsp->dsa_drr, sizeof (dmu_replay_record_t));
	dsp->dsa_drr->drr_type = DRR_FREE;
	drrf->drr_object = object;
	drrf->drr_offset = offset;
	drrf->drr_length = length;
	drrf->drr_toguid = dsp->dsa_toguid;
	if (length == -1ULL) {
		if (dump_bytes(dsp, dsp->dsa_drr,
		    sizeof (dmu_replay_record_t)) != 0)
			return (EINTR);
	} else {
		dsp->dsa_pending_op = PENDING_FREE;
	}

	return (0);
}

static int
dump_data(dmu_sendarg_t *dsp, dmu_object_type_t type,
    uint64_t object, uint64_t offset, int blksz, const blkptr_t *bp, void *data)
{
	struct drr_write *drrw = &(dsp->dsa_drr->drr_u.drr_write);


	/*
	 * If there is any kind of pending aggregation (currently either
	 * a grouping of free objects or free blocks), push it out to
	 * the stream, since aggregation can't be done across operations
	 * of different types.
	 */
	if (dsp->dsa_pending_op != PENDING_NONE) {
		if (dump_bytes(dsp, dsp->dsa_drr,
		    sizeof (dmu_replay_record_t)) != 0)
			return (EINTR);
		dsp->dsa_pending_op = PENDING_NONE;
	}
	/* write a DATA record */
	bzero(dsp->dsa_drr, sizeof (dmu_replay_record_t));
	dsp->dsa_drr->drr_type = DRR_WRITE;
	drrw->drr_object = object;
	drrw->drr_type = type;
	drrw->drr_offset = offset;
	drrw->drr_length = blksz;
	drrw->drr_toguid = dsp->dsa_toguid;
	drrw->drr_checksumtype = BP_GET_CHECKSUM(bp);
	if (zio_checksum_table[drrw->drr_checksumtype].ci_dedup)
		drrw->drr_checksumflags |= DRR_CHECKSUM_DEDUP;
	DDK_SET_LSIZE(&drrw->drr_key, BP_GET_LSIZE(bp));
	DDK_SET_PSIZE(&drrw->drr_key, BP_GET_PSIZE(bp));
	DDK_SET_COMPRESS(&drrw->drr_key, BP_GET_COMPRESS(bp));
    DDK_SET_CRYPT(&drrw->drr_key, BP_GET_CRYPT(bp));
	drrw->drr_key.ddk_cksum = bp->blk_cksum;

	if (dump_bytes(dsp, dsp->dsa_drr, sizeof (dmu_replay_record_t)) != 0)
		return (EINTR);
	if (dump_bytes(dsp, data, blksz) != 0)
		return (EINTR);
	return (0);
}

static int
dump_spill(dmu_sendarg_t *dsp, uint64_t object, int blksz, void *data)
{
	struct drr_spill *drrs = &(dsp->dsa_drr->drr_u.drr_spill);

	if (dsp->dsa_pending_op != PENDING_NONE) {
		if (dump_bytes(dsp, dsp->dsa_drr,
		    sizeof (dmu_replay_record_t)) != 0)
			return (EINTR);
		dsp->dsa_pending_op = PENDING_NONE;
	}

	/* write a SPILL record */
	bzero(dsp->dsa_drr, sizeof (dmu_replay_record_t));
	dsp->dsa_drr->drr_type = DRR_SPILL;
	drrs->drr_object = object;
	drrs->drr_length = blksz;
	drrs->drr_toguid = dsp->dsa_toguid;

	if (dump_bytes(dsp, dsp->dsa_drr, sizeof (dmu_replay_record_t)))
		return (EINTR);
	if (dump_bytes(dsp, data, blksz))
		return (EINTR);
	return (0);
}

static int
dump_freeobjects(dmu_sendarg_t *dsp, uint64_t firstobj, uint64_t numobjs)
{
	struct drr_freeobjects *drrfo = &(dsp->dsa_drr->drr_u.drr_freeobjects);

	/*
	 * If there is a pending op, but it's not PENDING_FREEOBJECTS,
	 * push it out, since free block aggregation can only be done for
	 * blocks of the same type (i.e., DRR_FREE records can only be
	 * aggregated with other DRR_FREE records.  DRR_FREEOBJECTS records
	 * can only be aggregated with other DRR_FREEOBJECTS records.
	 */
	if (dsp->dsa_pending_op != PENDING_NONE &&
	    dsp->dsa_pending_op != PENDING_FREEOBJECTS) {
		if (dump_bytes(dsp, dsp->dsa_drr,
		    sizeof (dmu_replay_record_t)) != 0)
			return (EINTR);
		dsp->dsa_pending_op = PENDING_NONE;
	}
	if (dsp->dsa_pending_op == PENDING_FREEOBJECTS) {
		/*
		 * See whether this free object array can be aggregated
		 * with pending one
		 */
		if (drrfo->drr_firstobj + drrfo->drr_numobjs == firstobj) {
			drrfo->drr_numobjs += numobjs;
			return (0);
		} else {
			/* can't be aggregated.  Push out pending record */
			if (dump_bytes(dsp, dsp->dsa_drr,
			    sizeof (dmu_replay_record_t)) != 0)
				return (EINTR);
			dsp->dsa_pending_op = PENDING_NONE;
		}
	}

	/* write a FREEOBJECTS record */
	bzero(dsp->dsa_drr, sizeof (dmu_replay_record_t));
	dsp->dsa_drr->drr_type = DRR_FREEOBJECTS;
	drrfo->drr_firstobj = firstobj;
	drrfo->drr_numobjs = numobjs;
	drrfo->drr_toguid = dsp->dsa_toguid;

	dsp->dsa_pending_op = PENDING_FREEOBJECTS;

	return (0);
}

static int
dump_dnode(dmu_sendarg_t *dsp, uint64_t object, dnode_phys_t *dnp)
{
	struct drr_object *drro = &(dsp->dsa_drr->drr_u.drr_object);

	if (dnp == NULL || dnp->dn_type == DMU_OT_NONE)
		return (dump_freeobjects(dsp, object, 1));

	if (dsp->dsa_pending_op != PENDING_NONE) {
		if (dump_bytes(dsp, dsp->dsa_drr,
		    sizeof (dmu_replay_record_t)) != 0)
			return (EINTR);
		dsp->dsa_pending_op = PENDING_NONE;
	}

	/* write an OBJECT record */
	bzero(dsp->dsa_drr, sizeof (dmu_replay_record_t));
	dsp->dsa_drr->drr_type = DRR_OBJECT;
	drro->drr_object = object;
	drro->drr_type = dnp->dn_type;
	drro->drr_bonustype = dnp->dn_bonustype;
	drro->drr_blksz = dnp->dn_datablkszsec << SPA_MINBLOCKSHIFT;
	drro->drr_bonuslen = dnp->dn_bonuslen;
	drro->drr_checksumtype = dnp->dn_checksum;
	drro->drr_compress = dnp->dn_compress;
	drro->drr_toguid = dsp->dsa_toguid;

	if (dump_bytes(dsp, dsp->dsa_drr, sizeof (dmu_replay_record_t)) != 0)
		return (EINTR);

	if (dump_bytes(dsp, DN_BONUS(dnp), P2ROUNDUP(dnp->dn_bonuslen, 8)) != 0)
		return (EINTR);

	/* free anything past the end of the file */
	if (dump_free(dsp, object, (dnp->dn_maxblkid + 1) *
	    (dnp->dn_datablkszsec << SPA_MINBLOCKSHIFT), -1ULL))
		return (EINTR);
	if (dsp->dsa_err)
		return (EINTR);
	return (0);
}

#define	BP_SPAN(dnp, level) \
	(((uint64_t)dnp->dn_datablkszsec) << (SPA_MINBLOCKSHIFT + \
	(level) * (dnp->dn_indblkshift - SPA_BLKPTRSHIFT)))

/* ARGSUSED */
static int
backup_cb(spa_t *spa, zilog_t *zilog, const blkptr_t *bp, arc_buf_t *pbuf,
    const zbookmark_t *zb, const dnode_phys_t *dnp, void *arg)
{
	dmu_sendarg_t *dsp = arg;
	dmu_object_type_t type = bp ? BP_GET_TYPE(bp) : DMU_OT_NONE;
	int err = 0;

	if (issig(JUSTLOOKING) && issig(FORREAL))
		return (EINTR);

	if (zb->zb_object != DMU_META_DNODE_OBJECT &&
	    DMU_OBJECT_IS_SPECIAL(zb->zb_object)) {
		return (0);
	} else if (bp == NULL && zb->zb_object == DMU_META_DNODE_OBJECT) {
		uint64_t span = BP_SPAN(dnp, zb->zb_level);
		uint64_t dnobj = (zb->zb_blkid * span) >> DNODE_SHIFT;
		err = dump_freeobjects(dsp, dnobj, span >> DNODE_SHIFT);
	} else if (bp == NULL) {
		uint64_t span = BP_SPAN(dnp, zb->zb_level);
		err = dump_free(dsp, zb->zb_object, zb->zb_blkid * span, span);
	} else if (zb->zb_level > 0 || type == DMU_OT_OBJSET) {
		return (0);
	} else if (type == DMU_OT_DNODE) {
		dnode_phys_t *blk;
		int i;
		int blksz = BP_GET_LSIZE(bp);
		uint32_t aflags = ARC_WAIT;
		arc_buf_t *abuf;

		if (dsl_read(NULL, spa, bp, pbuf,
		    arc_getbuf_func, &abuf, ZIO_PRIORITY_ASYNC_READ,
		    ZIO_FLAG_CANFAIL, &aflags, zb) != 0)
			return (EIO);

		blk = abuf->b_data;
		for (i = 0; i < blksz >> DNODE_SHIFT; i++) {
			uint64_t dnobj = (zb->zb_blkid <<
			    (DNODE_BLOCK_SHIFT - DNODE_SHIFT)) + i;
			err = dump_dnode(dsp, dnobj, blk+i);
			if (err)
				break;
		}
		(void) arc_buf_remove_ref(abuf, &abuf);
	} else if (type == DMU_OT_SA) {
		uint32_t aflags = ARC_WAIT;
		arc_buf_t *abuf;
		int blksz = BP_GET_LSIZE(bp);

		if (arc_read_nolock(NULL, spa, bp,
		    arc_getbuf_func, &abuf, ZIO_PRIORITY_ASYNC_READ,
		    ZIO_FLAG_CANFAIL, &aflags, zb) != 0)
			return (EIO);

		err = dump_spill(dsp, zb->zb_object, blksz, abuf->b_data);
		(void) arc_buf_remove_ref(abuf, &abuf);
	} else { /* it's a level-0 block of a regular object */
		uint32_t aflags = ARC_WAIT;
		arc_buf_t *abuf;
		int blksz = BP_GET_LSIZE(bp);

		if (dsl_read(NULL, spa, bp, pbuf,
		    arc_getbuf_func, &abuf, ZIO_PRIORITY_ASYNC_READ,
		    ZIO_FLAG_CANFAIL, &aflags, zb) != 0) {
			if (zfs_send_corrupt_data) {
				uint64_t *ptr;
				/* Send a block filled with 0x"zfs badd bloc" */
				abuf = arc_buf_alloc(spa, blksz, &abuf,
				    ARC_BUFC_DATA);
				for (ptr = abuf->b_data;
				    (char *)ptr < (char *)abuf->b_data + blksz;
				    ptr++)
					*ptr = 0x2f5baddb10c;
			} else {
				return (EIO);
			}
		}

		err = dump_data(dsp, type, zb->zb_object, zb->zb_blkid * blksz,
		    blksz, bp, abuf->b_data);
		(void) arc_buf_remove_ref(abuf, &abuf);
	}

	ASSERT(err == 0 || err == EINTR);
	return (err);
}

int
dmu_send(objset_t *tosnap, objset_t *fromsnap, boolean_t fromorigin,
    int outfd, vnode_t *vp, offset_t *off)
{
	dsl_dataset_t *ds = tosnap->os_dsl_dataset;
	dsl_dataset_t *fromds = fromsnap ? fromsnap->os_dsl_dataset : NULL;
	dmu_replay_record_t *drr;
	dmu_sendarg_t *dsp;
	int err;
	uint64_t fromtxg = 0;
    uint64_t featureflags = 0;

	/* tosnap must be a snapshot */
	if (ds->ds_phys->ds_next_snap_obj == 0)
		return (EINVAL);

	/* fromsnap must be an earlier snapshot from the same fs as tosnap */
	if (fromds && (ds->ds_dir != fromds->ds_dir ||
	    fromds->ds_phys->ds_creation_txg >= ds->ds_phys->ds_creation_txg))
		return (EXDEV);

	if (fromorigin) {
		dsl_pool_t *dp = ds->ds_dir->dd_pool;

		if (fromsnap)
			return (EINVAL);

		if (dsl_dir_is_clone(ds->ds_dir)) {
			rw_enter(&dp->dp_config_rwlock, RW_READER);
			err = dsl_dataset_hold_obj(dp,
			    ds->ds_dir->dd_phys->dd_origin_obj, FTAG, &fromds);
			rw_exit(&dp->dp_config_rwlock);
			if (err)
				return (err);
		} else {
			fromorigin = B_FALSE;
		}
	}


	drr = kmem_zalloc(sizeof (dmu_replay_record_t), KM_SLEEP);
	drr->drr_type = DRR_BEGIN;
	drr->drr_u.drr_begin.drr_magic = DMU_BACKUP_MAGIC;
	DMU_SET_STREAM_HDRTYPE(drr->drr_u.drr_begin.drr_versioninfo,
	    DMU_SUBSTREAM);

#ifdef _KERNEL
	if (dmu_objset_type(tosnap) == DMU_OST_ZFS) {
		uint64_t version, crypt;
		if (zfs_get_zplprop(tosnap, ZFS_PROP_VERSION, &version) != 0) {
			kmem_free(drr, sizeof (dmu_replay_record_t));
			return (EINVAL);
		}
		if (version == ZPL_VERSION_SA) {
			DMU_SET_FEATUREFLAGS(
			    drr->drr_u.drr_begin.drr_versioninfo,
			    DMU_BACKUP_FEATURE_SA_SPILL);
		}
        rw_enter(&ds->ds_dir->dd_pool->dp_config_rwlock, RW_READER);
        if (dsl_prop_get_ds(ds,
                            zfs_prop_to_name(ZFS_PROP_ENCRYPTION), 8, 1, &crypt, NULL
                            /*,DSL_PROP_GET_EFFECTIVE*/) != 0) {
            rw_exit(&ds->ds_dir->dd_pool->dp_config_rwlock);
            return (EINVAL);
        }
        rw_exit(&ds->ds_dir->dd_pool->dp_config_rwlock);
        if (crypt != ZIO_CRYPT_OFF) {
            featureflags |= DMU_BACKUP_FEATURE_ENCRYPT;
        }

	}
#endif

    DMU_SET_FEATUREFLAGS(drr->drr_u.drr_begin.drr_versioninfo,
                         featureflags);
	drr->drr_u.drr_begin.drr_creation_time =
	    ds->ds_phys->ds_creation_time;
	drr->drr_u.drr_begin.drr_type = tosnap->os_phys->os_type;
	if (fromorigin)
		drr->drr_u.drr_begin.drr_flags |= DRR_FLAG_CLONE;
	drr->drr_u.drr_begin.drr_toguid = ds->ds_phys->ds_guid;
	if (ds->ds_phys->ds_flags & DS_FLAG_CI_DATASET)
		drr->drr_u.drr_begin.drr_flags |= DRR_FLAG_CI_DATA;

	if (fromds)
		drr->drr_u.drr_begin.drr_fromguid = fromds->ds_phys->ds_guid;
	dsl_dataset_name(ds, drr->drr_u.drr_begin.drr_toname);

	if (fromds)
		fromtxg = fromds->ds_phys->ds_creation_txg;
	if (fromorigin)
		dsl_dataset_rele(fromds, FTAG);

	dsp = kmem_zalloc(sizeof (dmu_sendarg_t), KM_SLEEP);

	dsp->dsa_drr = drr;
	dsp->dsa_vp = vp;
	dsp->dsa_outfd = outfd;
	dsp->dsa_proc = curproc;
	dsp->dsa_os = tosnap;
	dsp->dsa_off = off;
	dsp->dsa_toguid = ds->ds_phys->ds_guid;
	ZIO_SET_CHECKSUM(&dsp->dsa_zc, 0, 0, 0, 0);
	dsp->dsa_pending_op = PENDING_NONE;

	mutex_enter(&ds->ds_sendstream_lock);
	list_insert_head(&ds->ds_sendstreams, dsp);
	mutex_exit(&ds->ds_sendstream_lock);

	if (dump_bytes(dsp, drr, sizeof (dmu_replay_record_t)) != 0) {
		err = dsp->dsa_err;
		goto out;
	}

	err = traverse_dataset(ds, fromtxg, TRAVERSE_PRE | TRAVERSE_PREFETCH,
	    backup_cb, dsp);

	if (dsp->dsa_pending_op != PENDING_NONE)
		if (dump_bytes(dsp, drr, sizeof (dmu_replay_record_t)) != 0)
			err = EINTR;

	if (err) {
		if (err == EINTR && dsp->dsa_err)
			err = dsp->dsa_err;
		goto out;
	}

	bzero(drr, sizeof (dmu_replay_record_t));
	drr->drr_type = DRR_END;
	drr->drr_u.drr_end.drr_checksum = dsp->dsa_zc;
	drr->drr_u.drr_end.drr_toguid = dsp->dsa_toguid;

	if (dump_bytes(dsp, drr, sizeof (dmu_replay_record_t)) != 0) {
		err = dsp->dsa_err;
		goto out;
	}

out:
	mutex_enter(&ds->ds_sendstream_lock);
	list_remove(&ds->ds_sendstreams, dsp);
	mutex_exit(&ds->ds_sendstream_lock);

	kmem_free(drr, sizeof (dmu_replay_record_t));
	kmem_free(dsp, sizeof (dmu_sendarg_t));

	return (err);
}

int
dmu_send_estimate(objset_t *tosnap, objset_t *fromsnap, boolean_t fromorigin,
    uint64_t *sizep)
{
	dsl_dataset_t *ds = tosnap->os_dsl_dataset;
	dsl_dataset_t *fromds = fromsnap ? fromsnap->os_dsl_dataset : NULL;
	dsl_pool_t *dp = ds->ds_dir->dd_pool;
	int err;
	uint64_t size, recordsize;

	/* tosnap must be a snapshot */
	if (ds->ds_phys->ds_next_snap_obj == 0)
		return (EINVAL);

	/* fromsnap must be an earlier snapshot from the same fs as tosnap */
	if (fromds && (ds->ds_dir != fromds->ds_dir ||
	    fromds->ds_phys->ds_creation_txg >= ds->ds_phys->ds_creation_txg))
		return (EXDEV);

	if (fromorigin) {
		if (fromsnap)
			return (EINVAL);

		if (dsl_dir_is_clone(ds->ds_dir)) {
			rw_enter(&dp->dp_config_rwlock, RW_READER);
			err = dsl_dataset_hold_obj(dp,
			    ds->ds_dir->dd_phys->dd_origin_obj, FTAG, &fromds);
			rw_exit(&dp->dp_config_rwlock);
			if (err)
				return (err);
		} else {
			fromorigin = B_FALSE;
		}
	}

	/* Get uncompressed size estimate of changed data. */
	if (fromds == NULL) {
		size = ds->ds_phys->ds_uncompressed_bytes;
	} else {
		uint64_t used, comp;
		err = dsl_dataset_space_written(fromds, ds,
		    &used, &comp, &size);
		if (fromorigin)
			dsl_dataset_rele(fromds, FTAG);
		if (err)
			return (err);
	}

	/*
	 * Assume that space (both on-disk and in-stream) is dominated by
	 * data.  We will adjust for indirect blocks and the copies property,
	 * but ignore per-object space used (eg, dnodes and DRR_OBJECT records).
	 */

	/*
	 * Subtract out approximate space used by indirect blocks.
	 * Assume most space is used by data blocks (non-indirect, non-dnode).
	 * Assume all blocks are recordsize.  Assume ditto blocks and
	 * internal fragmentation counter out compression.
	 *
	 * Therefore, space used by indirect blocks is sizeof(blkptr_t) per
	 * block, which we observe in practice.
	 */
	rw_enter(&dp->dp_config_rwlock, RW_READER);
	err = dsl_prop_get_ds(ds, "recordsize",
	    sizeof (recordsize), 1, &recordsize, NULL);
	rw_exit(&dp->dp_config_rwlock);
	if (err)
		return (err);
	size -= size / recordsize * sizeof (blkptr_t);

	/* Add in the space for the record associated with each block. */
	size += size / recordsize * sizeof (dmu_replay_record_t);

	*sizep = size;

	return (0);
}

struct recvbeginsyncarg {
	const char *tofs;
	const char *tosnap;
	dsl_dataset_t *origin;
	uint64_t fromguid;
	dmu_objset_type_t type;
	void *tag;
	boolean_t force;
	uint64_t dsflags;
	char clonelastname[MAXNAMELEN];
	dsl_dataset_t *ds; /* the ds to recv into; returned from the syncfunc */
	cred_t *cr;
    dsl_crypto_ctx_t *dcc;
};

/* ARGSUSED */
static int
recv_new_check(void *arg1, void *arg2, dmu_tx_t *tx)
{
	dsl_dir_t *dd = arg1;
	struct recvbeginsyncarg *rbsa = arg2;
	objset_t *mos = dd->dd_pool->dp_meta_objset;
	uint64_t val;
	int err;

	err = zap_lookup(mos, dd->dd_phys->dd_child_dir_zapobj,
	    strrchr(rbsa->tofs, '/') + 1, sizeof (uint64_t), 1, &val);

	if (err != ENOENT)
		return (err ? err : EEXIST);

	if (rbsa->origin) {
		/* make sure it's a snap in the same pool */
		if (rbsa->origin->ds_dir->dd_pool != dd->dd_pool)
			return (EXDEV);
		if (!dsl_dataset_is_snapshot(rbsa->origin))
			return (EINVAL);
		if (rbsa->origin->ds_phys->ds_guid != rbsa->fromguid)
			return (ENODEV);
	}

	return (0);
}

static void
recv_new_sync(void *arg1, void *arg2, dmu_tx_t *tx)
{
	dsl_dir_t *dd = arg1;
	struct recvbeginsyncarg *rbsa = arg2;
	uint64_t flags = DS_FLAG_INCONSISTENT | rbsa->dsflags;
	uint64_t dsobj;

	/* Create and open new dataset. */
	dsobj = dsl_dataset_create_sync(dd, strrchr(rbsa->tofs, '/') + 1,
                                    rbsa->origin, rbsa->dcc, flags, rbsa->cr, tx);
	VERIFY(0 == dsl_dataset_own_obj(dd->dd_pool, dsobj,
	    B_TRUE, dmu_recv_tag, &rbsa->ds));

	if (rbsa->origin == NULL) {
		(void) dmu_objset_create_impl(dd->dd_pool->dp_spa,
		    rbsa->ds, &rbsa->ds->ds_phys->ds_bp, rbsa->type, rbsa->dcc, tx);
	}

	spa_history_log_internal(LOG_DS_REPLAY_FULL_SYNC,
	    dd->dd_pool->dp_spa, tx, "dataset = %lld", dsobj);
}

/* ARGSUSED */
static int
recv_existing_check(void *arg1, void *arg2, dmu_tx_t *tx)
{
	dsl_dataset_t *ds = arg1;
	struct recvbeginsyncarg *rbsa = arg2;
	int err;
	uint64_t val;

	/* must not have any changes since most recent snapshot */
	if (!rbsa->force && dsl_dataset_modified_since_lastsnap(ds))
		return (ETXTBSY);

	/* new snapshot name must not exist */
	err = zap_lookup(ds->ds_dir->dd_pool->dp_meta_objset,
	    ds->ds_phys->ds_snapnames_zapobj, rbsa->tosnap, 8, 1, &val);
	if (err == 0)
		return (EEXIST);
	if (err != ENOENT)
		return (err);

	if (rbsa->fromguid) {
		/* if incremental, most recent snapshot must match fromguid */
		if (ds->ds_prev == NULL)
			return (ENODEV);

		/*
		 * most recent snapshot must match fromguid, or there are no
		 * changes since the fromguid one
		 */
		if (ds->ds_prev->ds_phys->ds_guid != rbsa->fromguid) {
			uint64_t birth = ds->ds_prev->ds_phys->ds_bp.blk_birth;
			uint64_t obj = ds->ds_prev->ds_phys->ds_prev_snap_obj;
			while (obj != 0) {
				dsl_dataset_t *snap;
				err = dsl_dataset_hold_obj(ds->ds_dir->dd_pool,
				    obj, FTAG, &snap);
				if (err)
					return (ENODEV);
				if (snap->ds_phys->ds_creation_txg < birth) {
					dsl_dataset_rele(snap, FTAG);
					return (ENODEV);
				}
				if (snap->ds_phys->ds_guid == rbsa->fromguid) {
					dsl_dataset_rele(snap, FTAG);
					break; /* it's ok */
				}
				obj = snap->ds_phys->ds_prev_snap_obj;
				dsl_dataset_rele(snap, FTAG);
			}
			if (obj == 0)
				return (ENODEV);
		}
	} else {
		/* if full, most recent snapshot must be $ORIGIN */
		if (ds->ds_phys->ds_prev_snap_txg >= TXG_INITIAL)
			return (ENODEV);
	}

	/* temporary clone name must not exist */
	err = zap_lookup(ds->ds_dir->dd_pool->dp_meta_objset,
	    ds->ds_dir->dd_phys->dd_child_dir_zapobj,
	    rbsa->clonelastname, 8, 1, &val);
	if (err == 0)
		return (EEXIST);
	if (err != ENOENT)
		return (err);

	return (0);
}

/* ARGSUSED */
static void
recv_existing_sync(void *arg1, void *arg2, dmu_tx_t *tx)
{
	dsl_dataset_t *ohds = arg1;
	struct recvbeginsyncarg *rbsa = arg2;
	dsl_pool_t *dp = ohds->ds_dir->dd_pool;
	dsl_dataset_t *cds;
	uint64_t flags = DS_FLAG_INCONSISTENT | rbsa->dsflags;
	uint64_t dsobj;

	/* create and open the temporary clone */
	dsobj = dsl_dataset_create_sync(ohds->ds_dir, rbsa->clonelastname,
                                    ohds->ds_prev, rbsa->dcc, flags, rbsa->cr,
                                    tx);
	VERIFY(0 == dsl_dataset_own_obj(dp, dsobj, B_TRUE, dmu_recv_tag, &cds));

	/*
	 * If we actually created a non-clone, we need to create the
	 * objset in our new dataset.
	 */
	if (BP_IS_HOLE(dsl_dataset_get_blkptr(cds))) {
		(void) dmu_objset_create_impl(dp->dp_spa,
		    cds, dsl_dataset_get_blkptr(cds), rbsa->type,  rbsa->dcc, tx);
	}

	rbsa->ds = cds;

	spa_history_log_internal(LOG_DS_REPLAY_INC_SYNC,
	    dp->dp_spa, tx, "dataset = %lld", dsobj);
}

static boolean_t
dmu_recv_verify_features(dsl_dataset_t *ds, struct drr_begin *drrb)
{
	int featureflags;
    uint64_t crypt;

	featureflags = DMU_GET_FEATUREFLAGS(drrb->drr_versioninfo);

#if 0
	/* Verify pool version supports SA if SA_SPILL feature set */
	return ((featureflags & DMU_BACKUP_FEATURE_SA_SPILL) &&
	    (spa_version(dsl_dataset_get_spa(ds)) < SPA_VERSION_SA));
#endif

        /*
         * Currently all these checks only apply to DMU_OST_ZFS
         * because they are all to do with the SA spill blocks
         * and also how that is used by encrypted filesystems.
         * If ZVOLs ever start using SA spill blocks for anything the
         * first check at least might need to apply to them too.
         */
        if (drrb->drr_type != DMU_OST_ZFS) {
                return (B_TRUE);
        }
        /* Verify pool version supports SA if SA_SPILL feature set */
        if ((featureflags & DMU_BACKUP_FEATURE_SA_SPILL) &&
            spa_version(dsl_dataset_get_spa(ds)) < SPA_VERSION_SA) {
                return (B_FALSE);
        }

        /*
         * Verify stream came from an encrypted dataset if encryption is on.
         */
        rw_enter(&ds->ds_dir->dd_pool->dp_config_rwlock, RW_READER);
        VERIFY(0 == dsl_prop_get_ds(ds, zfs_prop_to_name(ZFS_PROP_ENCRYPTION),
                                    8, 1, &crypt, NULL
                                    /*, DSL_PROP_GET_EFFECTIVE*/)); //FIXME
        rw_exit(&ds->ds_dir->dd_pool->dp_config_rwlock);
        if ((featureflags & DMU_BACKUP_FEATURE_ENCRYPT) &&
<<<<<<< HEAD
            spa_version(dsl_dataset_get_spa(ds)) < SPA_VERSION_CRYPTO) {
=======
            !spa_feature_is_enabled(dsl_dataset_get_spa(ds),
                                    &spa_feature_table[SPA_FEATURE_ENCRYPTION])) {
>>>>>>> e394c1d3
                return (B_FALSE);
        } else if (crypt != ZIO_CRYPT_OFF) {
                return (featureflags & DMU_BACKUP_FEATURE_ENCRYPT);
        }

        return (B_TRUE);
}

/*
 * NB: callers *MUST* call dmu_recv_stream() if dmu_recv_begin()
 * succeeds; otherwise we will leak the holds on the datasets.
 */
int
dmu_recv_begin(char *tofs, char *tosnap, char *top_ds, struct drr_begin *drrb,
               boolean_t force, objset_t *origin, dmu_recv_cookie_t *drc,
               struct dsl_crypto_ctx *dcc)
{
	int err = 0;
	boolean_t byteswap;
	struct recvbeginsyncarg rbsa = { 0 };
	uint64_t versioninfo;
	int flags;
	dsl_dataset_t *ds;

	if (drrb->drr_magic == DMU_BACKUP_MAGIC)
		byteswap = FALSE;
	else if (drrb->drr_magic == BSWAP_64(DMU_BACKUP_MAGIC))
		byteswap = TRUE;
	else
		return (EINVAL);

	rbsa.tofs = tofs;
	rbsa.tosnap = tosnap;
	rbsa.origin = origin ? origin->os_dsl_dataset : NULL;
	rbsa.fromguid = drrb->drr_fromguid;
	rbsa.type = drrb->drr_type;
	rbsa.tag = FTAG;
	rbsa.dsflags = 0;
	rbsa.cr = CRED();
    rbsa.dcc = dcc;
	versioninfo = drrb->drr_versioninfo;
	flags = drrb->drr_flags;

	if (byteswap) {
		rbsa.type = BSWAP_32(rbsa.type);
		rbsa.fromguid = BSWAP_64(rbsa.fromguid);
		versioninfo = BSWAP_64(versioninfo);
		flags = BSWAP_32(flags);
	}

	if (DMU_GET_STREAM_HDRTYPE(versioninfo) == DMU_COMPOUNDSTREAM ||
	    rbsa.type >= DMU_OST_NUMTYPES ||
	    ((flags & DRR_FLAG_CLONE) && origin == NULL))
		return (EINVAL);

	if (flags & DRR_FLAG_CI_DATA)
		rbsa.dsflags = DS_FLAG_CI_DATASET;

	bzero(drc, sizeof (dmu_recv_cookie_t));
	drc->drc_drrb = drrb;
	drc->drc_tosnap = tosnap;
	drc->drc_top_ds = top_ds;
	drc->drc_force = force;

	/*
	 * Process the begin in syncing context.
	 */

	/* open the dataset we are logically receiving into */
	err = dsl_dataset_hold(tofs, dmu_recv_tag, &ds);
	if (err == 0) {
		if (dmu_recv_verify_features(ds, drrb)) {
			dsl_dataset_rele(ds, dmu_recv_tag);
			return (ENOTSUP);
		}
		/* target fs already exists; recv into temp clone */

		/* Can't recv a clone into an existing fs */
		if (flags & DRR_FLAG_CLONE) {
			dsl_dataset_rele(ds, dmu_recv_tag);
			return (EINVAL);
		}

		/* must not have an incremental recv already in progress */
		if (!mutex_tryenter(&ds->ds_recvlock)) {
			dsl_dataset_rele(ds, dmu_recv_tag);
			return (EBUSY);
		}

		/* tmp clone name is: tofs/%tosnap" */
		(void) snprintf(rbsa.clonelastname, sizeof (rbsa.clonelastname),
		    "%%%s", tosnap);
		rbsa.force = force;
        rbsa.dcc->dcc_origin_ds = ds;
		err = dsl_sync_task_do(ds->ds_dir->dd_pool,
		    recv_existing_check, recv_existing_sync, ds, &rbsa, 5);
		if (err) {
			mutex_exit(&ds->ds_recvlock);
			dsl_dataset_rele(ds, dmu_recv_tag);
			return (err);
		}
		drc->drc_logical_ds = ds;
		drc->drc_real_ds = rbsa.ds;
	} else if (err == ENOENT) {
		/* target fs does not exist; must be a full backup or clone */
		char *cp;

		/*
		 * If it's a non-clone incremental, we are missing the
		 * target fs, so fail the recv.
		 */
		if (rbsa.fromguid && !(flags & DRR_FLAG_CLONE))
			return (ENOENT);

		/* Open the parent of tofs */
		cp = strrchr(tofs, '/');
		*cp = '\0';
		err = dsl_dataset_hold(tofs, FTAG, &ds);
		*cp = '/';
		if (err)
			return (err);

		if (dmu_recv_verify_features(ds, drrb)) {
			dsl_dataset_rele(ds, FTAG);
			return (ENOTSUP);
		}

		err = dsl_sync_task_do(ds->ds_dir->dd_pool,
		    recv_new_check, recv_new_sync, ds->ds_dir, &rbsa, 5);
		dsl_dataset_rele(ds, FTAG);
		if (err)
			return (err);
		drc->drc_logical_ds = drc->drc_real_ds = rbsa.ds;
		drc->drc_newfs = B_TRUE;
	}

	return (err);
}

struct restorearg {
	int err;
	int byteswap;
	vnode_t *vp;
	char *buf;
	uint64_t voff;
	int bufsize; /* amount of memory allocated for buf */
	zio_cksum_t cksum;
	avl_tree_t *guid_to_ds_map;
};

typedef struct guid_map_entry {
	uint64_t	guid;
	dsl_dataset_t	*gme_ds;
	avl_node_t	avlnode;
} guid_map_entry_t;

static int
guid_compare(const void *arg1, const void *arg2)
{
	const guid_map_entry_t *gmep1 = arg1;
	const guid_map_entry_t *gmep2 = arg2;

	if (gmep1->guid < gmep2->guid)
		return (-1);
	else if (gmep1->guid > gmep2->guid)
		return (1);
	return (0);
}

static void
free_guid_map_onexit(void *arg)
{
	avl_tree_t *ca = arg;
	void *cookie = NULL;
	guid_map_entry_t *gmep;

	while ((gmep = avl_destroy_nodes(ca, &cookie)) != NULL) {
		dsl_dataset_rele(gmep->gme_ds, ca);
		kmem_free(gmep, sizeof (guid_map_entry_t));
	}
	avl_destroy(ca);
	kmem_free(ca, sizeof (avl_tree_t));
}

static void *
restore_read(struct restorearg *ra, int len)
{
	void *rv;
	int done = 0;

	/* some things will require 8-byte alignment, so everything must */
	ASSERT3U(len % 8, ==, 0);

	while (done < len) {
		ssize_t resid;

		ra->err = vn_rdwr(UIO_READ, ra->vp,
		    (caddr_t)ra->buf + done, len - done,
		    ra->voff, UIO_SYSSPACE, FAPPEND,
		    RLIM64_INFINITY, CRED(), &resid);

		if (resid == len - done)
			ra->err = EINVAL;
		ra->voff += len - done - resid;
		done = len - resid;
		if (ra->err)
			return (NULL);
	}

	ASSERT3U(done, ==, len);
	rv = ra->buf;
	if (ra->byteswap)
		fletcher_4_incremental_byteswap(rv, len, &ra->cksum);
	else
		fletcher_4_incremental_native(rv, len, &ra->cksum);
	return (rv);
}

noinline static void
backup_byteswap(dmu_replay_record_t *drr)
{
#define	DO64(X) (drr->drr_u.X = BSWAP_64(drr->drr_u.X))
#define	DO32(X) (drr->drr_u.X = BSWAP_32(drr->drr_u.X))
	drr->drr_type = BSWAP_32(drr->drr_type);
	drr->drr_payloadlen = BSWAP_32(drr->drr_payloadlen);
	switch (drr->drr_type) {
	case DRR_BEGIN:
		DO64(drr_begin.drr_magic);
		DO64(drr_begin.drr_versioninfo);
		DO64(drr_begin.drr_creation_time);
		DO32(drr_begin.drr_type);
		DO32(drr_begin.drr_flags);
		DO64(drr_begin.drr_toguid);
		DO64(drr_begin.drr_fromguid);
		break;
	case DRR_OBJECT:
		DO64(drr_object.drr_object);
		/* DO64(drr_object.drr_allocation_txg); */
		DO32(drr_object.drr_type);
		DO32(drr_object.drr_bonustype);
		DO32(drr_object.drr_blksz);
		DO32(drr_object.drr_bonuslen);
		DO64(drr_object.drr_toguid);
		break;
	case DRR_FREEOBJECTS:
		DO64(drr_freeobjects.drr_firstobj);
		DO64(drr_freeobjects.drr_numobjs);
		DO64(drr_freeobjects.drr_toguid);
		break;
	case DRR_WRITE:
		DO64(drr_write.drr_object);
		DO32(drr_write.drr_type);
		DO64(drr_write.drr_offset);
		DO64(drr_write.drr_length);
		DO64(drr_write.drr_toguid);
		DO64(drr_write.drr_key.ddk_cksum.zc_word[0]);
		DO64(drr_write.drr_key.ddk_cksum.zc_word[1]);
		DO64(drr_write.drr_key.ddk_cksum.zc_word[2]);
		DO64(drr_write.drr_key.ddk_cksum.zc_word[3]);
		DO64(drr_write.drr_key.ddk_prop);
		break;
	case DRR_WRITE_BYREF:
		DO64(drr_write_byref.drr_object);
		DO64(drr_write_byref.drr_offset);
		DO64(drr_write_byref.drr_length);
		DO64(drr_write_byref.drr_toguid);
		DO64(drr_write_byref.drr_refguid);
		DO64(drr_write_byref.drr_refobject);
		DO64(drr_write_byref.drr_refoffset);
		DO64(drr_write_byref.drr_key.ddk_cksum.zc_word[0]);
		DO64(drr_write_byref.drr_key.ddk_cksum.zc_word[1]);
		DO64(drr_write_byref.drr_key.ddk_cksum.zc_word[2]);
		DO64(drr_write_byref.drr_key.ddk_cksum.zc_word[3]);
		DO64(drr_write_byref.drr_key.ddk_prop);
		break;
	case DRR_FREE:
		DO64(drr_free.drr_object);
		DO64(drr_free.drr_offset);
		DO64(drr_free.drr_length);
		DO64(drr_free.drr_toguid);
		break;
	case DRR_SPILL:
		DO64(drr_spill.drr_object);
		DO64(drr_spill.drr_length);
		DO64(drr_spill.drr_toguid);
		break;
	case DRR_END:
		DO64(drr_end.drr_checksum.zc_word[0]);
		DO64(drr_end.drr_checksum.zc_word[1]);
		DO64(drr_end.drr_checksum.zc_word[2]);
		DO64(drr_end.drr_checksum.zc_word[3]);
		DO64(drr_end.drr_toguid);
		break;
	default:
		break;
	}
#undef DO64
#undef DO32
}

noinline static int
restore_object(struct restorearg *ra, objset_t *os, struct drr_object *drro)
{
	int err;
	dmu_tx_t *tx;
	void *data = NULL;

	if (drro->drr_type == DMU_OT_NONE ||
	    !DMU_OT_IS_VALID(drro->drr_type) ||
	    !DMU_OT_IS_VALID(drro->drr_bonustype) ||
	    drro->drr_checksumtype >= ZIO_CHECKSUM_FUNCTIONS ||
	    drro->drr_compress >= ZIO_COMPRESS_FUNCTIONS ||
        drro->drr_crypt >= ZIO_CRYPT_FUNCTIONS ||
	    P2PHASE(drro->drr_blksz, SPA_MINBLOCKSIZE) ||
	    drro->drr_blksz < SPA_MINBLOCKSIZE ||
	    drro->drr_blksz > SPA_MAXBLOCKSIZE ||
	    drro->drr_bonuslen > DN_MAX_BONUSLEN) {
		return (EINVAL);
	}

	err = dmu_object_info(os, drro->drr_object, NULL);

	if (err != 0 && err != ENOENT)
		return (EINVAL);

	if (drro->drr_bonuslen) {
		data = restore_read(ra, P2ROUNDUP(drro->drr_bonuslen, 8));
		if (ra->err)
			return (ra->err);
	}

	if (err == ENOENT) {
		/* currently free, want to be allocated */
		tx = dmu_tx_create(os);
		dmu_tx_hold_bonus(tx, DMU_NEW_OBJECT);
		err = dmu_tx_assign(tx, TXG_WAIT);
		if (err) {
			dmu_tx_abort(tx);
			return (err);
		}
		err = dmu_object_claim(os, drro->drr_object,
		    drro->drr_type, drro->drr_blksz,
		    drro->drr_bonustype, drro->drr_bonuslen, tx);
		dmu_tx_commit(tx);
	} else {
		/* currently allocated, want to be allocated */
		err = dmu_object_reclaim(os, drro->drr_object,
		    drro->drr_type, drro->drr_blksz,
		    drro->drr_bonustype, drro->drr_bonuslen);
	}
	if (err) {
		return (EINVAL);
	}

	tx = dmu_tx_create(os);
	dmu_tx_hold_bonus(tx, drro->drr_object);
	err = dmu_tx_assign(tx, TXG_WAIT);
	if (err) {
		dmu_tx_abort(tx);
		return (err);
	}

	dmu_object_set_checksum(os, drro->drr_object, drro->drr_checksumtype,
	    tx);
	dmu_object_set_compress(os, drro->drr_object, drro->drr_compress, tx);

	if (data != NULL) {
		dmu_buf_t *db;

		VERIFY(0 == dmu_bonus_hold(os, drro->drr_object, FTAG, &db));
		dmu_buf_will_dirty(db, tx);

		ASSERT3U(db->db_size, >=, drro->drr_bonuslen);
		bcopy(data, db->db_data, drro->drr_bonuslen);
		if (ra->byteswap) {
			dmu_object_byteswap_t byteswap =
			    DMU_OT_BYTESWAP(drro->drr_bonustype);
			dmu_ot_byteswap[byteswap].ob_func(db->db_data,
			    drro->drr_bonuslen);
		}
		dmu_buf_rele(db, FTAG);
	}
	dmu_tx_commit(tx);
	return (0);
}

/* ARGSUSED */
noinline static int
restore_freeobjects(struct restorearg *ra, objset_t *os,
    struct drr_freeobjects *drrfo)
{
	uint64_t obj;

	if (drrfo->drr_firstobj + drrfo->drr_numobjs < drrfo->drr_firstobj)
		return (EINVAL);

	for (obj = drrfo->drr_firstobj;
	    obj < drrfo->drr_firstobj + drrfo->drr_numobjs;
	    (void) dmu_object_next(os, &obj, FALSE, 0)) {
		int err;

		if (dmu_object_info(os, obj, NULL) != 0)
			continue;

		err = dmu_free_object(os, obj);
		if (err)
			return (err);
	}
	return (0);
}

noinline static int
restore_write(struct restorearg *ra, objset_t *os,
    struct drr_write *drrw)
{
	dmu_tx_t *tx;
	void *data;
	int err;

	if (drrw->drr_offset + drrw->drr_length < drrw->drr_offset ||
	    !DMU_OT_IS_VALID(drrw->drr_type))
		return (EINVAL);

	data = restore_read(ra, drrw->drr_length);
	if (data == NULL)
		return (ra->err);

	if (dmu_object_info(os, drrw->drr_object, NULL) != 0)
		return (EINVAL);

	tx = dmu_tx_create(os);

	dmu_tx_hold_write(tx, drrw->drr_object,
	    drrw->drr_offset, drrw->drr_length);
	err = dmu_tx_assign(tx, TXG_WAIT);
	if (err) {
		dmu_tx_abort(tx);
		return (err);
	}
	if (ra->byteswap) {
		dmu_object_byteswap_t byteswap =
		    DMU_OT_BYTESWAP(drrw->drr_type);
		dmu_ot_byteswap[byteswap].ob_func(data, drrw->drr_length);
	}
	dmu_write(os, drrw->drr_object,
	    drrw->drr_offset, drrw->drr_length, data, tx);
	dmu_tx_commit(tx);
	return (0);
}

/*
 * Handle a DRR_WRITE_BYREF record.  This record is used in dedup'ed
 * streams to refer to a copy of the data that is already on the
 * system because it came in earlier in the stream.  This function
 * finds the earlier copy of the data, and uses that copy instead of
 * data from the stream to fulfill this write.
 */
static int
restore_write_byref(struct restorearg *ra, objset_t *os,
    struct drr_write_byref *drrwbr)
{
	dmu_tx_t *tx;
	int err;
	guid_map_entry_t gmesrch;
	guid_map_entry_t *gmep;
	avl_index_t	where;
	objset_t *ref_os = NULL;
	dmu_buf_t *dbp;

	if (drrwbr->drr_offset + drrwbr->drr_length < drrwbr->drr_offset)
		return (EINVAL);

	/*
	 * If the GUID of the referenced dataset is different from the
	 * GUID of the target dataset, find the referenced dataset.
	 */
	if (drrwbr->drr_toguid != drrwbr->drr_refguid) {
		gmesrch.guid = drrwbr->drr_refguid;
		if ((gmep = avl_find(ra->guid_to_ds_map, &gmesrch,
		    &where)) == NULL) {
			return (EINVAL);
		}
		if (dmu_objset_from_ds(gmep->gme_ds, &ref_os))
			return (EINVAL);
	} else {
		ref_os = os;
	}

	err = dmu_buf_hold(ref_os, drrwbr->drr_refobject,
	    drrwbr->drr_refoffset, FTAG, &dbp, DMU_READ_PREFETCH);
	if (err)
		return (err);

	tx = dmu_tx_create(os);

	dmu_tx_hold_write(tx, drrwbr->drr_object,
	    drrwbr->drr_offset, drrwbr->drr_length);
	err = dmu_tx_assign(tx, TXG_WAIT);
	if (err) {
		dmu_tx_abort(tx);
		return (err);
	}
	dmu_write(os, drrwbr->drr_object,
	    drrwbr->drr_offset, drrwbr->drr_length, dbp->db_data, tx);
	dmu_buf_rele(dbp, FTAG);
	dmu_tx_commit(tx);
	return (0);
}

static int
restore_spill(struct restorearg *ra, objset_t *os, struct drr_spill *drrs)
{
	dmu_tx_t *tx;
	void *data;
	dmu_buf_t *db, *db_spill;
	int err;

	if (drrs->drr_length < SPA_MINBLOCKSIZE ||
	    drrs->drr_length > SPA_MAXBLOCKSIZE)
		return (EINVAL);

	data = restore_read(ra, drrs->drr_length);
	if (data == NULL)
		return (ra->err);

	if (dmu_object_info(os, drrs->drr_object, NULL) != 0)
		return (EINVAL);

	VERIFY(0 == dmu_bonus_hold(os, drrs->drr_object, FTAG, &db));
	if ((err = dmu_spill_hold_by_bonus(db, FTAG, &db_spill)) != 0) {
		dmu_buf_rele(db, FTAG);
		return (err);
	}

	tx = dmu_tx_create(os);

	dmu_tx_hold_spill(tx, db->db_object);

	err = dmu_tx_assign(tx, TXG_WAIT);
	if (err) {
		dmu_buf_rele(db, FTAG);
		dmu_buf_rele(db_spill, FTAG);
		dmu_tx_abort(tx);
		return (err);
	}
	dmu_buf_will_dirty(db_spill, tx);

	if (db_spill->db_size < drrs->drr_length)
		VERIFY(0 == dbuf_spill_set_blksz(db_spill,
		    drrs->drr_length, tx));
	bcopy(data, db_spill->db_data, drrs->drr_length);

	dmu_buf_rele(db, FTAG);
	dmu_buf_rele(db_spill, FTAG);

	dmu_tx_commit(tx);
	return (0);
}

/* ARGSUSED */
noinline static int
restore_free(struct restorearg *ra, objset_t *os,
    struct drr_free *drrf)
{
	int err;

	if (drrf->drr_length != -1ULL &&
	    drrf->drr_offset + drrf->drr_length < drrf->drr_offset)
		return (EINVAL);

	if (dmu_object_info(os, drrf->drr_object, NULL) != 0)
		return (EINVAL);

	err = dmu_free_long_range(os, drrf->drr_object,
	    drrf->drr_offset, drrf->drr_length);
	return (err);
}

/*
 * NB: callers *must* call dmu_recv_end() if this succeeds.
 */
int
dmu_recv_stream(dmu_recv_cookie_t *drc, vnode_t *vp, offset_t *voffp,
    int cleanup_fd, uint64_t *action_handlep)
{
	struct restorearg ra = { 0 };
	dmu_replay_record_t *drr;
	objset_t *os;
	zio_cksum_t pcksum;
	int featureflags;

	if (drc->drc_drrb->drr_magic == BSWAP_64(DMU_BACKUP_MAGIC))
		ra.byteswap = TRUE;

	{
		/* compute checksum of drr_begin record */
		dmu_replay_record_t *drr;
		drr = kmem_zalloc(sizeof (dmu_replay_record_t), KM_SLEEP);

		drr->drr_type = DRR_BEGIN;
		drr->drr_u.drr_begin = *drc->drc_drrb;
		if (ra.byteswap) {
			fletcher_4_incremental_byteswap(drr,
			    sizeof (dmu_replay_record_t), &ra.cksum);
		} else {
			fletcher_4_incremental_native(drr,
			    sizeof (dmu_replay_record_t), &ra.cksum);
		}
		kmem_free(drr, sizeof (dmu_replay_record_t));
	}

	if (ra.byteswap) {
		struct drr_begin *drrb = drc->drc_drrb;
		drrb->drr_magic = BSWAP_64(drrb->drr_magic);
		drrb->drr_versioninfo = BSWAP_64(drrb->drr_versioninfo);
		drrb->drr_creation_time = BSWAP_64(drrb->drr_creation_time);
		drrb->drr_type = BSWAP_32(drrb->drr_type);
		drrb->drr_toguid = BSWAP_64(drrb->drr_toguid);
		drrb->drr_fromguid = BSWAP_64(drrb->drr_fromguid);
	}

	ra.vp = vp;
	ra.voff = *voffp;
	ra.bufsize = 1<<20;
	ra.buf = vmem_alloc(ra.bufsize, KM_SLEEP);

	/* these were verified in dmu_recv_begin */
	ASSERT(DMU_GET_STREAM_HDRTYPE(drc->drc_drrb->drr_versioninfo) ==
	    DMU_SUBSTREAM);
	ASSERT(drc->drc_drrb->drr_type < DMU_OST_NUMTYPES);

	/*
	 * Open the objset we are modifying.
	 */
	VERIFY(dmu_objset_from_ds(drc->drc_real_ds, &os) == 0);

	ASSERT(drc->drc_real_ds->ds_phys->ds_flags & DS_FLAG_INCONSISTENT);

	featureflags = DMU_GET_FEATUREFLAGS(drc->drc_drrb->drr_versioninfo);

	/* if this stream is dedup'ed, set up the avl tree for guid mapping */
	if (featureflags & DMU_BACKUP_FEATURE_DEDUP) {
		minor_t minor;

		if (cleanup_fd == -1) {
			ra.err = EBADF;
			goto out;
		}
		ra.err = zfs_onexit_fd_hold(cleanup_fd, &minor);
		if (ra.err) {
			cleanup_fd = -1;
			goto out;
		}

		if (*action_handlep == 0) {
			ra.guid_to_ds_map =
			    kmem_alloc(sizeof (avl_tree_t), KM_SLEEP);
			avl_create(ra.guid_to_ds_map, guid_compare,
			    sizeof (guid_map_entry_t),
			    offsetof(guid_map_entry_t, avlnode));
			ra.err = zfs_onexit_add_cb(minor,
			    free_guid_map_onexit, ra.guid_to_ds_map,
			    action_handlep);
			if (ra.err)
				goto out;
		} else {
			ra.err = zfs_onexit_cb_data(minor, *action_handlep,
			    (void **)&ra.guid_to_ds_map);
			if (ra.err)
				goto out;
		}

		drc->drc_guid_to_ds_map = ra.guid_to_ds_map;
	}

	/*
	 * Read records and process them.
	 */
	pcksum = ra.cksum;
	while (ra.err == 0 &&
	    NULL != (drr = restore_read(&ra, sizeof (*drr)))) {
		if (issig(JUSTLOOKING) && issig(FORREAL)) {
			ra.err = EINTR;
			goto out;
		}

		if (ra.byteswap)
			backup_byteswap(drr);

		switch (drr->drr_type) {
		case DRR_OBJECT:
		{
			/*
			 * We need to make a copy of the record header,
			 * because restore_{object,write} may need to
			 * restore_read(), which will invalidate drr.
			 */
			struct drr_object drro = drr->drr_u.drr_object;
			ra.err = restore_object(&ra, os, &drro);
			break;
		}
		case DRR_FREEOBJECTS:
		{
			struct drr_freeobjects drrfo =
			    drr->drr_u.drr_freeobjects;
			ra.err = restore_freeobjects(&ra, os, &drrfo);
			break;
		}
		case DRR_WRITE:
		{
			struct drr_write drrw = drr->drr_u.drr_write;
			ra.err = restore_write(&ra, os, &drrw);
			break;
		}
		case DRR_WRITE_BYREF:
		{
			struct drr_write_byref drrwbr =
			    drr->drr_u.drr_write_byref;
			ra.err = restore_write_byref(&ra, os, &drrwbr);
			break;
		}
		case DRR_FREE:
		{
			struct drr_free drrf = drr->drr_u.drr_free;
			ra.err = restore_free(&ra, os, &drrf);
			break;
		}
		case DRR_END:
		{
			struct drr_end drre = drr->drr_u.drr_end;
			/*
			 * We compare against the *previous* checksum
			 * value, because the stored checksum is of
			 * everything before the DRR_END record.
			 */
			if (!ZIO_CHECKSUM_EQUAL(drre.drr_checksum, pcksum))
				ra.err = ECKSUM;
			goto out;
		}
		case DRR_SPILL:
		{
			struct drr_spill drrs = drr->drr_u.drr_spill;
			ra.err = restore_spill(&ra, os, &drrs);
			break;
		}
		default:
			ra.err = EINVAL;
			goto out;
		}
		pcksum = ra.cksum;
	}
	ASSERT(ra.err != 0);

out:
	if ((featureflags & DMU_BACKUP_FEATURE_DEDUP) && (cleanup_fd != -1))
		zfs_onexit_fd_rele(cleanup_fd);

	if (ra.err != 0) {
		/*
		 * destroy what we created, so we don't leave it in the
		 * inconsistent restoring state.
		 */
		txg_wait_synced(drc->drc_real_ds->ds_dir->dd_pool, 0);

		(void) dsl_dataset_destroy(drc->drc_real_ds, dmu_recv_tag,
		    B_FALSE);
		if (drc->drc_real_ds != drc->drc_logical_ds) {
			mutex_exit(&drc->drc_logical_ds->ds_recvlock);
			dsl_dataset_rele(drc->drc_logical_ds, dmu_recv_tag);
		}
	}

	vmem_free(ra.buf, ra.bufsize);
	*voffp = ra.voff;
	return (ra.err);
}

struct recvendsyncarg {
	char *tosnap;
	uint64_t creation_time;
	uint64_t toguid;
};

static int
recv_end_check(void *arg1, void *arg2, dmu_tx_t *tx)
{
	dsl_dataset_t *ds = arg1;
	struct recvendsyncarg *resa = arg2;

	return (dsl_dataset_snapshot_check(ds, resa->tosnap, tx));
}

static void
recv_end_sync(void *arg1, void *arg2, dmu_tx_t *tx)
{
	dsl_dataset_t *ds = arg1;
	struct recvendsyncarg *resa = arg2;

	dsl_dataset_snapshot_sync(ds, resa->tosnap, tx);

	/* set snapshot's creation time and guid */
	dmu_buf_will_dirty(ds->ds_prev->ds_dbuf, tx);
	ds->ds_prev->ds_phys->ds_creation_time = resa->creation_time;
	ds->ds_prev->ds_phys->ds_guid = resa->toguid;
	ds->ds_prev->ds_phys->ds_flags &= ~DS_FLAG_INCONSISTENT;

	dmu_buf_will_dirty(ds->ds_dbuf, tx);
	ds->ds_phys->ds_flags &= ~DS_FLAG_INCONSISTENT;
}

static int
add_ds_to_guidmap(avl_tree_t *guid_map, dsl_dataset_t *ds)
{
	dsl_pool_t *dp = ds->ds_dir->dd_pool;
	uint64_t snapobj = ds->ds_phys->ds_prev_snap_obj;
	dsl_dataset_t *snapds;
	guid_map_entry_t *gmep;
	int err;

	ASSERT(guid_map != NULL);

	rw_enter(&dp->dp_config_rwlock, RW_READER);
	err = dsl_dataset_hold_obj(dp, snapobj, guid_map, &snapds);
	if (err == 0) {
		gmep = kmem_alloc(sizeof (guid_map_entry_t), KM_SLEEP);
		gmep->guid = snapds->ds_phys->ds_guid;
		gmep->gme_ds = snapds;
		avl_add(guid_map, gmep);
	}

	rw_exit(&dp->dp_config_rwlock);
	return (err);
}

static int
dmu_recv_existing_end(dmu_recv_cookie_t *drc)
{
	struct recvendsyncarg resa;
	dsl_dataset_t *ds = drc->drc_logical_ds;
	int err, myerr;

	if (dsl_dataset_tryown(ds, FALSE, dmu_recv_tag)) {
		err = dsl_dataset_clone_swap(drc->drc_real_ds, ds,
		    drc->drc_force);
		if (err)
			goto out;
	} else {
		mutex_exit(&ds->ds_recvlock);
		dsl_dataset_rele(ds, dmu_recv_tag);
		(void) dsl_dataset_destroy(drc->drc_real_ds, dmu_recv_tag,
		    B_FALSE);
		return (EBUSY);
	}

	resa.creation_time = drc->drc_drrb->drr_creation_time;
	resa.toguid = drc->drc_drrb->drr_toguid;
	resa.tosnap = drc->drc_tosnap;

	err = dsl_sync_task_do(ds->ds_dir->dd_pool,
	    recv_end_check, recv_end_sync, ds, &resa, 3);
	if (err) {
		/* swap back */
		(void) dsl_dataset_clone_swap(drc->drc_real_ds, ds, B_TRUE);
	}

out:
	mutex_exit(&ds->ds_recvlock);
	if (err == 0 && drc->drc_guid_to_ds_map != NULL)
		(void) add_ds_to_guidmap(drc->drc_guid_to_ds_map, ds);
	dsl_dataset_disown(ds, dmu_recv_tag);
	myerr = dsl_dataset_destroy(drc->drc_real_ds, dmu_recv_tag, B_FALSE);
	ASSERT3U(myerr, ==, 0);
	return (err);
}

static int
dmu_recv_new_end(dmu_recv_cookie_t *drc)
{
	struct recvendsyncarg resa;
	dsl_dataset_t *ds = drc->drc_logical_ds;
	int err;

	/*
	 * XXX hack; seems the ds is still dirty and dsl_pool_zil_clean()
	 * expects it to have a ds_user_ptr (and zil), but clone_swap()
	 * can close it.
	 */
	txg_wait_synced(ds->ds_dir->dd_pool, 0);

	resa.creation_time = drc->drc_drrb->drr_creation_time;
	resa.toguid = drc->drc_drrb->drr_toguid;
	resa.tosnap = drc->drc_tosnap;

	err = dsl_sync_task_do(ds->ds_dir->dd_pool,
	    recv_end_check, recv_end_sync, ds, &resa, 3);
	if (err) {
		/* clean up the fs we just recv'd into */
		(void) dsl_dataset_destroy(ds, dmu_recv_tag, B_FALSE);
	} else {
		if (drc->drc_guid_to_ds_map != NULL)
			(void) add_ds_to_guidmap(drc->drc_guid_to_ds_map, ds);
		/* release the hold from dmu_recv_begin */
		dsl_dataset_disown(ds, dmu_recv_tag);
	}
	return (err);
}

int
dmu_recv_end(dmu_recv_cookie_t *drc)
{
	if (drc->drc_logical_ds != drc->drc_real_ds)
		return (dmu_recv_existing_end(drc));
	else
		return (dmu_recv_new_end(drc));
}<|MERGE_RESOLUTION|>--- conflicted
+++ resolved
@@ -827,12 +827,8 @@
                                     /*, DSL_PROP_GET_EFFECTIVE*/)); //FIXME
         rw_exit(&ds->ds_dir->dd_pool->dp_config_rwlock);
         if ((featureflags & DMU_BACKUP_FEATURE_ENCRYPT) &&
-<<<<<<< HEAD
-            spa_version(dsl_dataset_get_spa(ds)) < SPA_VERSION_CRYPTO) {
-=======
             !spa_feature_is_enabled(dsl_dataset_get_spa(ds),
                                     &spa_feature_table[SPA_FEATURE_ENCRYPTION])) {
->>>>>>> e394c1d3
                 return (B_FALSE);
         } else if (crypt != ZIO_CRYPT_OFF) {
                 return (featureflags & DMU_BACKUP_FEATURE_ENCRYPT);
