--- conflicted
+++ resolved
@@ -23,13 +23,7 @@
  * Use is subject to license terms.
  */
 
-<<<<<<< HEAD
 #ifdef HAVE_ZPL
-
-#pragma ident	"%Z%%M%	%I%	%E% SMI"
-=======
-
->>>>>>> dff484a3
 
 #include <sys/refcount.h>
 #include <sys/rrwlock.h>
