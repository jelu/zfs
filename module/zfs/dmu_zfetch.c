--- conflicted
+++ resolved
@@ -23,11 +23,6 @@
  * Use is subject to license terms.
  */
 
-<<<<<<< HEAD
-
-
-=======
->>>>>>> 428870ff
 #include <sys/zfs_context.h>
 #include <sys/dnode.h>
 #include <sys/dmu_objset.h>
