--- conflicted
+++ resolved
@@ -1316,10 +1316,7 @@
 	zv->zv_objset = NULL;
 out_dmu_objset_disown:
 	dmu_objset_disown(os, zvol_tag);
-<<<<<<< HEAD
-    if (zv) zv->zv_objset = NULL;
-=======
->>>>>>> 8780c539
+	if (zv) zv->zv_objset = NULL;
 out_doi:
 	kmem_free(doi, sizeof(dmu_object_info_t));
 out:
