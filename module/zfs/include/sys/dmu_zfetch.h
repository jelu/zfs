/*
 * CDDL HEADER START
 *
 * The contents of this file are subject to the terms of the
 * Common Development and Distribution License (the "License").
 * You may not use this file except in compliance with the License.
 *
 * You can obtain a copy of the license at usr/src/OPENSOLARIS.LICENSE
 * or http://www.opensolaris.org/os/licensing.
 * See the License for the specific language governing permissions
 * and limitations under the License.
 *
 * When distributing Covered Code, include this CDDL HEADER in each
 * file and include the License file at usr/src/OPENSOLARIS.LICENSE.
 * If applicable, add the following below this CDDL HEADER, with the
 * fields enclosed by brackets "[]" replaced with your own identifying
 * information: Portions Copyright [yyyy] [name of copyright owner]
 *
 * CDDL HEADER END
 */
/*
 * Copyright 2009 Sun Microsystems, Inc.  All rights reserved.
 * Use is subject to license terms.
 */

#ifndef	_DFETCH_H
#define	_DFETCH_H

<<<<<<< HEAD


=======
>>>>>>> 957b7b41
#include <sys/zfs_context.h>

#ifdef	__cplusplus
extern "C" {
#endif

extern uint64_t	zfetch_array_rd_sz;

struct dnode;				/* so we can reference dnode */

typedef enum zfetch_dirn {
	ZFETCH_FORWARD = 1,		/* prefetch increasing block numbers */
	ZFETCH_BACKWARD	= -1		/* prefetch decreasing block numbers */
} zfetch_dirn_t;

typedef struct zstream {
	uint64_t	zst_offset;	/* offset of starting block in range */
	uint64_t	zst_len;	/* length of range, in blocks */
	zfetch_dirn_t	zst_direction;	/* direction of prefetch */
	uint64_t	zst_stride;	/* length of stride, in blocks */
	uint64_t	zst_ph_offset;	/* prefetch offset, in blocks */
	uint64_t	zst_cap;	/* prefetch limit (cap), in blocks */
	kmutex_t	zst_lock;	/* protects stream */
	clock_t		zst_last;	/* lbolt of last prefetch */
	avl_node_t	zst_node;	/* embed avl node here */
} zstream_t;

typedef struct zfetch {
	krwlock_t	zf_rwlock;	/* protects zfetch structure */
	list_t		zf_stream;	/* AVL tree of zstream_t's */
	struct dnode	*zf_dnode;	/* dnode that owns this zfetch */
	uint32_t	zf_stream_cnt;	/* # of active streams */
	uint64_t	zf_alloc_fail;	/* # of failed attempts to alloc strm */
} zfetch_t;

void		zfetch_init(void);
void		zfetch_fini(void);

void		dmu_zfetch_init(zfetch_t *, struct dnode *);
void		dmu_zfetch_rele(zfetch_t *);
void		dmu_zfetch(zfetch_t *, uint64_t, uint64_t, int);


#ifdef	__cplusplus
}
#endif

#endif	/* _DFETCH_H */<|MERGE_RESOLUTION|>--- conflicted
+++ resolved
@@ -26,11 +26,6 @@
 #ifndef	_DFETCH_H
 #define	_DFETCH_H
 
-<<<<<<< HEAD
-
-
-=======
->>>>>>> 957b7b41
 #include <sys/zfs_context.h>
 
 #ifdef	__cplusplus
