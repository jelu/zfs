/*
 * CDDL HEADER START
 *
 * The contents of this file are subject to the terms of the
 * Common Development and Distribution License (the "License").
 * You may not use this file except in compliance with the License.
 *
 * You can obtain a copy of the license at usr/src/OPENSOLARIS.LICENSE
 * or http://www.opensolaris.org/os/licensing.
 * See the License for the specific language governing permissions
 * and limitations under the License.
 *
 * When distributing Covered Code, include this CDDL HEADER in each
 * file and include the License file at usr/src/OPENSOLARIS.LICENSE.
 * If applicable, add the following below this CDDL HEADER, with the
 * fields enclosed by brackets "[]" replaced with your own identifying
 * information: Portions Copyright [yyyy] [name of copyright owner]
 *
 * CDDL HEADER END
 */

/*
 * Copyright (c) 2005, 2010, Oracle and/or its affiliates. All rights reserved.
 * Portions Copyright 2011 Martin Matuska
 * Portions Copyright 2012 Pawel Jakub Dawidek <pawel@dawidek.net>
 * Copyright (c) 2012, Joyent, Inc. All rights reserved.
 * Copyright 2011 Nexenta Systems, Inc.  All rights reserved.
 * Copyright (c) 2012 by Delphix. All rights reserved.
 * Copyright (c) 2012, Joyent, Inc. All rights reserved.
 */

#include <sys/types.h>
#include <sys/param.h>
#include <sys/errno.h>
#include <sys/uio.h>
#include <sys/buf.h>
#include <sys/modctl.h>
#include <sys/open.h>
#include <sys/file.h>
#include <sys/kmem.h>
#include <sys/conf.h>
#include <sys/cmn_err.h>
#include <sys/stat.h>
#include <sys/zfs_ioctl.h>
#include <sys/zfs_vfsops.h>
#include <sys/zfs_znode.h>
#include <sys/zap.h>
#include <sys/spa.h>
#include <sys/spa_impl.h>
#include <sys/vdev.h>
#include <sys/priv_impl.h>
#include <sys/dmu.h>
#include <sys/dsl_dir.h>
#include <sys/dsl_dataset.h>
#include <sys/dsl_prop.h>
#include <sys/dsl_deleg.h>
#include <sys/dmu_objset.h>
#include <sys/dmu_impl.h>
#include <sys/ddi.h>
#include <sys/sunddi.h>
#include <sys/sunldi.h>
#include <sys/policy.h>
#include <sys/zone.h>
#include <sys/nvpair.h>
#include <sys/pathname.h>
#include <sys/mount.h>
#include <sys/sdt.h>
#include <sys/fs/zfs.h>
#include <sys/zfs_ctldir.h>
#include <sys/zfs_dir.h>
#include <sys/zfs_onexit.h>
#include <sys/zvol.h>
#include <sys/dsl_scan.h>
#include <sharefs/share.h>
#include <sys/dmu_objset.h>
#include <sys/dsl_crypto.h>
#include <sys/fm/util.h>
#include <sys/zfeature.h>

#include <linux/miscdevice.h>

#include "zfs_namecheck.h"
#include "zfs_prop.h"
#include "zfs_deleg.h"
#include "zfs_comutil.h"

kmutex_t zfsdev_state_lock;
list_t zfsdev_state_list;

extern void zfs_init(void);
extern void zfs_fini(void);

typedef int zfs_ioc_func_t(zfs_cmd_t *);
typedef int zfs_secpolicy_func_t(zfs_cmd_t *, cred_t *);

typedef enum {
	NO_NAME,
	POOL_NAME,
	DATASET_NAME
} zfs_ioc_namecheck_t;

typedef enum {
	POOL_CHECK_NONE		= 1 << 0,
	POOL_CHECK_SUSPENDED	= 1 << 1,
	POOL_CHECK_READONLY	= 1 << 2
} zfs_ioc_poolcheck_t;

typedef struct zfs_ioc_vec {
	zfs_ioc_func_t		*zvec_func;
	zfs_secpolicy_func_t	*zvec_secpolicy;
	zfs_ioc_namecheck_t	zvec_namecheck;
	boolean_t		zvec_his_log;
	zfs_ioc_poolcheck_t	zvec_pool_check;
} zfs_ioc_vec_t;

/* This array is indexed by zfs_userquota_prop_t */
static const char *userquota_perms[] = {
	ZFS_DELEG_PERM_USERUSED,
	ZFS_DELEG_PERM_USERQUOTA,
	ZFS_DELEG_PERM_GROUPUSED,
	ZFS_DELEG_PERM_GROUPQUOTA,
};

static int zfs_ioc_userspace_upgrade(zfs_cmd_t *zc);
static int zfs_check_settable(const char *name, nvpair_t *property,
    cred_t *cr);
static int zfs_check_clearable(char *dataset, nvlist_t *props,
    nvlist_t **errors);
static int zfs_fill_zplprops_root(uint64_t, nvlist_t *, nvlist_t *,
    boolean_t *);
int zfs_set_prop_nvlist(const char *, zprop_source_t, nvlist_t *, nvlist_t **);
static int zfs_get_crypto_ctx(zfs_cmd_t *zc, dsl_crypto_ctx_t *dcc);

static void
history_str_free(char *buf)
{
	kmem_free(buf, HIS_MAX_RECORD_LEN);
}

static char *
history_str_get(zfs_cmd_t *zc)
{
	char *buf;

	if (zc->zc_history == 0)
		return (NULL);

	buf = kmem_alloc(HIS_MAX_RECORD_LEN, KM_SLEEP | KM_NODEBUG);
	if (copyinstr((void *)(uintptr_t)zc->zc_history,
	    buf, HIS_MAX_RECORD_LEN, NULL) != 0) {
		history_str_free(buf);
		return (NULL);
	}

	buf[HIS_MAX_RECORD_LEN -1] = '\0';

	return (buf);
}

/*
 * Check to see if the named dataset is currently defined as bootable
 */
static boolean_t
zfs_is_bootfs(const char *name)
{
	objset_t *os;

	if (dmu_objset_hold(name, FTAG, &os) == 0) {
		boolean_t ret;
		ret = (dmu_objset_id(os) == spa_bootfs(dmu_objset_spa(os)));
		dmu_objset_rele(os, FTAG);
		return (ret);
	}
	return (B_FALSE);
}

/*
 * zfs_earlier_version
 *
 *	Return non-zero if the spa version is less than requested version.
 */
static int
zfs_earlier_version(const char *name, int version)
{
	spa_t *spa;

	if (spa_open(name, &spa, FTAG) == 0) {
		if (spa_version(spa) < version) {
			spa_close(spa, FTAG);
			return (1);
		}
		spa_close(spa, FTAG);
	}
	return (0);
}

/*
 * zpl_earlier_version
 *
 * Return TRUE if the ZPL version is less than requested version.
 */
static boolean_t
zpl_earlier_version(const char *name, int version)
{
	objset_t *os;
	boolean_t rc = B_TRUE;

	if (dmu_objset_hold(name, FTAG, &os) == 0) {
		uint64_t zplversion;

		if (dmu_objset_type(os) != DMU_OST_ZFS) {
			dmu_objset_rele(os, FTAG);
			return (B_TRUE);
		}
		/* XXX reading from non-owned objset */
		if (zfs_get_zplprop(os, ZFS_PROP_VERSION, &zplversion) == 0)
			rc = zplversion < version;
		dmu_objset_rele(os, FTAG);
	}
	return (rc);
}

static void
zfs_log_history(zfs_cmd_t *zc)
{
	spa_t *spa;
	char *buf;

	if ((buf = history_str_get(zc)) == NULL)
		return;

	if (spa_open(zc->zc_name, &spa, FTAG) == 0) {
		if (spa_version(spa) >= SPA_VERSION_ZPOOL_HISTORY)
			(void) spa_history_log(spa, buf, LOG_CMD_NORMAL);
		spa_close(spa, FTAG);
	}
	history_str_free(buf);
}

/*
 * Policy for top-level read operations (list pools).  Requires no privileges,
 * and can be used in the local zone, as there is no associated dataset.
 */
/* ARGSUSED */
static int
zfs_secpolicy_none(zfs_cmd_t *zc, cred_t *cr)
{
	return (0);
}

/*
 * Policy for dataset read operations (list children, get statistics).  Requires
 * no privileges, but must be visible in the local zone.
 */
/* ARGSUSED */
static int
zfs_secpolicy_read(zfs_cmd_t *zc, cred_t *cr)
{
	if (INGLOBALZONE(curproc) ||
	    zone_dataset_visible(zc->zc_name, NULL))
		return (0);

	return (ENOENT);
}

static int
zfs_dozonecheck_impl(const char *dataset, uint64_t zoned, cred_t *cr)
{
	int writable = 1;

	/*
	 * The dataset must be visible by this zone -- check this first
	 * so they don't see EPERM on something they shouldn't know about.
	 */
	if (!INGLOBALZONE(curproc) &&
	    !zone_dataset_visible(dataset, &writable))
		return (ENOENT);

	if (INGLOBALZONE(curproc)) {
		/*
		 * If the fs is zoned, only root can access it from the
		 * global zone.
		 */
		if (secpolicy_zfs(cr) && zoned)
			return (EPERM);
	} else {
		/*
		 * If we are in a local zone, the 'zoned' property must be set.
		 */
		if (!zoned)
			return (EPERM);

		/* must be writable by this zone */
		if (!writable)
			return (EPERM);
	}
	return (0);
}

static int
zfs_dozonecheck(const char *dataset, cred_t *cr)
{
	uint64_t zoned;

	if (dsl_prop_get_integer(dataset, "zoned", &zoned, NULL))
		return (ENOENT);

	return (zfs_dozonecheck_impl(dataset, zoned, cr));
}

static int
zfs_dozonecheck_ds(const char *dataset, dsl_dataset_t *ds, cred_t *cr)
{
	uint64_t zoned;

	rw_enter(&ds->ds_dir->dd_pool->dp_config_rwlock, RW_READER);
	if (dsl_prop_get_ds(ds, "zoned", 8, 1, &zoned, NULL)) {
		rw_exit(&ds->ds_dir->dd_pool->dp_config_rwlock);
		return (ENOENT);
	}
	rw_exit(&ds->ds_dir->dd_pool->dp_config_rwlock);

	return (zfs_dozonecheck_impl(dataset, zoned, cr));
}

/*
 * If name ends in a '@', then require recursive permissions.
 */
int
zfs_secpolicy_write_perms(const char *name, const char *perm, cred_t *cr)
{
	int error;
	boolean_t descendent = B_FALSE;
	dsl_dataset_t *ds;
	char *at;

	at = strchr(name, '@');
	if (at != NULL && at[1] == '\0') {
		*at = '\0';
		descendent = B_TRUE;
	}

	error = dsl_dataset_hold(name, FTAG, &ds);
	if (at != NULL)
		*at = '@';
	if (error != 0)
		return (error);

	error = zfs_dozonecheck_ds(name, ds, cr);
	if (error == 0) {
		error = secpolicy_zfs(cr);
		if (error)
			error = dsl_deleg_access_impl(ds, descendent, perm, cr);
	}

	dsl_dataset_rele(ds, FTAG);
	return (error);
}

int
zfs_secpolicy_write_perms_ds(const char *name, dsl_dataset_t *ds,
    const char *perm, cred_t *cr)
{
	int error;

	error = zfs_dozonecheck_ds(name, ds, cr);
	if (error == 0) {
		error = secpolicy_zfs(cr);
		if (error)
			error = dsl_deleg_access_impl(ds, B_FALSE, perm, cr);
	}
	return (error);
}

/*
 * Policy for setting the security label property.
 *
 * Returns 0 for success, non-zero for access and other errors.
 */
static int
zfs_set_slabel_policy(const char *name, char *strval, cred_t *cr)
{
#ifdef HAVE_MLSLABEL
	char		ds_hexsl[MAXNAMELEN];
	bslabel_t	ds_sl, new_sl;
	boolean_t	new_default = FALSE;
	uint64_t	zoned;
	int		needed_priv = -1;
	int		error;

	/* First get the existing dataset label. */
	error = dsl_prop_get(name, zfs_prop_to_name(ZFS_PROP_MLSLABEL),
	    1, sizeof (ds_hexsl), &ds_hexsl, NULL);
	if (error)
		return (EPERM);

	if (strcasecmp(strval, ZFS_MLSLABEL_DEFAULT) == 0)
		new_default = TRUE;

	/* The label must be translatable */
	if (!new_default && (hexstr_to_label(strval, &new_sl) != 0))
		return (EINVAL);

	/*
	 * In a non-global zone, disallow attempts to set a label that
	 * doesn't match that of the zone; otherwise no other checks
	 * are needed.
	 */
	if (!INGLOBALZONE(curproc)) {
		if (new_default || !blequal(&new_sl, CR_SL(CRED())))
			return (EPERM);
		return (0);
	}

	/*
	 * For global-zone datasets (i.e., those whose zoned property is
	 * "off", verify that the specified new label is valid for the
	 * global zone.
	 */
	if (dsl_prop_get_integer(name,
	    zfs_prop_to_name(ZFS_PROP_ZONED), &zoned, NULL))
		return (EPERM);
	if (!zoned) {
		if (zfs_check_global_label(name, strval) != 0)
			return (EPERM);
	}

	/*
	 * If the existing dataset label is nondefault, check if the
	 * dataset is mounted (label cannot be changed while mounted).
	 * Get the zfs_sb_t; if there isn't one, then the dataset isn't
	 * mounted (or isn't a dataset, doesn't exist, ...).
	 */
	if (strcasecmp(ds_hexsl, ZFS_MLSLABEL_DEFAULT) != 0) {
		objset_t *os;
		static char *setsl_tag = "setsl_tag";

		/*
		 * Try to own the dataset; abort if there is any error,
		 * (e.g., already mounted, in use, or other error).
		 */
		error = dmu_objset_own(name, DMU_OST_ZFS, B_TRUE,
		    setsl_tag, &os);
		if (error)
			return (EPERM);

		dmu_objset_disown(os, setsl_tag);

		if (new_default) {
			needed_priv = PRIV_FILE_DOWNGRADE_SL;
			goto out_check;
		}

		if (hexstr_to_label(strval, &new_sl) != 0)
			return (EPERM);

		if (blstrictdom(&ds_sl, &new_sl))
			needed_priv = PRIV_FILE_DOWNGRADE_SL;
		else if (blstrictdom(&new_sl, &ds_sl))
			needed_priv = PRIV_FILE_UPGRADE_SL;
	} else {
		/* dataset currently has a default label */
		if (!new_default)
			needed_priv = PRIV_FILE_UPGRADE_SL;
	}

out_check:
	if (needed_priv != -1)
		return (PRIV_POLICY(cr, needed_priv, B_FALSE, EPERM, NULL));
	return (0);
#else
	return ENOTSUP;
#endif /* HAVE_MLSLABEL */
}

static int
zfs_secpolicy_setprop(const char *dsname, zfs_prop_t prop, nvpair_t *propval,
    cred_t *cr)
{
	char *strval;

	/*
	 * Check permissions for special properties.
	 */
	switch (prop) {
	default:
		break;
	case ZFS_PROP_ZONED:
		/*
		 * Disallow setting of 'zoned' from within a local zone.
		 */
		if (!INGLOBALZONE(curproc))
			return (EPERM);
		break;

	case ZFS_PROP_QUOTA:
		if (!INGLOBALZONE(curproc)) {
			uint64_t zoned;
			char setpoint[MAXNAMELEN];
			/*
			 * Unprivileged users are allowed to modify the
			 * quota on things *under* (ie. contained by)
			 * the thing they own.
			 */
			if (dsl_prop_get_integer(dsname, "zoned", &zoned,
			    setpoint))
				return (EPERM);
			if (!zoned || strlen(dsname) <= strlen(setpoint))
				return (EPERM);
		}
		break;

	case ZFS_PROP_MLSLABEL:
		if (!is_system_labeled())
			return (EPERM);

		if (nvpair_value_string(propval, &strval) == 0) {
			int err;

			err = zfs_set_slabel_policy(dsname, strval, CRED());
			if (err != 0)
				return (err);
		}
		break;
	}

	return (zfs_secpolicy_write_perms(dsname, zfs_prop_to_name(prop), cr));
}

int
zfs_secpolicy_fsacl(zfs_cmd_t *zc, cred_t *cr)
{
	int error;

	error = zfs_dozonecheck(zc->zc_name, cr);
	if (error)
		return (error);

	/*
	 * permission to set permissions will be evaluated later in
	 * dsl_deleg_can_allow()
	 */
	return (0);
}

int
zfs_secpolicy_rollback(zfs_cmd_t *zc, cred_t *cr)
{
	return (zfs_secpolicy_write_perms(zc->zc_name,
	    ZFS_DELEG_PERM_ROLLBACK, cr));
}

int
zfs_secpolicy_send(zfs_cmd_t *zc, cred_t *cr)
{
	spa_t *spa;
	dsl_pool_t *dp;
	dsl_dataset_t *ds;
	char *cp;
	int error;

	/*
	 * Generate the current snapshot name from the given objsetid, then
	 * use that name for the secpolicy/zone checks.
	 */
	cp = strchr(zc->zc_name, '@');
	if (cp == NULL)
		return (EINVAL);
	error = spa_open(zc->zc_name, &spa, FTAG);
	if (error)
		return (error);

	dp = spa_get_dsl(spa);
	rw_enter(&dp->dp_config_rwlock, RW_READER);
	error = dsl_dataset_hold_obj(dp, zc->zc_sendobj, FTAG, &ds);
	rw_exit(&dp->dp_config_rwlock);
	spa_close(spa, FTAG);
	if (error)
		return (error);

	dsl_dataset_name(ds, zc->zc_name);

	error = zfs_secpolicy_write_perms_ds(zc->zc_name, ds,
	    ZFS_DELEG_PERM_SEND, cr);
	dsl_dataset_rele(ds, FTAG);

	return (error);
}

#ifdef HAVE_SMB_SHARE
static int
zfs_secpolicy_deleg_share(zfs_cmd_t *zc, cred_t *cr)
{
	vnode_t *vp;
	int error;

	if ((error = lookupname(zc->zc_value, UIO_SYSSPACE,
	    NO_FOLLOW, NULL, &vp)) != 0)
		return (error);

	/* Now make sure mntpnt and dataset are ZFS */

	if (vp->v_vfsp->vfs_fstype != zfsfstype ||
	    (strcmp((char *)refstr_value(vp->v_vfsp->vfs_resource),
	    zc->zc_name) != 0)) {
		VN_RELE(vp);
		return (EPERM);
	}

	VN_RELE(vp);
	return (dsl_deleg_access(zc->zc_name,
	    ZFS_DELEG_PERM_SHARE, cr));
}
#endif /* HAVE_SMB_SHARE */

int
zfs_secpolicy_share(zfs_cmd_t *zc, cred_t *cr)
{
#ifdef HAVE_SMB_SHARE
	if (!INGLOBALZONE(curproc))
		return (EPERM);

	if (secpolicy_nfs(cr) == 0) {
		return (0);
	} else {
		return (zfs_secpolicy_deleg_share(zc, cr));
	}
#else
	return (ENOTSUP);
#endif /* HAVE_SMB_SHARE */
}

int
zfs_secpolicy_smb_acl(zfs_cmd_t *zc, cred_t *cr)
{
#ifdef HAVE_SMB_SHARE
	if (!INGLOBALZONE(curproc))
		return (EPERM);

	if (secpolicy_smb(cr) == 0) {
		return (0);
	} else {
		return (zfs_secpolicy_deleg_share(zc, cr));
	}
#else
	return (ENOTSUP);
#endif /* HAVE_SMB_SHARE */
}

static int
zfs_get_parent(const char *datasetname, char *parent, int parentsize)
{
	char *cp;

	/*
	 * Remove the @bla or /bla from the end of the name to get the parent.
	 */
	(void) strncpy(parent, datasetname, parentsize);
	cp = strrchr(parent, '@');
	if (cp != NULL) {
		cp[0] = '\0';
	} else {
		cp = strrchr(parent, '/');
		if (cp == NULL)
			return (ENOENT);
		cp[0] = '\0';
	}

	return (0);
}

int
zfs_secpolicy_destroy_perms(const char *name, cred_t *cr)
{
	int error;

	if ((error = zfs_secpolicy_write_perms(name,
	    ZFS_DELEG_PERM_MOUNT, cr)) != 0)
		return (error);

	return (zfs_secpolicy_write_perms(name, ZFS_DELEG_PERM_DESTROY, cr));
}

static int
zfs_secpolicy_destroy(zfs_cmd_t *zc, cred_t *cr)
{
	return (zfs_secpolicy_destroy_perms(zc->zc_name, cr));
}

/*
 * Destroying snapshots with delegated permissions requires
 * descendent mount and destroy permissions.
 */
static int
zfs_secpolicy_destroy_recursive(zfs_cmd_t *zc, cred_t *cr)
{
	int error;
	char *dsname;

	dsname = kmem_asprintf("%s@", zc->zc_name);

	error = zfs_secpolicy_destroy_perms(dsname, cr);
	if (error == ENOENT)
		error = zfs_secpolicy_destroy_perms(zc->zc_name, cr);

	strfree(dsname);
	return (error);
}

int
zfs_secpolicy_rename_perms(const char *from, const char *to, cred_t *cr)
{
	char	parentname[MAXNAMELEN];
	int	error;

	if ((error = zfs_secpolicy_write_perms(from,
	    ZFS_DELEG_PERM_RENAME, cr)) != 0)
		return (error);

	if ((error = zfs_secpolicy_write_perms(from,
	    ZFS_DELEG_PERM_MOUNT, cr)) != 0)
		return (error);

	if ((error = zfs_get_parent(to, parentname,
	    sizeof (parentname))) != 0)
		return (error);

	if ((error = zfs_secpolicy_write_perms(parentname,
	    ZFS_DELEG_PERM_CREATE, cr)) != 0)
		return (error);

	if ((error = zfs_secpolicy_write_perms(parentname,
	    ZFS_DELEG_PERM_MOUNT, cr)) != 0)
		return (error);

	return (error);
}

static int
zfs_secpolicy_rename(zfs_cmd_t *zc, cred_t *cr)
{
	return (zfs_secpolicy_rename_perms(zc->zc_name, zc->zc_value, cr));
}

static int
zfs_secpolicy_promote(zfs_cmd_t *zc, cred_t *cr)
{
	char	parentname[MAXNAMELEN];
	objset_t *clone;
	int error;

	error = zfs_secpolicy_write_perms(zc->zc_name,
	    ZFS_DELEG_PERM_PROMOTE, cr);
	if (error)
		return (error);

	error = dmu_objset_hold(zc->zc_name, FTAG, &clone);

	if (error == 0) {
		dsl_dataset_t *pclone = NULL;
		dsl_dir_t *dd;
		dd = clone->os_dsl_dataset->ds_dir;

		rw_enter(&dd->dd_pool->dp_config_rwlock, RW_READER);
		error = dsl_dataset_hold_obj(dd->dd_pool,
		    dd->dd_phys->dd_origin_obj, FTAG, &pclone);
		rw_exit(&dd->dd_pool->dp_config_rwlock);
		if (error) {
			dmu_objset_rele(clone, FTAG);
			return (error);
		}

		error = zfs_secpolicy_write_perms(zc->zc_name,
		    ZFS_DELEG_PERM_MOUNT, cr);

		dsl_dataset_name(pclone, parentname);
		dmu_objset_rele(clone, FTAG);
		dsl_dataset_rele(pclone, FTAG);
		if (error == 0)
			error = zfs_secpolicy_write_perms(parentname,
			    ZFS_DELEG_PERM_PROMOTE, cr);
	}
	return (error);
}

static int
zfs_secpolicy_receive(zfs_cmd_t *zc, cred_t *cr)
{
	int error;

	if ((error = zfs_secpolicy_write_perms(zc->zc_name,
	    ZFS_DELEG_PERM_RECEIVE, cr)) != 0)
		return (error);

	if ((error = zfs_secpolicy_write_perms(zc->zc_name,
	    ZFS_DELEG_PERM_MOUNT, cr)) != 0)
		return (error);

	return (zfs_secpolicy_write_perms(zc->zc_name,
	    ZFS_DELEG_PERM_CREATE, cr));
}

int
zfs_secpolicy_snapshot_perms(const char *name, cred_t *cr)
{
	return (zfs_secpolicy_write_perms(name,
	    ZFS_DELEG_PERM_SNAPSHOT, cr));
}

static int
zfs_secpolicy_snapshot(zfs_cmd_t *zc, cred_t *cr)
{

	return (zfs_secpolicy_snapshot_perms(zc->zc_name, cr));
}

static int
zfs_secpolicy_create(zfs_cmd_t *zc, cred_t *cr)
{
	char	parentname[MAXNAMELEN];
	int	error;

	if ((error = zfs_get_parent(zc->zc_name, parentname,
	    sizeof (parentname))) != 0)
		return (error);

	if (zc->zc_value[0] != '\0') {
		if ((error = zfs_secpolicy_write_perms(zc->zc_value,
		    ZFS_DELEG_PERM_CLONE, cr)) != 0)
			return (error);
	}

	if ((error = zfs_secpolicy_write_perms(parentname,
	    ZFS_DELEG_PERM_CREATE, cr)) != 0)
		return (error);

	error = zfs_secpolicy_write_perms(parentname,
	    ZFS_DELEG_PERM_MOUNT, cr);

	return (error);
}

/*
 * Policy for pool operations - create/destroy pools, add vdevs, etc.  Requires
 * SYS_CONFIG privilege, which is not available in a local zone.
 */
/* ARGSUSED */
static int
zfs_secpolicy_config(zfs_cmd_t *zc, cred_t *cr)
{
	if (secpolicy_sys_config(cr, B_FALSE) != 0)
		return (EPERM);

	return (0);
}

/*
 * Policy for object to name lookups.
 */
/* ARGSUSED */
static int
zfs_secpolicy_diff(zfs_cmd_t *zc, cred_t *cr)
{
	int error;

	if ((error = secpolicy_sys_config(cr, B_FALSE)) == 0)
		return (0);

	error = zfs_secpolicy_write_perms(zc->zc_name, ZFS_DELEG_PERM_DIFF, cr);
	return (error);
}

/*
 * Policy for fault injection.  Requires all privileges.
 */
/* ARGSUSED */
static int
zfs_secpolicy_inject(zfs_cmd_t *zc, cred_t *cr)
{
	return (secpolicy_zinject(cr));
}

static int
zfs_secpolicy_inherit(zfs_cmd_t *zc, cred_t *cr)
{
	zfs_prop_t prop = zfs_name_to_prop(zc->zc_value);

	if (prop == ZPROP_INVAL) {
		if (!zfs_prop_user(zc->zc_value))
			return (EINVAL);
		return (zfs_secpolicy_write_perms(zc->zc_name,
		    ZFS_DELEG_PERM_USERPROP, cr));
	} else {
		return (zfs_secpolicy_setprop(zc->zc_name, prop,
		    NULL, cr));
	}
}

static int
zfs_secpolicy_userspace_one(zfs_cmd_t *zc, cred_t *cr)
{
	int err = zfs_secpolicy_read(zc, cr);
	if (err)
		return (err);

	if (zc->zc_objset_type >= ZFS_NUM_USERQUOTA_PROPS)
		return (EINVAL);

	if (zc->zc_value[0] == 0) {
		/*
		 * They are asking about a posix uid/gid.  If it's
		 * themself, allow it.
		 */
		if (zc->zc_objset_type == ZFS_PROP_USERUSED ||
		    zc->zc_objset_type == ZFS_PROP_USERQUOTA) {
			if (zc->zc_guid == crgetuid(cr))
				return (0);
		} else {
			if (groupmember(zc->zc_guid, cr))
				return (0);
		}
	}

	return (zfs_secpolicy_write_perms(zc->zc_name,
	    userquota_perms[zc->zc_objset_type], cr));
}

static int
zfs_secpolicy_userspace_many(zfs_cmd_t *zc, cred_t *cr)
{
	int err = zfs_secpolicy_read(zc, cr);
	if (err)
		return (err);

	if (zc->zc_objset_type >= ZFS_NUM_USERQUOTA_PROPS)
		return (EINVAL);

	return (zfs_secpolicy_write_perms(zc->zc_name,
	    userquota_perms[zc->zc_objset_type], cr));
}

static int
zfs_secpolicy_userspace_upgrade(zfs_cmd_t *zc, cred_t *cr)
{
	return (zfs_secpolicy_setprop(zc->zc_name, ZFS_PROP_VERSION,
	    NULL, cr));
}

static int
zfs_secpolicy_hold(zfs_cmd_t *zc, cred_t *cr)
{
	return (zfs_secpolicy_write_perms(zc->zc_name,
	    ZFS_DELEG_PERM_HOLD, cr));
}

static int
zfs_secpolicy_release(zfs_cmd_t *zc, cred_t *cr)
{
	return (zfs_secpolicy_write_perms(zc->zc_name,
	    ZFS_DELEG_PERM_RELEASE, cr));
}

/*
 * Policy for allowing temporary snapshots to be taken or released
 */
static int
zfs_secpolicy_tmp_snapshot(zfs_cmd_t *zc, cred_t *cr)
{
	/*
	 * A temporary snapshot is the same as a snapshot,
	 * hold, destroy and release all rolled into one.
	 * Delegated diff alone is sufficient that we allow this.
	 */
	int error;

	if ((error = zfs_secpolicy_write_perms(zc->zc_name,
	    ZFS_DELEG_PERM_DIFF, cr)) == 0)
		return (0);

	error = zfs_secpolicy_snapshot(zc, cr);
	if (!error)
		error = zfs_secpolicy_hold(zc, cr);
	if (!error)
		error = zfs_secpolicy_release(zc, cr);
	if (!error)
		error = zfs_secpolicy_destroy(zc, cr);
	return (error);
}

/*
 * The crypto opertations on datasets (including those at
 * create/recv time) fall into two security policies,
 * key use (protected by the "key" delegation):
 *      load, unload, inherit
 * and key change * (protected by the "keychange" delegation:
 *      wrapping key change, new data encryption key
 */
static int
zfs_secpolicy_crypto_keyuse(zfs_cmd_t *zc, cred_t *cr)
{
    int err;
    char val[MAXNAMELEN];           /* value ignored */
    char setpoint[MAXNAMELEN];      /* dataset where keysource is set */


    if ((err = zfs_secpolicy_write_perms(zc->zc_name, ZFS_DELEG_PERM_KEY,
                                         cr)) != 0)
        return (err);

    // FIXME
    //if (crgetzone(cr) == global_zone)
    //   return (0);

    /*
     * If not in the global zone, be sure the key is not inherited
     * from the global zone
     */
    if (dsl_prop_get(zc->zc_name, zfs_prop_to_name(ZFS_PROP_KEYSOURCE), 1,
                     sizeof (val), val, setpoint) != 0)
        return (ENOENT);

    // FIXME
    //if (strcmp(setpoint, ZONE_INVISIBLE_SOURCE) == 0)
    //    return (EPERM);

    return (0);
}

static int
zfs_secpolicy_crypto_keychange(zfs_cmd_t *zc, cred_t *cr)
{
    return (zfs_secpolicy_write_perms(zc->zc_name,
                                      ZFS_DELEG_PERM_KEYCHANGE, cr));
}


/*
 * Returns the nvlist as specified by the user in the zfs_cmd_t.
 */
static int
get_nvlist(uint64_t nvl, uint64_t size, int iflag, nvlist_t **nvp)
{
	char *packed;
	int error;
	nvlist_t *list = NULL;

	/*
	 * Read in and unpack the user-supplied nvlist.
	 */
	if (size == 0)
		return (EINVAL);

	packed = kmem_alloc(size, KM_SLEEP | KM_NODEBUG);

	if ((error = ddi_copyin((void *)(uintptr_t)nvl, packed, size,
	    iflag)) != 0) {
		kmem_free(packed, size);
		return (error);
	}

	if ((error = nvlist_unpack(packed, size, &list, 0)) != 0) {
		kmem_free(packed, size);
		return (error);
	}

	kmem_free(packed, size);

	*nvp = list;
	return (0);
}

static int
fit_error_list(zfs_cmd_t *zc, nvlist_t **errors)
{
	size_t size;

	VERIFY(nvlist_size(*errors, &size, NV_ENCODE_NATIVE) == 0);

	if (size > zc->zc_nvlist_dst_size) {
		nvpair_t *more_errors;
		int n = 0;

		if (zc->zc_nvlist_dst_size < 1024)
			return (ENOMEM);

		VERIFY(nvlist_add_int32(*errors, ZPROP_N_MORE_ERRORS, 0) == 0);
		more_errors = nvlist_prev_nvpair(*errors, NULL);

		do {
			nvpair_t *pair = nvlist_prev_nvpair(*errors,
			    more_errors);
			VERIFY(nvlist_remove_nvpair(*errors, pair) == 0);
			n++;
			VERIFY(nvlist_size(*errors, &size,
			    NV_ENCODE_NATIVE) == 0);
		} while (size > zc->zc_nvlist_dst_size);

		VERIFY(nvlist_remove_nvpair(*errors, more_errors) == 0);
		VERIFY(nvlist_add_int32(*errors, ZPROP_N_MORE_ERRORS, n) == 0);
		ASSERT(nvlist_size(*errors, &size, NV_ENCODE_NATIVE) == 0);
		ASSERT(size <= zc->zc_nvlist_dst_size);
	}

	return (0);
}

static int
put_nvlist(zfs_cmd_t *zc, nvlist_t *nvl)
{
	char *packed = NULL;
	int error = 0;
	size_t size;

	VERIFY(nvlist_size(nvl, &size, NV_ENCODE_NATIVE) == 0);

	if (size > zc->zc_nvlist_dst_size) {
		error = ENOMEM;
	} else {
		packed = kmem_alloc(size, KM_SLEEP | KM_NODEBUG);
		VERIFY(nvlist_pack(nvl, &packed, &size, NV_ENCODE_NATIVE,
		    KM_SLEEP) == 0);
		if (ddi_copyout(packed, (void *)(uintptr_t)zc->zc_nvlist_dst,
		    size, zc->zc_iflags) != 0)
			error = EFAULT;
		kmem_free(packed, size);
	}

	zc->zc_nvlist_dst_size = size;
	return (error);
}

static int
get_zfs_sb(const char *dsname, zfs_sb_t **zsbp)
{
	objset_t *os;
	int error;

	error = dmu_objset_hold(dsname, FTAG, &os);
	if (error)
		return (error);
	if (dmu_objset_type(os) != DMU_OST_ZFS) {
		dmu_objset_rele(os, FTAG);
		return (EINVAL);
	}

	mutex_enter(&os->os_user_ptr_lock);
	*zsbp = dmu_objset_get_user(os);
	if (*zsbp && (*zsbp)->z_sb) {
		atomic_inc(&((*zsbp)->z_sb->s_active));
	} else {
		error = ESRCH;
	}
	mutex_exit(&os->os_user_ptr_lock);
	dmu_objset_rele(os, FTAG);
	return (error);
}

/*
 * Find a zfs_sb_t for a mounted filesystem, or create our own, in which
 * case its z_sb will be NULL, and it will be opened as the owner.
 * If 'writer' is set, the z_teardown_lock will be held for RW_WRITER,
 * which prevents all inode ops from running.
 */
static int
zfs_sb_hold(const char *name, void *tag, zfs_sb_t **zsbp, boolean_t writer)
{
	int error = 0;

	if (get_zfs_sb(name, zsbp) != 0)
		error = zfs_sb_create(name, zsbp);
	if (error == 0) {
		rrw_enter(&(*zsbp)->z_teardown_lock, (writer) ? RW_WRITER :
		    RW_READER, tag);
		if ((*zsbp)->z_unmounted) {
			/*
			 * XXX we could probably try again, since the unmounting
			 * thread should be just about to disassociate the
			 * objset from the zfsvfs.
			 */
			rrw_exit(&(*zsbp)->z_teardown_lock, tag);
			return (EBUSY);
		}
	}
	return (error);
}

static void
zfs_sb_rele(zfs_sb_t *zsb, void *tag)
{
	rrw_exit(&zsb->z_teardown_lock, tag);

	if (zsb->z_sb) {
		deactivate_super(zsb->z_sb);
	} else {
		dmu_objset_disown(zsb->z_os, zsb);
		zfs_sb_free(zsb);
	}
}

static int
zfs_ioc_pool_create(zfs_cmd_t *zc)
{
	int error;
	nvlist_t *config, *props = NULL;
	nvlist_t *rootprops = NULL;
	nvlist_t *zplprops = NULL;
	char *buf;
    dsl_crypto_ctx_t dcc = { 0 };

	if ((error = get_nvlist(zc->zc_nvlist_conf, zc->zc_nvlist_conf_size,
	    zc->zc_iflags, &config)))
		return (error);

	if (zc->zc_nvlist_src_size != 0 && (error =
	    get_nvlist(zc->zc_nvlist_src, zc->zc_nvlist_src_size,
	    zc->zc_iflags, &props))) {
		nvlist_free(config);
		return (error);
	}

    if ((error = zfs_get_crypto_ctx(zc, &dcc)) != 0) {
        return (error);
    }

	if (props) {
		nvlist_t *nvl = NULL;
		uint64_t version = SPA_VERSION;

		(void) nvlist_lookup_uint64(props,
		    zpool_prop_to_name(ZPOOL_PROP_VERSION), &version);
		if (!SPA_VERSION_IS_SUPPORTED(version)) {
			error = EINVAL;
			goto pool_props_bad;
		}
		(void) nvlist_lookup_nvlist(props, ZPOOL_ROOTFS_PROPS, &nvl);
		if (nvl) {
			error = nvlist_dup(nvl, &rootprops, KM_SLEEP);
			if (error != 0) {
				nvlist_free(config);
				nvlist_free(props);
				return (error);
			}
			(void) nvlist_remove_all(props, ZPOOL_ROOTFS_PROPS);
		}
		VERIFY(nvlist_alloc(&zplprops, NV_UNIQUE_NAME, KM_SLEEP) == 0);
		error = zfs_fill_zplprops_root(version, rootprops,
		    zplprops, NULL);
		if (error)
			goto pool_props_bad;
	}

	buf = history_str_get(zc);

	error = spa_create(zc->zc_name, config, props, buf, &dcc, zplprops);

	/*
	 * Set the remaining root properties
	 */
	if (!error && (error = zfs_set_prop_nvlist(zc->zc_name,
	    ZPROP_SRC_LOCAL, rootprops, NULL)) != 0)
		(void) spa_destroy(zc->zc_name);

	if (buf != NULL)
		history_str_free(buf);

pool_props_bad:
	nvlist_free(rootprops);
	nvlist_free(zplprops);
	nvlist_free(config);
	nvlist_free(props);

	return (error);
}

static int
zfs_ioc_pool_destroy(zfs_cmd_t *zc)
{
	int error;
	zfs_log_history(zc);
	error = spa_destroy(zc->zc_name);
	if (error == 0)
		zvol_remove_minors(zc->zc_name);
	return (error);
}

static int
zfs_ioc_pool_import(zfs_cmd_t *zc)
{
	nvlist_t *config, *props = NULL;
	uint64_t guid;
	int error;

	if ((error = get_nvlist(zc->zc_nvlist_conf, zc->zc_nvlist_conf_size,
	    zc->zc_iflags, &config)) != 0)
		return (error);

	if (zc->zc_nvlist_src_size != 0 && (error =
	    get_nvlist(zc->zc_nvlist_src, zc->zc_nvlist_src_size,
	    zc->zc_iflags, &props))) {
		nvlist_free(config);
		return (error);
	}

	if (nvlist_lookup_uint64(config, ZPOOL_CONFIG_POOL_GUID, &guid) != 0 ||
	    guid != zc->zc_guid)
		error = EINVAL;
	else
		error = spa_import(zc->zc_name, config, props, zc->zc_cookie);

	if (zc->zc_nvlist_dst != 0) {
		int err;

		if ((err = put_nvlist(zc, config)) != 0)
			error = err;
	}

	if (error == 0)
		zvol_create_minors(zc->zc_name);

	nvlist_free(config);

	if (props)
		nvlist_free(props);

	return (error);
}

static int
zfs_ioc_pool_export(zfs_cmd_t *zc)
{
	int error;
	boolean_t force = (boolean_t)zc->zc_cookie;
	boolean_t hardforce = (boolean_t)zc->zc_guid;

	zfs_log_history(zc);
	error = spa_export(zc->zc_name, NULL, force, hardforce);
	if (error == 0)
		zvol_remove_minors(zc->zc_name);
	return (error);
}

static int
zfs_ioc_pool_configs(zfs_cmd_t *zc)
{
	nvlist_t *configs;
	int error;

	if ((configs = spa_all_configs(&zc->zc_cookie)) == NULL)
		return (EEXIST);

	error = put_nvlist(zc, configs);

	nvlist_free(configs);

	return (error);
}

/*
 * inputs:
 * zc_name		name of the pool
 *
 * outputs:
 * zc_cookie		real errno
 * zc_nvlist_dst	config nvlist
 * zc_nvlist_dst_size	size of config nvlist
 */
static int
zfs_ioc_pool_stats(zfs_cmd_t *zc)
{
	nvlist_t *config;
	int error;
	int ret = 0;

	error = spa_get_stats(zc->zc_name, &config, zc->zc_value,
	    sizeof (zc->zc_value));

	if (config != NULL) {
		ret = put_nvlist(zc, config);
		nvlist_free(config);

		/*
		 * The config may be present even if 'error' is non-zero.
		 * In this case we return success, and preserve the real errno
		 * in 'zc_cookie'.
		 */
		zc->zc_cookie = error;
	} else {
		ret = error;
	}

	return (ret);
}

/*
 * Try to import the given pool, returning pool stats as appropriate so that
 * user land knows which devices are available and overall pool health.
 */
static int
zfs_ioc_pool_tryimport(zfs_cmd_t *zc)
{
	nvlist_t *tryconfig, *config;
	int error;

	if ((error = get_nvlist(zc->zc_nvlist_conf, zc->zc_nvlist_conf_size,
	    zc->zc_iflags, &tryconfig)) != 0)
		return (error);

	config = spa_tryimport(tryconfig);

	nvlist_free(tryconfig);

	if (config == NULL)
		return (EINVAL);

	error = put_nvlist(zc, config);
	nvlist_free(config);

	return (error);
}

/*
 * inputs:
 * zc_name              name of the pool
 * zc_cookie            scan func (pool_scan_func_t)
 */
static int
zfs_ioc_pool_scan(zfs_cmd_t *zc)
{
	spa_t *spa;
	int error;

	if ((error = spa_open(zc->zc_name, &spa, FTAG)) != 0)
		return (error);

	if (zc->zc_cookie == POOL_SCAN_NONE)
		error = spa_scan_stop(spa);
	else
		error = spa_scan(spa, zc->zc_cookie);

	spa_close(spa, FTAG);

	return (error);
}

static int
zfs_ioc_pool_freeze(zfs_cmd_t *zc)
{
	spa_t *spa;
	int error;

	error = spa_open(zc->zc_name, &spa, FTAG);
	if (error == 0) {
		spa_freeze(spa);
		spa_close(spa, FTAG);
	}
	return (error);
}

static int
zfs_ioc_pool_upgrade(zfs_cmd_t *zc)
{
	spa_t *spa;
	int error;

	if ((error = spa_open(zc->zc_name, &spa, FTAG)) != 0)
		return (error);

	if (zc->zc_cookie < spa_version(spa) ||
	    !SPA_VERSION_IS_SUPPORTED(zc->zc_cookie)) {
		spa_close(spa, FTAG);
		return (EINVAL);
	}

	spa_upgrade(spa, zc->zc_cookie);
	spa_close(spa, FTAG);

	return (error);
}

static int
zfs_ioc_pool_get_history(zfs_cmd_t *zc)
{
	spa_t *spa;
	char *hist_buf;
	uint64_t size;
	int error;

	if ((size = zc->zc_history_len) == 0)
		return (EINVAL);

	if ((error = spa_open(zc->zc_name, &spa, FTAG)) != 0)
		return (error);

	if (spa_version(spa) < SPA_VERSION_ZPOOL_HISTORY) {
		spa_close(spa, FTAG);
		return (ENOTSUP);
	}

	hist_buf = vmem_alloc(size, KM_SLEEP);
	if ((error = spa_history_get(spa, &zc->zc_history_offset,
	    &zc->zc_history_len, hist_buf)) == 0) {
		error = ddi_copyout(hist_buf,
		    (void *)(uintptr_t)zc->zc_history,
		    zc->zc_history_len, zc->zc_iflags);
	}

	spa_close(spa, FTAG);
	vmem_free(hist_buf, size);
	return (error);
}

static int
zfs_ioc_pool_reguid(zfs_cmd_t *zc)
{
	spa_t *spa;
	int error;

	error = spa_open(zc->zc_name, &spa, FTAG);
	if (error == 0) {
		error = spa_change_guid(spa);
		spa_close(spa, FTAG);
	}
	return (error);
}

static int
zfs_ioc_dsobj_to_dsname(zfs_cmd_t *zc)
{
	int error;

	if ((error = dsl_dsobj_to_dsname(zc->zc_name,zc->zc_obj,zc->zc_value)))
		return (error);

	return (0);
}

/*
 * inputs:
 * zc_name		name of filesystem
 * zc_obj		object to find
 *
 * outputs:
 * zc_value		name of object
 */
static int
zfs_ioc_obj_to_path(zfs_cmd_t *zc)
{
	objset_t *os;
	int error;

	/* XXX reading from objset not owned */
	if ((error = dmu_objset_hold(zc->zc_name, FTAG, &os)) != 0)
		return (error);
	if (dmu_objset_type(os) != DMU_OST_ZFS) {
		dmu_objset_rele(os, FTAG);
		return (EINVAL);
	}
	error = zfs_obj_to_path(os, zc->zc_obj, zc->zc_value,
	    sizeof (zc->zc_value));
	dmu_objset_rele(os, FTAG);

	return (error);
}

/*
 * inputs:
 * zc_name		name of filesystem
 * zc_obj		object to find
 *
 * outputs:
 * zc_stat		stats on object
 * zc_value		path to object
 */
static int
zfs_ioc_obj_to_stats(zfs_cmd_t *zc)
{
	objset_t *os;
	int error;

	/* XXX reading from objset not owned */
	if ((error = dmu_objset_hold(zc->zc_name, FTAG, &os)) != 0)
		return (error);
	if (dmu_objset_type(os) != DMU_OST_ZFS) {
		dmu_objset_rele(os, FTAG);
		return (EINVAL);
	}
	error = zfs_obj_to_stats(os, zc->zc_obj, &zc->zc_stat, zc->zc_value,
	    sizeof (zc->zc_value));
	dmu_objset_rele(os, FTAG);

	return (error);
}

static int
zfs_ioc_vdev_add(zfs_cmd_t *zc)
{
	spa_t *spa;
	int error;
	nvlist_t *config, **l2cache, **spares;
	uint_t nl2cache = 0, nspares = 0;

	error = spa_open(zc->zc_name, &spa, FTAG);
	if (error != 0)
		return (error);

	error = get_nvlist(zc->zc_nvlist_conf, zc->zc_nvlist_conf_size,
	    zc->zc_iflags, &config);
	(void) nvlist_lookup_nvlist_array(config, ZPOOL_CONFIG_L2CACHE,
	    &l2cache, &nl2cache);

	(void) nvlist_lookup_nvlist_array(config, ZPOOL_CONFIG_SPARES,
	    &spares, &nspares);

	/*
	 * A root pool with concatenated devices is not supported.
	 * Thus, can not add a device to a root pool.
	 *
	 * Intent log device can not be added to a rootpool because
	 * during mountroot, zil is replayed, a seperated log device
	 * can not be accessed during the mountroot time.
	 *
	 * l2cache and spare devices are ok to be added to a rootpool.
	 */
	if (spa_bootfs(spa) != 0 && nl2cache == 0 && nspares == 0) {
		nvlist_free(config);
		spa_close(spa, FTAG);
		return (EDOM);
	}

	if (error == 0) {
		error = spa_vdev_add(spa, config);
		nvlist_free(config);
	}
	spa_close(spa, FTAG);
	return (error);
}

/*
 * inputs:
 * zc_name		name of the pool
 * zc_nvlist_conf	nvlist of devices to remove
 * zc_cookie		to stop the remove?
 */
static int
zfs_ioc_vdev_remove(zfs_cmd_t *zc)
{
	spa_t *spa;
	int error;

	error = spa_open(zc->zc_name, &spa, FTAG);
	if (error != 0)
		return (error);
	error = spa_vdev_remove(spa, zc->zc_guid, B_FALSE);
	spa_close(spa, FTAG);
	return (error);
}

static int
zfs_ioc_vdev_set_state(zfs_cmd_t *zc)
{
	spa_t *spa;
	int error;
	vdev_state_t newstate = VDEV_STATE_UNKNOWN;

	if ((error = spa_open(zc->zc_name, &spa, FTAG)) != 0)
		return (error);
	switch (zc->zc_cookie) {
	case VDEV_STATE_ONLINE:
		error = vdev_online(spa, zc->zc_guid, zc->zc_obj, &newstate);
		break;

	case VDEV_STATE_OFFLINE:
		error = vdev_offline(spa, zc->zc_guid, zc->zc_obj);
		break;

	case VDEV_STATE_FAULTED:
		if (zc->zc_obj != VDEV_AUX_ERR_EXCEEDED &&
		    zc->zc_obj != VDEV_AUX_EXTERNAL)
			zc->zc_obj = VDEV_AUX_ERR_EXCEEDED;

		error = vdev_fault(spa, zc->zc_guid, zc->zc_obj);
		break;

	case VDEV_STATE_DEGRADED:
		if (zc->zc_obj != VDEV_AUX_ERR_EXCEEDED &&
		    zc->zc_obj != VDEV_AUX_EXTERNAL)
			zc->zc_obj = VDEV_AUX_ERR_EXCEEDED;

		error = vdev_degrade(spa, zc->zc_guid, zc->zc_obj);
		break;

	default:
		error = EINVAL;
	}
	zc->zc_cookie = newstate;
	spa_close(spa, FTAG);
	return (error);
}

static int
zfs_ioc_vdev_attach(zfs_cmd_t *zc)
{
	spa_t *spa;
	int replacing = zc->zc_cookie;
	nvlist_t *config;
	int error;

	if ((error = spa_open(zc->zc_name, &spa, FTAG)) != 0)
		return (error);

	if ((error = get_nvlist(zc->zc_nvlist_conf, zc->zc_nvlist_conf_size,
	    zc->zc_iflags, &config)) == 0) {
		error = spa_vdev_attach(spa, zc->zc_guid, config, replacing);
		nvlist_free(config);
	}

	spa_close(spa, FTAG);
	return (error);
}

static int
zfs_ioc_vdev_detach(zfs_cmd_t *zc)
{
	spa_t *spa;
	int error;

	if ((error = spa_open(zc->zc_name, &spa, FTAG)) != 0)
		return (error);

	error = spa_vdev_detach(spa, zc->zc_guid, 0, B_FALSE);

	spa_close(spa, FTAG);
	return (error);
}

static int
zfs_ioc_vdev_split(zfs_cmd_t *zc)
{
	spa_t *spa;
	nvlist_t *config, *props = NULL;
	int error;
	boolean_t exp = !!(zc->zc_cookie & ZPOOL_EXPORT_AFTER_SPLIT);

	if ((error = spa_open(zc->zc_name, &spa, FTAG)) != 0)
		return (error);

	if ((error = get_nvlist(zc->zc_nvlist_conf, zc->zc_nvlist_conf_size,
	    zc->zc_iflags, &config))) {
		spa_close(spa, FTAG);
		return (error);
	}

	if (zc->zc_nvlist_src_size != 0 && (error =
	    get_nvlist(zc->zc_nvlist_src, zc->zc_nvlist_src_size,
	    zc->zc_iflags, &props))) {
		spa_close(spa, FTAG);
		nvlist_free(config);
		return (error);
	}

	error = spa_vdev_split_mirror(spa, zc->zc_string, config, props, exp);

	spa_close(spa, FTAG);

	nvlist_free(config);
	nvlist_free(props);

	return (error);
}

static int
zfs_ioc_vdev_setpath(zfs_cmd_t *zc)
{
	spa_t *spa;
	char *path = zc->zc_value;
	uint64_t guid = zc->zc_guid;
	int error;

	error = spa_open(zc->zc_name, &spa, FTAG);
	if (error != 0)
		return (error);

	error = spa_vdev_setpath(spa, guid, path);
	spa_close(spa, FTAG);
	return (error);
}

static int
zfs_ioc_vdev_setfru(zfs_cmd_t *zc)
{
	spa_t *spa;
	char *fru = zc->zc_value;
	uint64_t guid = zc->zc_guid;
	int error;

	error = spa_open(zc->zc_name, &spa, FTAG);
	if (error != 0)
		return (error);

	error = spa_vdev_setfru(spa, guid, fru);
	spa_close(spa, FTAG);
	return (error);
}

static int
zfs_ioc_objset_stats_impl(zfs_cmd_t *zc, objset_t *os)
{
	int error = 0;
	nvlist_t *nv;

	dmu_objset_fast_stat(os, &zc->zc_objset_stats);

	if (zc->zc_nvlist_dst != 0 &&
	    (error = dsl_prop_get_all(os, &nv)) == 0) {
		dmu_objset_stats(os, nv);
		/*
		 * NB: zvol_get_stats() will read the objset contents,
		 * which we aren't supposed to do with a
		 * DS_MODE_USER hold, because it could be
		 * inconsistent.  So this is a bit of a workaround...
		 * XXX reading with out owning
		 */
		if (!zc->zc_objset_stats.dds_inconsistent &&
		    dmu_objset_type(os) == DMU_OST_ZVOL) {
			error = zvol_get_stats(os, nv);
			if (error == EIO)
				return (error);
			VERIFY3S(error, ==, 0);
		}
		if (error == 0)
			error = put_nvlist(zc, nv);
		nvlist_free(nv);
	}

	return (error);
}

/*
 * inputs:
 * zc_name		name of filesystem
 * zc_nvlist_dst_size	size of buffer for property nvlist
 *
 * outputs:
 * zc_objset_stats	stats
 * zc_nvlist_dst	property nvlist
 * zc_nvlist_dst_size	size of property nvlist
 */
static int
zfs_ioc_objset_stats(zfs_cmd_t *zc)
{
	objset_t *os = NULL;
	int error;

	if ((error = dmu_objset_hold(zc->zc_name, FTAG, &os)))
		return (error);

	error = zfs_ioc_objset_stats_impl(zc, os);

	dmu_objset_rele(os, FTAG);

	return (error);
}

/*
 * inputs:
 * zc_name		name of filesystem
 * zc_nvlist_dst_size	size of buffer for property nvlist
 *
 * outputs:
 * zc_nvlist_dst	received property nvlist
 * zc_nvlist_dst_size	size of received property nvlist
 *
 * Gets received properties (distinct from local properties on or after
 * SPA_VERSION_RECVD_PROPS) for callers who want to differentiate received from
 * local property values.
 */
static int
zfs_ioc_objset_recvd_props(zfs_cmd_t *zc)
{
	objset_t *os = NULL;
	int error;
	nvlist_t *nv;

	if ((error = dmu_objset_hold(zc->zc_name, FTAG, &os)))
		return (error);

	/*
	 * Without this check, we would return local property values if the
	 * caller has not already received properties on or after
	 * SPA_VERSION_RECVD_PROPS.
	 */
	if (!dsl_prop_get_hasrecvd(os)) {
		dmu_objset_rele(os, FTAG);
		return (ENOTSUP);
	}

	if (zc->zc_nvlist_dst != 0 &&
	    (error = dsl_prop_get_received(os, &nv)) == 0) {
		error = put_nvlist(zc, nv);
		nvlist_free(nv);
	}

	dmu_objset_rele(os, FTAG);
	return (error);
}

static int
nvl_add_zplprop(objset_t *os, nvlist_t *props, zfs_prop_t prop)
{
	uint64_t value;
	int error;

	/*
	 * zfs_get_zplprop() will either find a value or give us
	 * the default value (if there is one).
	 */
	if ((error = zfs_get_zplprop(os, prop, &value)) != 0)
		return (error);
	VERIFY(nvlist_add_uint64(props, zfs_prop_to_name(prop), value) == 0);
	return (0);
}

/*
 * inputs:
 * zc_name		name of filesystem
 * zc_nvlist_dst_size	size of buffer for zpl property nvlist
 *
 * outputs:
 * zc_nvlist_dst	zpl property nvlist
 * zc_nvlist_dst_size	size of zpl property nvlist
 */
static int
zfs_ioc_objset_zplprops(zfs_cmd_t *zc)
{
	objset_t *os;
	int err;

	/* XXX reading without owning */
	if ((err = dmu_objset_hold(zc->zc_name, FTAG, &os)))
		return (err);

	dmu_objset_fast_stat(os, &zc->zc_objset_stats);

	/*
	 * NB: nvl_add_zplprop() will read the objset contents,
	 * which we aren't supposed to do with a DS_MODE_USER
	 * hold, because it could be inconsistent.
	 */
	if (zc->zc_nvlist_dst != 0 &&
	    !zc->zc_objset_stats.dds_inconsistent &&
	    dmu_objset_type(os) == DMU_OST_ZFS) {
		nvlist_t *nv;

		VERIFY(nvlist_alloc(&nv, NV_UNIQUE_NAME, KM_SLEEP) == 0);
		if ((err = nvl_add_zplprop(os, nv, ZFS_PROP_VERSION)) == 0 &&
		    (err = nvl_add_zplprop(os, nv, ZFS_PROP_NORMALIZE)) == 0 &&
		    (err = nvl_add_zplprop(os, nv, ZFS_PROP_UTF8ONLY)) == 0 &&
		    (err = nvl_add_zplprop(os, nv, ZFS_PROP_CASE)) == 0)
			err = put_nvlist(zc, nv);
		nvlist_free(nv);
	} else {
		err = ENOENT;
	}
	dmu_objset_rele(os, FTAG);
	return (err);
}

static boolean_t
dataset_name_hidden(const char *name)
{
	/*
	 * Skip over datasets that are not visible in this zone,
	 * internal datasets (which have a $ in their name), and
	 * temporary datasets (which have a % in their name).
	 */
	if (strchr(name, '$') != NULL)
		return (B_TRUE);
	if (strchr(name, '%') != NULL)
		return (B_TRUE);
	if (!INGLOBALZONE(curproc) && !zone_dataset_visible(name, NULL))
		return (B_TRUE);
	return (B_FALSE);
}

/*
 * inputs:
 * zc_name		name of filesystem
 * zc_cookie		zap cursor
 * zc_nvlist_dst_size	size of buffer for property nvlist
 *
 * outputs:
 * zc_name		name of next filesystem
 * zc_cookie		zap cursor
 * zc_objset_stats	stats
 * zc_nvlist_dst	property nvlist
 * zc_nvlist_dst_size	size of property nvlist
 */
static int
zfs_ioc_dataset_list_next(zfs_cmd_t *zc)
{
	objset_t *os;
	int error;
	char *p;
	size_t orig_len = strlen(zc->zc_name);

top:
	if ((error = dmu_objset_hold(zc->zc_name, FTAG, &os))) {
		if (error == ENOENT)
			error = ESRCH;
		return (error);
	}

	p = strrchr(zc->zc_name, '/');
	if (p == NULL || p[1] != '\0')
		(void) strlcat(zc->zc_name, "/", sizeof (zc->zc_name));
	p = zc->zc_name + strlen(zc->zc_name);

	/*
	 * Pre-fetch the datasets.  dmu_objset_prefetch() always returns 0
	 * but is not declared void because its called by dmu_objset_find().
	 */
	if (zc->zc_cookie == 0) {
		uint64_t cookie = 0;
		int len = sizeof (zc->zc_name) - (p - zc->zc_name);

		while (dmu_dir_list_next(os, len, p, NULL, &cookie) == 0) {
			if (!dataset_name_hidden(zc->zc_name))
				(void) dmu_objset_prefetch(zc->zc_name, NULL);
		}
	}

	do {
		error = dmu_dir_list_next(os,
		    sizeof (zc->zc_name) - (p - zc->zc_name), p,
		    NULL, &zc->zc_cookie);
		if (error == ENOENT)
			error = ESRCH;
	} while (error == 0 && dataset_name_hidden(zc->zc_name));
	dmu_objset_rele(os, FTAG);

	/*
	 * If it's an internal dataset (ie. with a '$' in its name),
	 * don't try to get stats for it, otherwise we'll return ENOENT.
	 */
	if (error == 0 && strchr(zc->zc_name, '$') == NULL) {
		error = zfs_ioc_objset_stats(zc); /* fill in the stats */
		if (error == ENOENT) {
			/* We lost a race with destroy, get the next one. */
			zc->zc_name[orig_len] = '\0';
			goto top;
		}
	}
	return (error);
}

/*
 * inputs:
 * zc_name		name of filesystem
 * zc_cookie		zap cursor
 * zc_nvlist_dst_size	size of buffer for property nvlist
 *
 * outputs:
 * zc_name		name of next snapshot
 * zc_objset_stats	stats
 * zc_nvlist_dst	property nvlist
 * zc_nvlist_dst_size	size of property nvlist
 */
static int
zfs_ioc_snapshot_list_next(zfs_cmd_t *zc)
{
	objset_t *os;
	int error;

top:
	if (zc->zc_cookie == 0 && !zc->zc_simple)
		(void) dmu_objset_find(zc->zc_name, dmu_objset_prefetch,
		    NULL, DS_FIND_SNAPSHOTS);

	error = dmu_objset_hold(zc->zc_name, FTAG, &os);
	if (error)
		return (error == ENOENT ? ESRCH : error);

	/*
	 * A dataset name of maximum length cannot have any snapshots,
	 * so exit immediately.
	 */
	if (strlcat(zc->zc_name, "@", sizeof (zc->zc_name)) >= MAXNAMELEN) {
		dmu_objset_rele(os, FTAG);
		return (ESRCH);
	}

	error = dmu_snapshot_list_next(os,
	    sizeof (zc->zc_name) - strlen(zc->zc_name),
	    zc->zc_name + strlen(zc->zc_name), &zc->zc_obj, &zc->zc_cookie,
	    NULL);

	if (error == 0 && !zc->zc_simple) {
		dsl_dataset_t *ds;
		dsl_pool_t *dp = os->os_dsl_dataset->ds_dir->dd_pool;

		/*
		 * Since we probably don't have a hold on this snapshot,
		 * it's possible that the objsetid could have been destroyed
		 * and reused for a new objset. It's OK if this happens during
		 * a zfs send operation, since the new createtxg will be
		 * beyond the range we're interested in.
		 */
		rw_enter(&dp->dp_config_rwlock, RW_READER);
		error = dsl_dataset_hold_obj(dp, zc->zc_obj, FTAG, &ds);
		rw_exit(&dp->dp_config_rwlock);
		if (error) {
			if (error == ENOENT) {
				/* Racing with destroy, get the next one. */
				*strchr(zc->zc_name, '@') = '\0';
				dmu_objset_rele(os, FTAG);
				goto top;
			}
		} else {
			objset_t *ossnap;

			error = dmu_objset_from_ds(ds, &ossnap);
			if (error == 0)
				error = zfs_ioc_objset_stats_impl(zc, ossnap);
			dsl_dataset_rele(ds, FTAG);
		}
	} else if (error == ENOENT) {
		error = ESRCH;
	}

	dmu_objset_rele(os, FTAG);
	/* if we failed, undo the @ that we tacked on to zc_name */
	if (error)
		*strchr(zc->zc_name, '@') = '\0';
	return (error);
}

static int
zfs_prop_set_userquota(const char *dsname, nvpair_t *pair)
{
	const char *propname = nvpair_name(pair);
	uint64_t *valary;
	unsigned int vallen;
	const char *domain;
	char *dash;
	zfs_userquota_prop_t type;
	uint64_t rid;
	uint64_t quota;
	zfs_sb_t *zsb;
	int err;

	if (nvpair_type(pair) == DATA_TYPE_NVLIST) {
		nvlist_t *attrs;
		VERIFY(nvpair_value_nvlist(pair, &attrs) == 0);
		if (nvlist_lookup_nvpair(attrs, ZPROP_VALUE,
		    &pair) != 0)
			return (EINVAL);
	}

	/*
	 * A correctly constructed propname is encoded as
	 * userquota@<rid>-<domain>.
	 */
	if ((dash = strchr(propname, '-')) == NULL ||
	    nvpair_value_uint64_array(pair, &valary, &vallen) != 0 ||
	    vallen != 3)
		return (EINVAL);

	domain = dash + 1;
	type = valary[0];
	rid = valary[1];
	quota = valary[2];

	err = zfs_sb_hold(dsname, FTAG, &zsb, B_FALSE);
	if (err == 0) {
		err = zfs_set_userquota(zsb, type, domain, rid, quota);
		zfs_sb_rele(zsb, FTAG);
	}

	return (err);
}

/*
 * If the named property is one that has a special function to set its value,
 * return 0 on success and a positive error code on failure; otherwise if it is
 * not one of the special properties handled by this function, return -1.
 *
 * XXX: It would be better for callers of the property interface if we handled
 * these special cases in dsl_prop.c (in the dsl layer).
 */
static int
zfs_prop_set_special(const char *dsname, zprop_source_t source,
    nvpair_t *pair)
{
	const char *propname = nvpair_name(pair);
	zfs_prop_t prop = zfs_name_to_prop(propname);
	uint64_t intval;
	int err;

	if (prop == ZPROP_INVAL) {
		if (zfs_prop_userquota(propname))
			return (zfs_prop_set_userquota(dsname, pair));
		return (-1);
	}

	if (nvpair_type(pair) == DATA_TYPE_NVLIST) {
		nvlist_t *attrs;
		VERIFY(nvpair_value_nvlist(pair, &attrs) == 0);
		VERIFY(nvlist_lookup_nvpair(attrs, ZPROP_VALUE,
		    &pair) == 0);
	}

	if (zfs_prop_get_type(prop) == PROP_TYPE_STRING)
		return (-1);

	VERIFY(0 == nvpair_value_uint64(pair, &intval));

	switch (prop) {
	case ZFS_PROP_QUOTA:
		err = dsl_dir_set_quota(dsname, source, intval);
		break;
	case ZFS_PROP_REFQUOTA:
		err = dsl_dataset_set_quota(dsname, source, intval);
		break;
	case ZFS_PROP_RESERVATION:
		err = dsl_dir_set_reservation(dsname, source, intval);
		break;
	case ZFS_PROP_REFRESERVATION:
		err = dsl_dataset_set_reservation(dsname, source, intval);
		break;
	case ZFS_PROP_VOLSIZE:
		err = zvol_set_volsize(dsname, intval);
		break;
	case ZFS_PROP_VERSION:
	{
		zfs_sb_t *zsb;

		if ((err = zfs_sb_hold(dsname, FTAG, &zsb, B_TRUE)) != 0)
			break;

		err = zfs_set_version(zsb, intval);
		zfs_sb_rele(zsb, FTAG);

		if (err == 0 && intval >= ZPL_VERSION_USERSPACE) {
			zfs_cmd_t *zc;

			zc = kmem_zalloc(sizeof (zfs_cmd_t),
			    KM_SLEEP | KM_NODEBUG);
			(void) strcpy(zc->zc_name, dsname);
			(void) zfs_ioc_userspace_upgrade(zc);
			kmem_free(zc, sizeof (zfs_cmd_t));
		}
		break;
	}

	default:
		err = -1;
	}

	return (err);
}

#if 0
/*
 * Handle user quota before it reaches dsl_prop.c, where it is invalid.
 */
static int
zfs_prop_validate(nvpair_t *pair, zprop_source_t source)
{
        const char *propname = nvpair_name(pair);
        nvpair_t *propval = pair;
        int err;

        if ((err = dsl_prop_decode_value(&propval)) != 0)
                return (err);

        if (zfs_prop_userquota(propname)) {
                if (strlen(propname) >= ZAP_MAXNAMELEN)
                        return (ENAMETOOLONG);
                if (nvpair_type(propval) != DATA_TYPE_UINT64_ARRAY)
                        return (EINVAL);
                if (source == ZPROP_SRC_INHERITED)
                        return (EINVAL);
                return (0);
        }

        return (dsl_prop_validate_nvpair(pair, source));
}
#endif

/*
 * This function is best effort. If it fails to set any of the given properties,
 * it continues to set as many as it can and returns the first error
 * encountered. If the caller provides a non-NULL errlist, it also gives the
 * complete list of names of all the properties it failed to set along with the
 * corresponding error numbers. The caller is responsible for freeing the
 * returned errlist.
 *
 * If every property is set successfully, zero is returned and the list pointed
 * at by errlist is NULL.
 */
int
zfs_set_prop_nvlist(const char *dsname, zprop_source_t source, nvlist_t *nvl,
    nvlist_t **errlist)
{
	nvpair_t *pair;
	nvpair_t *propval;
	int rv = 0;
	uint64_t intval;
	char *strval;
	nvlist_t *genericnvl;
	nvlist_t *errors;
	nvlist_t *retrynvl;

	VERIFY(nvlist_alloc(&genericnvl, NV_UNIQUE_NAME, KM_SLEEP) == 0);
	VERIFY(nvlist_alloc(&errors, NV_UNIQUE_NAME, KM_SLEEP) == 0);
	VERIFY(nvlist_alloc(&retrynvl, NV_UNIQUE_NAME, KM_SLEEP) == 0);

retry:
	pair = NULL;
	while ((pair = nvlist_next_nvpair(nvl, pair)) != NULL) {
		const char *propname = nvpair_name(pair);
		zfs_prop_t prop = zfs_name_to_prop(propname);
		int err = 0;

		/* decode the property value */
		propval = pair;
		if (nvpair_type(pair) == DATA_TYPE_NVLIST) {
			nvlist_t *attrs;
			VERIFY(nvpair_value_nvlist(pair, &attrs) == 0);
			if (nvlist_lookup_nvpair(attrs, ZPROP_VALUE,
			    &propval) != 0)
				err = EINVAL;
		}

		/* Validate value type */
		if (err == 0 && prop == ZPROP_INVAL) {
			if (zfs_prop_user(propname)) {
				if (nvpair_type(propval) != DATA_TYPE_STRING)
					err = EINVAL;
			} else if (zfs_prop_userquota(propname)) {
				if (nvpair_type(propval) !=
				    DATA_TYPE_UINT64_ARRAY)
					err = EINVAL;
			} else {
				err = EINVAL;
			}
		} else if (err == 0) {
			if (nvpair_type(propval) == DATA_TYPE_STRING) {
				if (zfs_prop_get_type(prop) != PROP_TYPE_STRING)
					err = EINVAL;
			} else if (nvpair_type(propval) == DATA_TYPE_UINT64) {
				const char *unused;

				VERIFY(nvpair_value_uint64(propval,
				    &intval) == 0);

				switch (zfs_prop_get_type(prop)) {
				case PROP_TYPE_NUMBER:
					break;
				case PROP_TYPE_STRING:
					err = EINVAL;
					break;
				case PROP_TYPE_INDEX:
					if (zfs_prop_index_to_string(prop,
					    intval, &unused) != 0)
						err = EINVAL;
					break;
				default:
					cmn_err(CE_PANIC,
					    "unknown property type");
				}
			} else {
				err = EINVAL;
			}
		}

		/* Validate permissions */
		if (err == 0)
			err = zfs_check_settable(dsname, pair, CRED());

		if (err == 0) {
			err = zfs_prop_set_special(dsname, source, pair);
			if (err == -1) {
				/*
				 * For better performance we build up a list of
				 * properties to set in a single transaction.
				 */
				err = nvlist_add_nvpair(genericnvl, pair);
			} else if (err != 0 && nvl != retrynvl) {
				/*
				 * This may be a spurious error caused by
				 * receiving quota and reservation out of order.
				 * Try again in a second pass.
				 */
				err = nvlist_add_nvpair(retrynvl, pair);
			}
		}

		if (err != 0)
			VERIFY(nvlist_add_int32(errors, propname, err) == 0);
	}

	if (nvl != retrynvl && !nvlist_empty(retrynvl)) {
		nvl = retrynvl;
		goto retry;
	}

	if (!nvlist_empty(genericnvl) &&
	    dsl_props_set(dsname, source, genericnvl) != 0) {
		/*
		 * If this fails, we still want to set as many properties as we
		 * can, so try setting them individually.
		 */
		pair = NULL;
		while ((pair = nvlist_next_nvpair(genericnvl, pair)) != NULL) {
			const char *propname = nvpair_name(pair);
			int err = 0;

			propval = pair;
			if (nvpair_type(pair) == DATA_TYPE_NVLIST) {
				nvlist_t *attrs;
				VERIFY(nvpair_value_nvlist(pair, &attrs) == 0);
				VERIFY(nvlist_lookup_nvpair(attrs, ZPROP_VALUE,
				    &propval) == 0);
			}

			if (nvpair_type(propval) == DATA_TYPE_STRING) {
				VERIFY(nvpair_value_string(propval,
				    &strval) == 0);
				err = dsl_prop_set(dsname, propname, source, 1,
				    strlen(strval) + 1, strval);
			} else {
				VERIFY(nvpair_value_uint64(propval,
				    &intval) == 0);
				err = dsl_prop_set(dsname, propname, source, 8,
				    1, &intval);
			}

			if (err != 0) {
				VERIFY(nvlist_add_int32(errors, propname,
				    err) == 0);

			}
		}
	}
	nvlist_free(genericnvl);
	nvlist_free(retrynvl);

	if ((pair = nvlist_next_nvpair(errors, NULL)) == NULL) {
		nvlist_free(errors);
		errors = NULL;
	} else {
		VERIFY(nvpair_value_int32(pair, &rv) == 0);
	}

	if (errlist == NULL)
		nvlist_free(errors);
	else
		*errlist = errors;

	return (rv);
}

/*
 * Check that all the properties are valid user properties.
 */
static int
zfs_check_userprops(char *fsname, nvlist_t *nvl)
{
	nvpair_t *pair = NULL;
	int error = 0;

	while ((pair = nvlist_next_nvpair(nvl, pair)) != NULL) {
		const char *propname = nvpair_name(pair);
		char *valstr;

		if (!zfs_prop_user(propname) ||
		    nvpair_type(pair) != DATA_TYPE_STRING)
			return (EINVAL);

		if ((error = zfs_secpolicy_write_perms(fsname,
		    ZFS_DELEG_PERM_USERPROP, CRED())))
			return (error);

		if (strlen(propname) >= ZAP_MAXNAMELEN)
			return (ENAMETOOLONG);

		VERIFY(nvpair_value_string(pair, &valstr) == 0);
		if (strlen(valstr) >= ZAP_MAXVALUELEN)
			return (E2BIG);
	}
	return (0);
}

static void
props_skip(nvlist_t *props, nvlist_t *skipped, nvlist_t **newprops)
{
	nvpair_t *pair;

	VERIFY(nvlist_alloc(newprops, NV_UNIQUE_NAME, KM_SLEEP) == 0);

	pair = NULL;
	while ((pair = nvlist_next_nvpair(props, pair)) != NULL) {
		if (nvlist_exists(skipped, nvpair_name(pair)))
			continue;

		VERIFY(nvlist_add_nvpair(*newprops, pair) == 0);
	}
}

static int
clear_received_props(objset_t *os, const char *fs, nvlist_t *props,
    nvlist_t *skipped)
{
	int err = 0;
	nvlist_t *cleared_props = NULL;
	props_skip(props, skipped, &cleared_props);
	if (!nvlist_empty(cleared_props)) {
		/*
		 * Acts on local properties until the dataset has received
		 * properties at least once on or after SPA_VERSION_RECVD_PROPS.
		 */
		zprop_source_t flags = (ZPROP_SRC_NONE |
		    (dsl_prop_get_hasrecvd(os) ? ZPROP_SRC_RECEIVED : 0));
		err = zfs_set_prop_nvlist(fs, flags, cleared_props, NULL);
	}
	nvlist_free(cleared_props);
	return (err);
}

/*
 * inputs:
 * zc_name		name of filesystem
 * zc_value		name of property to set
 * zc_nvlist_src{_size}	nvlist of properties to apply
 * zc_cookie		received properties flag
 *
 * outputs:
 * zc_nvlist_dst{_size} error for each unapplied received property
 */
static int
zfs_ioc_set_prop(zfs_cmd_t *zc)
{
	nvlist_t *nvl;
	boolean_t received = zc->zc_cookie;
	zprop_source_t source = (received ? ZPROP_SRC_RECEIVED :
	    ZPROP_SRC_LOCAL);
	nvlist_t *errors = NULL;
	int error;

	if ((error = get_nvlist(zc->zc_nvlist_src, zc->zc_nvlist_src_size,
	    zc->zc_iflags, &nvl)) != 0)
		return (error);

	if (received) {
		nvlist_t *origprops;
		objset_t *os;

		if (dmu_objset_hold(zc->zc_name, FTAG, &os) == 0) {
			if (dsl_prop_get_received(os, &origprops) == 0) {
				(void) clear_received_props(os,
				    zc->zc_name, origprops, nvl);
				nvlist_free(origprops);
			}

			dsl_prop_set_hasrecvd(os);
			dmu_objset_rele(os, FTAG);
		}
	}

	error = zfs_set_prop_nvlist(zc->zc_name, source, nvl, &errors);

	if (zc->zc_nvlist_dst != 0 && errors != NULL) {
		(void) put_nvlist(zc, errors);
	}

	nvlist_free(errors);
	nvlist_free(nvl);
	return (error);
}

/*
 * inputs:
 * zc_name		name of filesystem
 * zc_value		name of property to inherit
 * zc_cookie		revert to received value if TRUE
 *
 * outputs:		none
 */
static int
zfs_ioc_inherit_prop(zfs_cmd_t *zc)
{
	const char *propname = zc->zc_value;
	zfs_prop_t prop = zfs_name_to_prop(propname);
	boolean_t received = zc->zc_cookie;
	zprop_source_t source = (received
	    ? ZPROP_SRC_NONE		/* revert to received value, if any */
	    : ZPROP_SRC_INHERITED);	/* explicitly inherit */

	if (received) {
		nvlist_t *dummy;
		nvpair_t *pair;
		zprop_type_t type;
		int err;

		/*
		 * zfs_prop_set_special() expects properties in the form of an
		 * nvpair with type info.
		 */
		if (prop == ZPROP_INVAL) {
			if (!zfs_prop_user(propname))
				return (EINVAL);

			type = PROP_TYPE_STRING;
		} else if (prop == ZFS_PROP_VOLSIZE ||
		    prop == ZFS_PROP_VERSION) {
			return (EINVAL);
		} else {
			type = zfs_prop_get_type(prop);
		}

		VERIFY(nvlist_alloc(&dummy, NV_UNIQUE_NAME, KM_SLEEP) == 0);

		switch (type) {
		case PROP_TYPE_STRING:
			VERIFY(0 == nvlist_add_string(dummy, propname, ""));
			break;
		case PROP_TYPE_NUMBER:
		case PROP_TYPE_INDEX:
			VERIFY(0 == nvlist_add_uint64(dummy, propname, 0));
			break;
		default:
			nvlist_free(dummy);
			return (EINVAL);
		}

		pair = nvlist_next_nvpair(dummy, NULL);
		err = zfs_prop_set_special(zc->zc_name, source, pair);
		nvlist_free(dummy);
		if (err != -1)
			return (err); /* special property already handled */
	} else {
		/*
		 * Only check this in the non-received case. We want to allow
		 * 'inherit -S' to revert non-inheritable properties like quota
		 * and reservation to the received or default values even though
		 * they are not considered inheritable.
		 */
		if (prop != ZPROP_INVAL && !zfs_prop_inheritable(prop))
			return (EINVAL);
	}

	/* the property name has been validated by zfs_secpolicy_inherit() */
	return (dsl_prop_set(zc->zc_name, zc->zc_value, source, 0, 0, NULL));
}

static int
zfs_ioc_pool_set_props(zfs_cmd_t *zc)
{
	nvlist_t *props;
	spa_t *spa;
	int error;
	nvpair_t *pair;

	if ((error = get_nvlist(zc->zc_nvlist_src, zc->zc_nvlist_src_size,
	    zc->zc_iflags, &props)))
		return (error);

	/*
	 * If the only property is the configfile, then just do a spa_lookup()
	 * to handle the faulted case.
	 */
	pair = nvlist_next_nvpair(props, NULL);
	if (pair != NULL && strcmp(nvpair_name(pair),
	    zpool_prop_to_name(ZPOOL_PROP_CACHEFILE)) == 0 &&
	    nvlist_next_nvpair(props, pair) == NULL) {
		mutex_enter(&spa_namespace_lock);
		if ((spa = spa_lookup(zc->zc_name)) != NULL) {
			spa_configfile_set(spa, props, B_FALSE);
			spa_config_sync(spa, B_FALSE, B_TRUE);
		}
		mutex_exit(&spa_namespace_lock);
		if (spa != NULL) {
			nvlist_free(props);
			return (0);
		}
	}

	if ((error = spa_open(zc->zc_name, &spa, FTAG)) != 0) {
		nvlist_free(props);
		return (error);
	}

	error = spa_prop_set(spa, props);

	nvlist_free(props);
	spa_close(spa, FTAG);

	return (error);
}

static int
zfs_ioc_pool_get_props(zfs_cmd_t *zc)
{
	spa_t *spa;
	int error;
	nvlist_t *nvp = NULL;

	if ((error = spa_open(zc->zc_name, &spa, FTAG)) != 0) {
		/*
		 * If the pool is faulted, there may be properties we can still
		 * get (such as altroot and cachefile), so attempt to get them
		 * anyway.
		 */
		mutex_enter(&spa_namespace_lock);
		if ((spa = spa_lookup(zc->zc_name)) != NULL)
			error = spa_prop_get(spa, &nvp);
		mutex_exit(&spa_namespace_lock);
	} else {
		error = spa_prop_get(spa, &nvp);
		spa_close(spa, FTAG);
	}

	if (error == 0 && zc->zc_nvlist_dst != 0)
		error = put_nvlist(zc, nvp);
	else
		error = EFAULT;

	nvlist_free(nvp);
	return (error);
}

/*
 * inputs:
 * zc_name              name of volume
 *
 * outputs:             none
 */
static int
zfs_ioc_create_minor(zfs_cmd_t *zc)
{
	return (zvol_create_minor(zc->zc_name));
}

/*
 * inputs:
 * zc_name              name of volume
 *
 * outputs:             none
 */
static int
zfs_ioc_remove_minor(zfs_cmd_t *zc)
{
	return (zvol_remove_minor(zc->zc_name));
}

/*
 * inputs:
 * zc_name		name of filesystem
 * zc_nvlist_src{_size}	nvlist of delegated permissions
 * zc_perm_action	allow/unallow flag
 *
 * outputs:		none
 */
static int
zfs_ioc_set_fsacl(zfs_cmd_t *zc)
{
	int error;
	nvlist_t *fsaclnv = NULL;

	if ((error = get_nvlist(zc->zc_nvlist_src, zc->zc_nvlist_src_size,
	    zc->zc_iflags, &fsaclnv)) != 0)
		return (error);

	/*
	 * Verify nvlist is constructed correctly
	 */
	if ((error = zfs_deleg_verify_nvlist(fsaclnv)) != 0) {
		nvlist_free(fsaclnv);
		return (EINVAL);
	}

	/*
	 * If we don't have PRIV_SYS_MOUNT, then validate
	 * that user is allowed to hand out each permission in
	 * the nvlist(s)
	 */

	error = secpolicy_zfs(CRED());
	if (error) {
		if (zc->zc_perm_action == B_FALSE) {
			error = dsl_deleg_can_allow(zc->zc_name,
			    fsaclnv, CRED());
		} else {
			error = dsl_deleg_can_unallow(zc->zc_name,
			    fsaclnv, CRED());
		}
	}

	if (error == 0)
		error = dsl_deleg_set(zc->zc_name, fsaclnv, zc->zc_perm_action);

	nvlist_free(fsaclnv);
	return (error);
}

/*
 * inputs:
 * zc_name		name of filesystem
 *
 * outputs:
 * zc_nvlist_src{_size}	nvlist of delegated permissions
 */
static int
zfs_ioc_get_fsacl(zfs_cmd_t *zc)
{
	nvlist_t *nvp;
	int error;

	if ((error = dsl_deleg_get(zc->zc_name, &nvp)) == 0) {
		error = put_nvlist(zc, nvp);
		nvlist_free(nvp);
	}

	return (error);
}

/* ARGSUSED */
static void
zfs_create_cb(objset_t *os, void *arg, cred_t *cr, dmu_tx_t *tx)
{
	zfs_creat_t *zct = arg;

	zfs_create_fs(os, cr, zct->zct_zplprops, tx);
}

#define	ZFS_PROP_UNDEFINED	((uint64_t)-1)

/*
 * inputs:
 * createprops		list of properties requested by creator
 * default_zplver	zpl version to use if unspecified in createprops
 * fuids_ok		fuids allowed in this version of the spa?
 * os			parent objset pointer (NULL if root fs)
 *
 * outputs:
 * zplprops	values for the zplprops we attach to the master node object
 * is_ci	true if requested file system will be purely case-insensitive
 *
 * Determine the settings for utf8only, normalization and
 * casesensitivity.  Specific values may have been requested by the
 * creator and/or we can inherit values from the parent dataset.  If
 * the file system is of too early a vintage, a creator can not
 * request settings for these properties, even if the requested
 * setting is the default value.  We don't actually want to create dsl
 * properties for these, so remove them from the source nvlist after
 * processing.
 */
static int
zfs_fill_zplprops_impl(objset_t *os, uint64_t zplver,
    boolean_t fuids_ok, boolean_t sa_ok, nvlist_t *createprops,
    nvlist_t *zplprops, boolean_t *is_ci)
{
	uint64_t sense = ZFS_PROP_UNDEFINED;
	uint64_t norm = ZFS_PROP_UNDEFINED;
	uint64_t u8 = ZFS_PROP_UNDEFINED;
	int error;

	ASSERT(zplprops != NULL);


	/*
	 * Pull out creator prop choices, if any.
	 */
	if (createprops) {
		(void) nvlist_lookup_uint64(createprops,
		    zfs_prop_to_name(ZFS_PROP_VERSION), &zplver);
		(void) nvlist_lookup_uint64(createprops,
		    zfs_prop_to_name(ZFS_PROP_NORMALIZE), &norm);
		(void) nvlist_remove_all(createprops,
		    zfs_prop_to_name(ZFS_PROP_NORMALIZE));
		(void) nvlist_lookup_uint64(createprops,
		    zfs_prop_to_name(ZFS_PROP_UTF8ONLY), &u8);
		(void) nvlist_remove_all(createprops,
		    zfs_prop_to_name(ZFS_PROP_UTF8ONLY));
		(void) nvlist_lookup_uint64(createprops,
		    zfs_prop_to_name(ZFS_PROP_CASE), &sense);
		(void) nvlist_remove_all(createprops,
		    zfs_prop_to_name(ZFS_PROP_CASE));
	}

	/*
	 * If the zpl version requested is whacky or the file system
	 * or pool is version is too "young" to support normalization
	 * and the creator tried to set a value for one of the props,
	 * error out.
	 */
	if ((zplver < ZPL_VERSION_INITIAL || zplver > ZPL_VERSION) ||
	    (zplver >= ZPL_VERSION_FUID && !fuids_ok) ||
	    (zplver >= ZPL_VERSION_SA && !sa_ok) ||
	    (os != NULL && os->os_crypt != ZIO_CRYPT_OFF &&
	     zplver < ZPL_VERSION_SA) ||
	    (zplver < ZPL_VERSION_NORMALIZATION &&
	     (norm != ZFS_PROP_UNDEFINED || u8 != ZFS_PROP_UNDEFINED ||
	      sense != ZFS_PROP_UNDEFINED)))
	  return (ENOTSUP);

	/*
	 * Put the version in the zplprops
	 */
	VERIFY(nvlist_add_uint64(zplprops,
	    zfs_prop_to_name(ZFS_PROP_VERSION), zplver) == 0);

	if (norm == ZFS_PROP_UNDEFINED &&
	    (error = zfs_get_zplprop(os, ZFS_PROP_NORMALIZE, &norm)) != 0)
		return (error);
	VERIFY(nvlist_add_uint64(zplprops,
	    zfs_prop_to_name(ZFS_PROP_NORMALIZE), norm) == 0);

	/*
	 * If we're normalizing, names must always be valid UTF-8 strings.
	 */
	if (norm)
		u8 = 1;
	if (u8 == ZFS_PROP_UNDEFINED &&
	    (error = zfs_get_zplprop(os, ZFS_PROP_UTF8ONLY, &u8)) != 0)
		return (error);
	VERIFY(nvlist_add_uint64(zplprops,
	    zfs_prop_to_name(ZFS_PROP_UTF8ONLY), u8) == 0);

	if (sense == ZFS_PROP_UNDEFINED &&
	    (error = zfs_get_zplprop(os, ZFS_PROP_CASE, &sense)) != 0)
		return (error);
	VERIFY(nvlist_add_uint64(zplprops,
	    zfs_prop_to_name(ZFS_PROP_CASE), sense) == 0);

	if (is_ci)
		*is_ci = (sense == ZFS_CASE_INSENSITIVE);

	return (0);
}

static int
zfs_fill_zplprops(const char *dataset, nvlist_t *createprops,
    nvlist_t *zplprops, boolean_t *is_ci)
{
	boolean_t fuids_ok, sa_ok;
	uint64_t zplver = ZPL_VERSION;
	objset_t *os = NULL;
	char parentname[MAXNAMELEN];
	char *cp;
	spa_t *spa;
	uint64_t spa_vers;
	int error;

	(void) strlcpy(parentname, dataset, sizeof (parentname));
	cp = strrchr(parentname, '/');
	ASSERT(cp != NULL);
	cp[0] = '\0';

	if ((error = spa_open(dataset, &spa, FTAG)) != 0)
		return (error);

	spa_vers = spa_version(spa);
	spa_close(spa, FTAG);

	zplver = zfs_zpl_version_map(spa_vers);
	fuids_ok = (zplver >= ZPL_VERSION_FUID);
	sa_ok = (zplver >= ZPL_VERSION_SA);

	/*
	 * Open parent object set so we can inherit zplprop values.
	 */
	if ((error = dmu_objset_hold(parentname, FTAG, &os)) != 0)
		return (error);

	error = zfs_fill_zplprops_impl(os, zplver, fuids_ok, sa_ok, createprops,
	    zplprops, is_ci);

	dmu_objset_rele(os, FTAG);
	return (error);
}

static int
zfs_fill_zplprops_root(uint64_t spa_vers, nvlist_t *createprops,
    nvlist_t *zplprops, boolean_t *is_ci)
{
	boolean_t fuids_ok;
	boolean_t sa_ok;
	uint64_t zplver = ZPL_VERSION;
	int error;

	zplver = zfs_zpl_version_map(spa_vers);
	fuids_ok = (zplver >= ZPL_VERSION_FUID);
	sa_ok = (zplver >= ZPL_VERSION_SA);

	error = zfs_fill_zplprops_impl(NULL, zplver, fuids_ok, sa_ok,
	    createprops, zplprops, is_ci);
	return (error);
}

static int
zfs_get_crypto_ctx(zfs_cmd_t *zc, dsl_crypto_ctx_t *dcc)
{
    int error = 0;
    dsl_dataset_t *ids;
    zcrypt_key_t *wkey;

    if (zc->zc_crypto.zic_cmd != 0 &&
<<<<<<< HEAD
        zfs_earlier_version(zc->zc_name, SPA_VERSION_CRYPTO))
=======
        zfs_earlier_version(zc->zc_name, SPA_VERSION_FEATURES))
>>>>>>> e394c1d3
        return (ENOTSUP);

    /*
     * Special check aes-128-ctr which isn't settable from
     * userland or at create time, it is only allowed to be
     * set via the zvol_preallocate_init() path.
     */

    switch (zc->zc_crypto.zic_cmd) {
    case ZFS_IOC_CRYPTO_KEY_LOAD:
        error = zcrypt_key_from_ioc(&zc->zc_crypto,
                                    &dcc->dcc_wrap_key);
        if (error != 0) {
            return (error);
                }
        dcc->dcc_clone_newkey = zc->zc_crypto.zic_clone_newkey;
        dcc->dcc_crypt = zc->zc_crypto.zic_crypt;
        break;
    case ZFS_IOC_CRYPTO_KEY_INHERIT:
        if (dataset_namecheck(zc->zc_crypto.zic_inherit_dsname,
                              NULL, NULL) != 0) {
            return (EINVAL);
        }
        error = dsl_dataset_hold(zc->zc_crypto.zic_inherit_dsname,
                                 FTAG, &ids);
        if (error != 0) {
            return (error);
        }

        wkey = zcrypt_keystore_find_wrappingkey(
                                                dsl_dataset_get_spa(ids), ids->ds_object);
        dsl_dataset_rele(ids, FTAG);
        if (wkey == NULL) {
            return (ENOTSUP);
        }
        dcc->dcc_wrap_key = zcrypt_key_copy(wkey);
        dcc->dcc_clone_newkey = zc->zc_crypto.zic_clone_newkey;
        dcc->dcc_crypt = zc->zc_crypto.zic_crypt;
        break;
    }

    dcc->dcc_salt = zc->zc_crypto.zic_salt;

    return (error);
}


/*
 * inputs:
 * zc_objset_type	type of objset to create (fs vs zvol)
 * zc_name		name of new objset
 * zc_value		name of snapshot to clone from (may be empty)
 * zc_nvlist_src{_size}	nvlist of properties to apply
 *
 * outputs: none
 */
static int
zfs_ioc_create(zfs_cmd_t *zc)
{
	objset_t *clone;
	int error = 0;
	zfs_creat_t zct;
    dsl_crypto_ctx_t dcc = { 0 };
	nvlist_t *nvprops = NULL;
	void (*cbfunc)(objset_t *os, void *arg, cred_t *cr, dmu_tx_t *tx);
	dmu_objset_type_t type = zc->zc_objset_type;

	switch (type) {

	case DMU_OST_ZFS:
		cbfunc = zfs_create_cb;
		break;

	case DMU_OST_ZVOL:
		cbfunc = zvol_create_cb;
		break;

	default:
		cbfunc = NULL;
		break;
	}
	if (strchr(zc->zc_name, '@') ||
	    strchr(zc->zc_name, '%'))
		return (EINVAL);

	if (zc->zc_nvlist_src != 0 &&
	    (error = get_nvlist(zc->zc_nvlist_src, zc->zc_nvlist_src_size,
	    zc->zc_iflags, &nvprops)) != 0)
		return (error);

	zct.zct_zplprops = NULL;
	zct.zct_props = nvprops;

    if ((error = zfs_get_crypto_ctx(zc, &dcc)) != 0) {
        return (error);
    }

	if (zc->zc_value[0] != '\0') {
		/*
		 * We're creating a clone of an existing snapshot.
		 */
		zc->zc_value[sizeof (zc->zc_value) - 1] = '\0';
		if (dataset_namecheck(zc->zc_value, NULL, NULL) != 0) {
			nvlist_free(nvprops);
			return (EINVAL);
		}

		error = dmu_objset_hold(zc->zc_value, FTAG, &clone);
		if (error) {
			nvlist_free(nvprops);
			return (error);
		}

		error = dmu_objset_clone(zc->zc_name, dmu_objset_ds(clone), &dcc, 0);
		dmu_objset_rele(clone, FTAG);
		if (error) {
			nvlist_free(nvprops);
			return (error);
		}
	} else {
		boolean_t is_insensitive = B_FALSE;

		if (cbfunc == NULL) {
			nvlist_free(nvprops);
			return (EINVAL);
		}

		if (type == DMU_OST_ZVOL) {
			uint64_t volsize, volblocksize;

			if (nvprops == NULL ||
			    nvlist_lookup_uint64(nvprops,
			    zfs_prop_to_name(ZFS_PROP_VOLSIZE),
			    &volsize) != 0) {
				nvlist_free(nvprops);
				return (EINVAL);
			}

			if ((error = nvlist_lookup_uint64(nvprops,
			    zfs_prop_to_name(ZFS_PROP_VOLBLOCKSIZE),
			    &volblocksize)) != 0 && error != ENOENT) {
				nvlist_free(nvprops);
				return (EINVAL);
			}

			if (error != 0)
				volblocksize = zfs_prop_default_numeric(
				    ZFS_PROP_VOLBLOCKSIZE);

			if ((error = zvol_check_volblocksize(
			    volblocksize)) != 0 ||
			    (error = zvol_check_volsize(volsize,
			    volblocksize)) != 0) {
				nvlist_free(nvprops);
				return (error);
			}
		} else if (type == DMU_OST_ZFS) {
			int error;

			/*
			 * We have to have normalization and
			 * case-folding flags correct when we do the
			 * file system creation, so go figure them out
			 * now.
			 */
			VERIFY(nvlist_alloc(&zct.zct_zplprops,
			    NV_UNIQUE_NAME, KM_SLEEP) == 0);
			error = zfs_fill_zplprops(zc->zc_name, nvprops,
			    zct.zct_zplprops, &is_insensitive);
			if (error != 0) {
				nvlist_free(nvprops);
				nvlist_free(zct.zct_zplprops);
				return (error);
			}
		}


		error = dmu_objset_create(zc->zc_name, type,
                                  is_insensitive ? DS_FLAG_CI_DATASET : 0, &dcc,
                                  cbfunc, &zct);
		nvlist_free(zct.zct_zplprops);
	}

	/*
	 * It would be nice to do this atomically.
	 */
	if (error == 0) {
		error = zfs_set_prop_nvlist(zc->zc_name, ZPROP_SRC_LOCAL,
		    nvprops, NULL);

		error = 0;

		if (error != 0)
			(void) dmu_objset_destroy(zc->zc_name, B_FALSE);
	}
	nvlist_free(nvprops);

	return (error);
}

/*
 * inputs:
 * zc_name	name of filesystem
 * zc_value	short name of snapshot
 * zc_cookie	recursive flag
 * zc_nvlist_src[_size] property list
 *
 * outputs:
 * zc_value	short snapname (i.e. part after the '@')
 */
static int
zfs_ioc_snapshot(zfs_cmd_t *zc)
{
	nvlist_t *nvprops = NULL;
	int error;
	boolean_t recursive = zc->zc_cookie;

	if (snapshot_namecheck(zc->zc_value, NULL, NULL) != 0)
		return (EINVAL);

	if (zc->zc_nvlist_src != 0 &&
	    (error = get_nvlist(zc->zc_nvlist_src, zc->zc_nvlist_src_size,
	    zc->zc_iflags, &nvprops)) != 0)
		return (error);

	error = zfs_check_userprops(zc->zc_name, nvprops);
	if (error)
		goto out;

	if (!nvlist_empty(nvprops) &&
	    zfs_earlier_version(zc->zc_name, SPA_VERSION_SNAP_PROPS)) {
		error = ENOTSUP;
		goto out;
	}

	error = dmu_objset_snapshot(zc->zc_name, zc->zc_value, NULL,
	    nvprops, recursive, B_FALSE, -1);

out:
	nvlist_free(nvprops);
	return (error);
}

/*
 * inputs:
 * name		dataset name, or when 'arg == NULL' the full snapshot name
 * arg		short snapshot name (i.e. part after the '@')
 */
int
zfs_unmount_snap(const char *name, void *arg)
{
	zfs_sb_t *zsb = NULL;
	char *dsname;
	char *snapname;
	char *fullname;
	char *ptr;
	int error;

	if (arg) {
		dsname = strdup(name);
		snapname = strdup(arg);
	} else {
		ptr = strchr(name, '@');
		if (ptr) {
			dsname = strdup(name);
			dsname[ptr - name] = '\0';
			snapname = strdup(ptr + 1);
		} else {
			return (0);
		}
	}

	fullname = kmem_asprintf("%s@%s", dsname, snapname);

	error = zfs_sb_hold(dsname, FTAG, &zsb, B_FALSE);
	if (error == 0) {
		error = zfsctl_unmount_snapshot(zsb, fullname, MNT_FORCE);
		zfs_sb_rele(zsb, FTAG);

		/* Allow ENOENT for consistency with upstream */
		if (error == ENOENT)
			error = 0;
	}

	strfree(dsname);
	strfree(snapname);
	strfree(fullname);

	return (error);
}

/*
 * inputs:
 * zc_name		name of filesystem, snaps must be under it
 * zc_nvlist_src[_size]	full names of snapshots to destroy
 * zc_defer_destroy	mark for deferred destroy
 *
 * outputs:
 * zc_name		on failure, name of failed snapshot
 */
static int
zfs_ioc_destroy_snaps_nvl(zfs_cmd_t *zc)
{
	int err, len;
	nvlist_t *nvl;
	nvpair_t *pair;

	if ((err = get_nvlist(zc->zc_nvlist_src, zc->zc_nvlist_src_size,
	    zc->zc_iflags, &nvl)) != 0)
		return (err);

	len = strlen(zc->zc_name);
	for (pair = nvlist_next_nvpair(nvl, NULL); pair != NULL;
	    pair = nvlist_next_nvpair(nvl, pair)) {
		const char *name = nvpair_name(pair);
		/*
		 * The snap name must be underneath the zc_name.  This ensures
		 * that our permission checks were legitimate.
		 */
		if (strncmp(zc->zc_name, name, len) != 0 ||
		    (name[len] != '@' && name[len] != '/')) {
			nvlist_free(nvl);
			return (EINVAL);
		}

		(void) zfs_unmount_snap(name, NULL);
		(void) zvol_remove_minor(name);
	}

	err = dmu_snapshots_destroy_nvl(nvl, zc->zc_defer_destroy,
	    zc->zc_name);
	nvlist_free(nvl);
	return (err);
}

/*
 * inputs:
 * zc_name		name of dataset to destroy
 * zc_objset_type	type of objset
 * zc_defer_destroy	mark for deferred destroy
 *
 * outputs:		none
 */
static int
zfs_ioc_destroy(zfs_cmd_t *zc)
{
	int err;
	if (strchr(zc->zc_name, '@') && zc->zc_objset_type == DMU_OST_ZFS) {
		err = zfs_unmount_snap(zc->zc_name, NULL);
		if (err)
			return (err);
	}

	err = dmu_objset_destroy(zc->zc_name, zc->zc_defer_destroy);
	if (zc->zc_objset_type == DMU_OST_ZVOL && err == 0)
		(void) zvol_remove_minor(zc->zc_name);
	return (err);
}

/*
 * inputs:
 * zc_name	name of dataset to rollback (to most recent snapshot)
 *
 * outputs:	none
 */
static int
zfs_ioc_rollback(zfs_cmd_t *zc)
{
	dsl_dataset_t *ds, *clone;
	int error;
	zfs_sb_t *zsb;
	char *clone_name;
    dsl_crypto_ctx_t dcc = { 0 };
    zfs_crypt_key_status_t keystatus;

	error = dsl_dataset_hold(zc->zc_name, FTAG, &ds);
	if (error)
		return (error);

	/* must not be a snapshot */
	if (dsl_dataset_is_snapshot(ds)) {
		dsl_dataset_rele(ds, FTAG);
		return (EINVAL);
	}

	/* must have a most recent snapshot */
	if (ds->ds_phys->ds_prev_snap_txg < TXG_INITIAL) {
		dsl_dataset_rele(ds, FTAG);
		return (EINVAL);
	}

    /*
     * For encrypted datasets we need the wrapping key
     * since rollback is implemented via cloning.
     */
    keystatus = dsl_dataset_keystatus(ds, B_FALSE);
    if (keystatus == ZFS_CRYPT_KEY_UNAVAILABLE) {
        dsl_dataset_rele(ds, FTAG);
        return (ENOKEY);
    } else if (keystatus == ZFS_CRYPT_KEY_AVAILABLE) {
        dcc.dcc_wrap_key = zcrypt_key_copy(
                                           zcrypt_keystore_find_wrappingkey(
                                                                            dsl_dataset_get_spa(ds), ds->ds_object));
    }

    /*
     * Create clone of most recent snapshot, passing in
     * the wrapping key for ds if there is one.
     */
	clone_name = kmem_asprintf("%s/%%rollback", zc->zc_name);
	error = dmu_objset_clone(clone_name, ds->ds_prev, &dcc, DS_FLAG_INCONSISTENT);
	if (error)
		goto out;

	error = dsl_dataset_own(clone_name, B_TRUE, FTAG, &clone);
	if (error)
		goto out;

	/*
	 * Do clone swap.
	 */
	if (get_zfs_sb(zc->zc_name, &zsb) == 0) {
		error = zfs_suspend_fs(zsb);
		if (error == 0) {
			int resume_err;

			if (dsl_dataset_tryown(ds, B_FALSE, FTAG)) {
				error = dsl_dataset_clone_swap(clone, ds,
				    B_TRUE);
				dsl_dataset_disown(ds, FTAG);
				ds = NULL;
			} else {
				error = EBUSY;
			}
			resume_err = zfs_resume_fs(zsb, zc->zc_name);
			error = error ? error : resume_err;
		}
		deactivate_super(zsb->z_sb);
	} else {
		if (dsl_dataset_tryown(ds, B_FALSE, FTAG)) {
			error = dsl_dataset_clone_swap(clone, ds, B_TRUE);
			dsl_dataset_disown(ds, FTAG);
			ds = NULL;
		} else {
			error = EBUSY;
		}
	}

	/*
	 * Destroy clone (which also closes it).
	 */
	(void) dsl_dataset_destroy(clone, FTAG, B_FALSE);

out:
	strfree(clone_name);
	if (ds)
		dsl_dataset_rele(ds, FTAG);
	return (error);
}

/*
 * inputs:
 * zc_name	old name of dataset
 * zc_value	new name of dataset
 * zc_cookie	recursive flag (only valid for snapshots)
 *
 * outputs:	none
 */
static int
zfs_ioc_rename(zfs_cmd_t *zc)
{
	boolean_t recursive = zc->zc_cookie & 1;
	int err;

	zc->zc_value[sizeof (zc->zc_value) - 1] = '\0';
	if (dataset_namecheck(zc->zc_value, NULL, NULL) != 0 ||
	    strchr(zc->zc_value, '%'))
		return (EINVAL);

	/*
	 * Unmount snapshot unless we're doing a recursive rename,
	 * in which case the dataset code figures out which snapshots
	 * to unmount.
	 */
	if (!recursive && strchr(zc->zc_name, '@') != NULL &&
	    zc->zc_objset_type == DMU_OST_ZFS) {
		err = zfs_unmount_snap(zc->zc_name, NULL);
		if (err)
			return (err);
	}

	err = dmu_objset_rename(zc->zc_name, zc->zc_value, recursive);
	if ((err == 0) && (zc->zc_objset_type == DMU_OST_ZVOL)) {
		(void) zvol_remove_minor(zc->zc_name);
		(void) zvol_create_minor(zc->zc_value);
	}

	return (err);
}

static int
zfs_check_settable(const char *dsname, nvpair_t *pair, cred_t *cr)
{
	const char *propname = nvpair_name(pair);
	boolean_t issnap = (strchr(dsname, '@') != NULL);
	zfs_prop_t prop = zfs_name_to_prop(propname);
	uint64_t intval;
	int err;

	if (prop == ZPROP_INVAL) {
		if (zfs_prop_user(propname)) {
			if ((err = zfs_secpolicy_write_perms(dsname,
			    ZFS_DELEG_PERM_USERPROP, cr)))
				return (err);
			return (0);
		}

		if (!issnap && zfs_prop_userquota(propname)) {
			const char *perm = NULL;
			const char *uq_prefix =
			    zfs_userquota_prop_prefixes[ZFS_PROP_USERQUOTA];
			const char *gq_prefix =
			    zfs_userquota_prop_prefixes[ZFS_PROP_GROUPQUOTA];

			if (strncmp(propname, uq_prefix,
			    strlen(uq_prefix)) == 0) {
				perm = ZFS_DELEG_PERM_USERQUOTA;
			} else if (strncmp(propname, gq_prefix,
			    strlen(gq_prefix)) == 0) {
				perm = ZFS_DELEG_PERM_GROUPQUOTA;
			} else {
				/* USERUSED and GROUPUSED are read-only */
				return (EINVAL);
			}

			if ((err = zfs_secpolicy_write_perms(dsname, perm, cr)))
				return (err);
			return (0);
		}

		return (EINVAL);
	}

	if (issnap)
		return (EINVAL);

	if (nvpair_type(pair) == DATA_TYPE_NVLIST) {
		/*
		 * dsl_prop_get_all_impl() returns properties in this
		 * format.
		 */
		nvlist_t *attrs;
		VERIFY(nvpair_value_nvlist(pair, &attrs) == 0);
		VERIFY(nvlist_lookup_nvpair(attrs, ZPROP_VALUE,
		    &pair) == 0);
	}

	/*
	 * Check that this value is valid for this pool version
	 */
	switch (prop) {
	case ZFS_PROP_COMPRESSION:
		/*
		 * If the user specified gzip compression, make sure
		 * the SPA supports it. We ignore any errors here since
		 * we'll catch them later.
		 */
		if (nvpair_type(pair) == DATA_TYPE_UINT64 &&
		    nvpair_value_uint64(pair, &intval) == 0) {
			if (intval >= ZIO_COMPRESS_GZIP_1 &&
			    intval <= ZIO_COMPRESS_GZIP_9 &&
			    zfs_earlier_version(dsname,
			    SPA_VERSION_GZIP_COMPRESSION)) {
				return (ENOTSUP);
			}

			if (intval == ZIO_COMPRESS_ZLE &&
			    zfs_earlier_version(dsname,
			    SPA_VERSION_ZLE_COMPRESSION))
				return (ENOTSUP);

			/*
			 * If this is a bootable dataset then
			 * verify that the compression algorithm
			 * is supported for booting. We must return
			 * something other than ENOTSUP since it
			 * implies a downrev pool version.
			 */
			if (zfs_is_bootfs(dsname) &&
			    !BOOTFS_COMPRESS_VALID(intval)) {
				return (ERANGE);
			}
		}
		break;

	case ZFS_PROP_COPIES:
		if (zfs_earlier_version(dsname, SPA_VERSION_DITTO_BLOCKS))
			return (ENOTSUP);
		break;

	case ZFS_PROP_DEDUP:
		if (zfs_earlier_version(dsname, SPA_VERSION_DEDUP))
			return (ENOTSUP);
		break;

    case ZFS_PROP_ENCRYPTION:
<<<<<<< HEAD
        if (zfs_earlier_version(dsname, SPA_VERSION_CRYPTO))
=======
        if (zfs_earlier_version(dsname, SPA_VERSION_FEATURES))
>>>>>>> e394c1d3
            return (ENOTSUP);

        /*
         * This property needs to be allowed when we are creating a volume.
         * Find a solution for this.
         */

<<<<<<< HEAD
        /*
          if (zpl_earlier_version(dsname, ZPL_VERSION_SA))
          return (ENOTSUP);
        */
=======
        /*if (zpl_earlier_version(dsname, ZPL_VERSION_SA))
          return (ENOTSUP);*/
>>>>>>> e394c1d3

        if (zfs_is_bootfs(dsname) && !BOOTFS_CRYPT_VALID(intval))
            return (ERANGE);

        break;

	case ZFS_PROP_SHARESMB:
		if (zpl_earlier_version(dsname, ZPL_VERSION_FUID))
			return (ENOTSUP);
		break;

	case ZFS_PROP_ACLINHERIT:
		if (nvpair_type(pair) == DATA_TYPE_UINT64 &&
		    nvpair_value_uint64(pair, &intval) == 0) {
			if (intval == ZFS_ACL_PASSTHROUGH_X &&
			    zfs_earlier_version(dsname,
			    SPA_VERSION_PASSTHROUGH_X))
				return (ENOTSUP);
		}
		break;
	default:
		break;
	}

	return (zfs_secpolicy_setprop(dsname, prop, pair, CRED()));
}

/*
 * Removes properties from the given props list that fail permission checks
 * needed to clear them and to restore them in case of a receive error. For each
 * property, make sure we have both set and inherit permissions.
 *
 * Returns the first error encountered if any permission checks fail. If the
 * caller provides a non-NULL errlist, it also gives the complete list of names
 * of all the properties that failed a permission check along with the
 * corresponding error numbers. The caller is responsible for freeing the
 * returned errlist.
 *
 * If every property checks out successfully, zero is returned and the list
 * pointed at by errlist is NULL.
 */
static int
zfs_check_clearable(char *dataset, nvlist_t *props, nvlist_t **errlist)
{
	zfs_cmd_t *zc;
	nvpair_t *pair, *next_pair;
	nvlist_t *errors;
	int err, rv = 0;

	if (props == NULL)
		return (0);

	VERIFY(nvlist_alloc(&errors, NV_UNIQUE_NAME, KM_SLEEP) == 0);

	zc = kmem_alloc(sizeof (zfs_cmd_t), KM_SLEEP | KM_NODEBUG);
	(void) strcpy(zc->zc_name, dataset);
	pair = nvlist_next_nvpair(props, NULL);
	while (pair != NULL) {
		next_pair = nvlist_next_nvpair(props, pair);

		(void) strcpy(zc->zc_value, nvpair_name(pair));
		if ((err = zfs_check_settable(dataset, pair, CRED())) != 0 ||
		    (err = zfs_secpolicy_inherit(zc, CRED())) != 0) {
			VERIFY(nvlist_remove_nvpair(props, pair) == 0);
			VERIFY(nvlist_add_int32(errors,
			    zc->zc_value, err) == 0);
		}
		pair = next_pair;
	}
	kmem_free(zc, sizeof (zfs_cmd_t));

	if ((pair = nvlist_next_nvpair(errors, NULL)) == NULL) {
		nvlist_free(errors);
		errors = NULL;
	} else {
		VERIFY(nvpair_value_int32(pair, &rv) == 0);
	}

	if (errlist == NULL)
		nvlist_free(errors);
	else
		*errlist = errors;

	return (rv);
}

static boolean_t
propval_equals(nvpair_t *p1, nvpair_t *p2)
{
	if (nvpair_type(p1) == DATA_TYPE_NVLIST) {
		/* dsl_prop_get_all_impl() format */
		nvlist_t *attrs;
		VERIFY(nvpair_value_nvlist(p1, &attrs) == 0);
		VERIFY(nvlist_lookup_nvpair(attrs, ZPROP_VALUE,
		    &p1) == 0);
	}

	if (nvpair_type(p2) == DATA_TYPE_NVLIST) {
		nvlist_t *attrs;
		VERIFY(nvpair_value_nvlist(p2, &attrs) == 0);
		VERIFY(nvlist_lookup_nvpair(attrs, ZPROP_VALUE,
		    &p2) == 0);
	}

	if (nvpair_type(p1) != nvpair_type(p2))
		return (B_FALSE);

	if (nvpair_type(p1) == DATA_TYPE_STRING) {
		char *valstr1, *valstr2;

		VERIFY(nvpair_value_string(p1, (char **)&valstr1) == 0);
		VERIFY(nvpair_value_string(p2, (char **)&valstr2) == 0);
		return (strcmp(valstr1, valstr2) == 0);
	} else {
		uint64_t intval1, intval2;

		VERIFY(nvpair_value_uint64(p1, &intval1) == 0);
		VERIFY(nvpair_value_uint64(p2, &intval2) == 0);
		return (intval1 == intval2);
	}
}

/*
 * Remove properties from props if they are not going to change (as determined
 * by comparison with origprops). Remove them from origprops as well, since we
 * do not need to clear or restore properties that won't change.
 */
static void
props_reduce(nvlist_t *props, nvlist_t *origprops)
{
	nvpair_t *pair, *next_pair;

	if (origprops == NULL)
		return; /* all props need to be received */

	pair = nvlist_next_nvpair(props, NULL);
	while (pair != NULL) {
		const char *propname = nvpair_name(pair);
		nvpair_t *match;

		next_pair = nvlist_next_nvpair(props, pair);

		if ((nvlist_lookup_nvpair(origprops, propname,
		    &match) != 0) || !propval_equals(pair, match))
			goto next; /* need to set received value */

		/* don't clear the existing received value */
		(void) nvlist_remove_nvpair(origprops, match);
		/* don't bother receiving the property */
		(void) nvlist_remove_nvpair(props, pair);
next:
		pair = next_pair;
	}
}


/*
 * Inputs:
 *
 * props        properties in the send stream:
 *              These never include elements of DATA_TYPE_BOOLEAN.
 *
 * cmdprops     properties specified with 'zfs receive -o' and 'zfs receive -x':
 *              These override properties in the send stream. Properties
 *              specified with -x are represented by elements of
 *              DATA_TYPE_BOOLEAN.
 *
 * origprops    existing received properties:
 *              These are cleared in the received dataset if they are not found
 *              in the props list from the send stream, so that the remaining
 *              set of properties in the dataset matches the set of what was
 *              received. The original properties are also stashed away before
 *              attempting the receive so they can be restored in case of an
 *              error. Before SPA_VERSION_RECVD_PROPS, received properties are
 *              not distinguished from local settings, and are in fact the local
 *              settings. To preserve the current effective values of existing
 *              local settings specified with 'zfs receive -x', we must remove
 *              those settings from origprops to avoid clearing them in the
 *              received dataset. Properties specified with 'zfs receive -o' can
 *              also be removed from origprops, since there is no need to clear
 *              them if we are going to set them locally to the specified value
 *              anyway. (Existing local settings are stored in a separate list
 *              whether or not they are the same as the existing received
 *              settings, so removing them from origprops does not affect our
 *              ability to restore the values they had before 'zfs receive -o'
 *              if the receive fails.)
 *
 * version      spa version
 *
 * The input property lists are modified as follows:
 *
 * If version < SPA_VERSION_RECVD_PROPS:
 *
 *     1. Properties specified with -x are removed from both props and cmdprops.
 *     2. Properties specified with -o are only removed from props so the values
 *        in cmdprops are applied to the received dataset.
 *     3. All properties specified on the command line, whether by -x or -o,
 *        are removed from origprops to avoid clearing them.
 *
 * If version >= SPA_VERSION_RECVD_PROPS:
 *
 *     We need to set received property values in spite of overriding them
 *     locally, so no properties are removed from props. Properties specified
 *     with -x are converted to flags in props and removed from cmdprops.
 *
 * Regardless of version, properties specified with -x (in cmdprops) are
 * guaranteed to retain their current effective values after the receive,
 * whether or not they are also present in the send stream (in props). At the
 * end of this function, cmdprops no longer contains any elements of
 * DATA_TYPE_BOOLEAN.
 *
 * After this function modifies the input property lists, the caller passes
 * cmdprops to zfs_set_prop_nvlist() to complete the following behavior:
 *
 * -- zfs receive -o:
 *
 * Override properties specified with -o. These properties are sent as
 * DATA_TYPE_UINT64 or DATA_TYPE_STRING because a value was specified to
 * override the value in the send stream. Set them on the top level dataset, and
 * if the send stream is recursive, do the following depending on the property:
 *
 * 1) If the property is inheritable, explicitly inherit the property in
 *    descendant datasets, so the setting is in one place.
 * 2) If the property is not inheritable, apply the local setting recursively.
 * 3) If the non-inheritable property is a size property like quota or
 *    reservation, it does not make sense to set the property recursively, since
 *    the size value already applies to the entire subtree. In that case, do
 *    nothing to descendant datasets, unless the value is the default size of
 *    zero, when it does make sense to apply the setting recursively (e.g.
 *    quota=none).
 *
 * -- zfs receive -x:
 *
 * "Exclude" properties specified with -x. These properties are sent as
 * DATA_TYPE_BOOLEAN because they do not have a value. The idea is to ensure
 * that the received property does not change the effective value of the
 * property on the received dataset; that is, to get the behavior that you would
 * have gotten if the property had been excluded from the send stream (meanwhile
 * not failing to set the received values), and to do that recursively in the
 * case of a recursive stream. How that is accomplished depends on the property:
 *
 * 1) If the property is inheritable, explicitly inherit the property to
 *    override the received value. The effect is the same as 'zfs inherit -r' if
 *    the send stream is recursive.
 * 2) If the property is not inheritable, set the current effective value
 *    locally (or the default in the case of a dataset newly created by the
 *    receive); do that recursively if the send stream is recursive. If the
 *    property has no default value (e.g. volsize), fail with an error unless
 *    the send stream is an incremental update.
 *
 * In the case of an incremental update, do nothing if the received property is
 * already overridden by explicit inheritance or a local setting. Checking for
 * an existing setting and updating the property is atomic.
 *
 * If the property is not present in the send stream, do nothing.
 *
 * -- Uneditable, set-once, and special properties:
 *
 * Specifying an uneditable property with 'receive -o' or 'receive -x' fails the
 * command and prints an error message. Even set-once properties normally
 * settable by 'zfs create -o' fail with an error message when specified with
 * 'zfs receive -o' because they are bound to the sent data. These include
 *
 *      normalization
 *      casesensitivity
 *      utf8only
 *      volblocksize
 * A set-once property that is independent of the sent data may be allowed.
 *
 * The following property is editable, but modifications to the property only
 * affect subsequent writes, not subsequent receives:
 *
 *      recordsize
 *
 * Specifying recordsize with 'receive -o' or 'receive -x' (default is 128K)
 * succeeds without a warning message and has no effect on received data.
 */
#if 0
static int
props_override(nvlist_t *props, nvlist_t *origprops, nvlist_t *cmdprops,
               uint64_t version, zprop_setflags_t setflags)
{
    nvpair_t *pair, *next_pair;
    int err;

    pair = nvlist_next_nvpair(cmdprops, NULL);
    while (pair != NULL) {
        const char *propname = nvpair_name(pair);
        zfs_prop_t prop = zfs_name_to_prop(propname);
        nvpair_t *match;

        next_pair = nvlist_next_nvpair(cmdprops, pair);

        if ((nvlist_lookup_nvpair(origprops, propname, &match) == 0)) {
            if (version < SPA_VERSION_RECVD_PROPS) {
                /*
                 * Remove the overridden property from origprops
                 * to avoid clearing it.
                 */
                (void) nvlist_remove_nvpair(origprops, match);
            } else if (nvpair_type(pair) == DATA_TYPE_BOOLEAN) {
                /*
                 * If an existing received property is not
                 * overridden locally, and we are about to clear
                 * it because it is not present in the send
                 * stream, we may need to promote the received
                 * value to a local value first to preserve the
                 * effective value. We can't simply avoid
                 * clearing it by removing it from origprops,
                 * because the dataset's set of received
                 * properties must come to equal what is in the
                 * send stream and not retain anything not in
                 * the send stream if we want 'send -b' to work
                 * correctly.
                 */
                if ((err = dsl_prop_encode_flag(origprops,
                                                &match, ZPROP_PRESERVE)) != 0)
                    return (err);
            }
        }
        if ((nvlist_lookup_nvpair(props, propname, &match) == 0)) {
            /* overrides a property in the send stream */
            if (version < SPA_VERSION_RECVD_PROPS) {
                nvpair_t *propval = pair;
                uint64_t intval;

                /*
                 * Unless this is a special property that we do
                 * not override recursively, don't bother
                 * receiving the overridden property. Before
                 * SPA_VERSION_RECVD_PROPS, received properties
                 * are not distinct from local settings, so we
                 * can ignore them when they are overridden.
                 */
                if (!((prop == ZFS_PROP_QUOTA ||
                       prop == ZFS_PROP_RESERVATION ||
                       prop == ZFS_PROP_REFQUOTA ||
                       prop == ZFS_PROP_REFRESERVATION) &&
                      (setflags & ZPROP_SET_DESCENDANT) &&
                      (nvpair_type(pair) != DATA_TYPE_BOOLEAN) &&
                      (dsl_prop_decode_value(&propval) == 0) &&
                      (nvpair_value_uint64(propval,
                                           &intval) == 0) && (intval != 0))) {
                    (void) nvlist_remove_nvpair(props,
                                                match);
                }

                if (nvpair_type(pair) == DATA_TYPE_BOOLEAN) {
                    /*
                     * Since the property specified with -x
                     * has been removed from the received
                     * props list, it has effectively been
                     * excluded from the send stream and
                     * there is nothing we could do to
                     * exclude it further. We're done with
                     * it.
                     */
                    (void) nvlist_remove_nvpair(cmdprops,
                                                pair);
                }
            } else if (nvpair_type(pair) == DATA_TYPE_BOOLEAN) {
                /*
                 * Specifying a property with -x prevents the
                 * property's recevied value from changing its
                 * effective value. The idea is to set the
                 * received value, so it remains available, but
                 * treat the effective value as if the property
                 * had been excluded from the send stream.  We
                 * encode, along with the received value, the
                 * fact that its effective value must be
                 * preserved so that dsl_prop_set_sync() can
                 * carry out the necessary steps atomically.
                 */
                if ((err = dsl_prop_encode_flag(props, &match,
                                                ZPROP_PRESERVE)) != 0)
                    return (err);

                (void) nvlist_remove_nvpair(cmdprops, pair);
            }
        } else {
            /*
             * A property specified with -o is still applied locally
             * even if it does not override a property in the send
             * stream.
             */
            if (nvpair_type(pair) == DATA_TYPE_BOOLEAN) {
                /*
                 * If the property is not present in the send
                 * stream, specifying a property with -x has no
                 * effect beyond the changes already made to
                 * origprops.
                 */
                (void) nvlist_remove_nvpair(cmdprops, pair);
            }
        }

        pair = next_pair;
    }

    return (0);
}
#endif


/*
 * When encryption is enabled the checksum property must always be sha256-mac.
 * We need to make sure that any cmdline props don't override that. We need to
 * do this only for checksum because encryption is a setonce property so can't
 * be overridden anyway. So remove checksum from cmdprops but also add it to
 * the errors list so the user is informed we "ignored" their request - the recv
 * will work. This is better than failing the whole recv (which would happen if
 * we returned an error from this function) since it lets us do a recursive
 * receive changing checksum for non encrypted datasets from what is in the
 * stream, while not clobbering the checksum value for encrypted ones.
 */
static void
props_handle_encryption(nvlist_t *props, nvlist_t *origprops,
                        nvlist_t *cmdprops, nvlist_t *errors)
{
    nvpair_t *pair, *next_pair;

    pair = nvlist_next_nvpair(cmdprops, NULL);
    while (pair != NULL) {
        const char *propname = nvpair_name(pair);
        const char *encrypt = zfs_prop_to_name(ZFS_PROP_ENCRYPTION);
        zfs_prop_t prop = zfs_name_to_prop(propname);

        next_pair = nvlist_next_nvpair(cmdprops, pair);
        if (prop == ZFS_PROP_CHECKSUM &&
            (nvlist_exists(origprops, encrypt) ||
             nvlist_exists(props, encrypt))) {
            (void) nvlist_add_int32(errors, propname, ERANGE);
            (void) nvlist_remove_nvpair(cmdprops, pair);
        }

        pair = next_pair;
    }
}


#ifdef	DEBUG
static boolean_t zfs_ioc_recv_inject_err;
#endif



/*
 * inputs:
 * zc_name		name of containing filesystem
 * zc_nvlist_src{_size}	nvlist of properties to apply
 * zc_value		name of snapshot to create
 * zc_string		name of clone origin (if DRR_FLAG_CLONE)
 * zc_cookie		file descriptor to recv from
 * zc_begin_record	the BEGIN record of the stream (not byteswapped)
 * zc_guid		force flag
 * zc_cleanup_fd	cleanup-on-exit file descriptor
 * zc_action_handle	handle for this guid/ds mapping (or zero on first call)
 *
 * outputs:
 * zc_cookie		number of bytes read
 * zc_nvlist_dst{_size} error for each unapplied received property
 * zc_obj		zprop_errflags_t
 * zc_action_handle	handle for this guid/ds mapping
 */
static int
zfs_ioc_recv(zfs_cmd_t *zc)
{
	file_t *fp;
	objset_t *os;
	dmu_recv_cookie_t drc;
	boolean_t force = (boolean_t)zc->zc_guid;
	int fd;
	int error = 0;
	int props_error = 0;
	nvlist_t *errors;
	offset_t off;
	nvlist_t *props = NULL; /* sent properties */
	nvlist_t *origprops = NULL; /* existing properties */
	objset_t *origin = NULL;
    nvlist_t *cmdprops = NULL; /* props specified by 'zfs recv' */
	char *tosnap;
	char tofs[ZFS_MAXNAMELEN];
	boolean_t first_recvd_props = B_FALSE;
    dsl_crypto_ctx_t dcc = { 0 };

	if (dataset_namecheck(zc->zc_value, NULL, NULL) != 0 ||
	    strchr(zc->zc_value, '@') == NULL ||
	    strchr(zc->zc_value, '%'))
		return (EINVAL);

	(void) strcpy(tofs, zc->zc_value);
	tosnap = strchr(tofs, '@');
	*tosnap++ = '\0';

	if (zc->zc_nvlist_src != 0 &&
	    (error = get_nvlist(zc->zc_nvlist_src, zc->zc_nvlist_src_size,
	    zc->zc_iflags, &props)) != 0)
		return (error);

	fd = zc->zc_cookie;
	fp = getf(fd);
	if (fp == NULL) {
		nvlist_free(props);
		return (EBADF);
	}

<<<<<<< HEAD
    if (zc->zc_nvlist_conf != NULL &&
=======
    if ((zc->zc_nvlist_conf != NULL) &&
>>>>>>> e394c1d3
        (error = get_nvlist(zc->zc_nvlist_conf, zc->zc_nvlist_conf_size,
                            zc->zc_iflags, &cmdprops)) != 0)
        goto out;

    if ((error = zfs_get_crypto_ctx(zc, &dcc)) != 0)
        return (error);

	VERIFY(nvlist_alloc(&errors, NV_UNIQUE_NAME, KM_SLEEP) == 0);

	if (props && dmu_objset_hold(tofs, FTAG, &os) == 0) {
		if ((spa_version(os->os_spa) >= SPA_VERSION_RECVD_PROPS) &&
		    !dsl_prop_get_hasrecvd(os)) {
			first_recvd_props = B_TRUE;
		}

		/*
		 * If new received properties are supplied, they are to
		 * completely replace the existing received properties, so stash
		 * away the existing ones.
		 */
		if (dsl_prop_get_received(os, &origprops) == 0) {
			nvlist_t *errlist = NULL;
			/*
			 * Don't bother writing a property if its value won't
			 * change (and avoid the unnecessary security checks).
			 *
			 * The first receive after SPA_VERSION_RECVD_PROPS is a
			 * special case where we blow away all local properties
			 * regardless.
			 */
			if (!first_recvd_props)
				props_reduce(props, origprops);
			if (zfs_check_clearable(tofs, origprops,
			    &errlist) != 0)
				(void) nvlist_merge(errors, errlist, 0);
			nvlist_free(errlist);
		}

		dmu_objset_rele(os, FTAG);
	}

    props_handle_encryption(props, origprops, cmdprops, errors);

    // FIXME
#if 0
    if (!nvlist_empty(cmdprops)) {
        /*
         * Try to avoid calling dmu_recv_begin() if any of the specified
         * properties are invalid, since otherwise we are committed to
         * calling dmu_recv_stream(). We can't validate permissions on a
         * dataset newly created by this receive, since the dataset
         * won't exist until after dmu_recv_begin(), so we check
         * permissions on the containing filesystem instead. We repeat
         * this validation when we actually set the properties.
         */
        nvpair_t *pair = NULL;
        while ((pair = nvlist_next_nvpair(cmdprops, pair)) != NULL) {
            zprop_source_t source;

            /*
             * Properties without a value (DATA_TYPE_BOOLEAN) are
             * those specified by 'zfs receive -x' and are converted
             * to flags in the received property nvlist by
             * props_override(), so we don't really need to validate
             * them here. (They will be removed from cmdprops before
             * we set anything.) Those that do not have a
             * corresponding pair in the received property nvlist
             * are simply dropped, so we want to validate the
             * specified names before that happens (simply for the
             * sake of helpful feedback; dsl_props_set() will not
             * see any value-less pairs from zfs_ioc_recv()).
             * ZPROP_SRC_NONE happens to be a valid source for a
             * property without a value.
             */
            source = ((nvpair_type(pair) == DATA_TYPE_BOOLEAN) ?
                      ZPROP_SRC_NONE : ZPROP_SRC_LOCAL);

            if ((error = zfs_prop_validate(pair, source)) != 0)
                goto out;

            /* validate permissions */
            if ((error = zfs_check_settable(zc->zc_name, pair,
                                            CRED())) != 0)
                goto out;
        }
    }
#endif

    /*
     * Do this only after validating cmdprops so we don't neglect to
     * validate properties specified with -x, which props_override() removes
     * from cmdprops (converting them into flags in the props nvlist).
     */
    // FIXME
#if 0
    if ((error = props_override(props, origprops, cmdprops, version,
                                setflags)) != 0)
        goto out;

    /*
     * Remove readonly properties from origprops so we don't try to clear
     * them, but wait until after props_handle_encryption() since that
     * function uses origprops to check for the encryption property.
     */
    if (origprops != NULL) {
        nvlist_t *errlist = NULL;

        props_filter(origprops, prop_readonly_test);
        /*
         * Wait until after props_override() and props_filter() so we
         * don't check any properties that we aren't going to clear.
         */
        if (zfs_check_clearable(tofs, origprops,
                                &errlist) != 0)
            (void) nvlist_merge(errors, errlist, 0);
        nvlist_free(errlist);
    }
#endif

	if (zc->zc_string[0]) {
		error = dmu_objset_hold(zc->zc_string, FTAG, &origin);
		if (error)
			goto out;
	}

	error = dmu_recv_begin(tofs, tosnap, zc->zc_top_ds,
                           &zc->zc_begin_record, force, origin, &drc, &dcc);
	if (origin)
		dmu_objset_rele(origin, FTAG);
	if (error)
		goto out;

	/*
	 * Set properties before we receive the stream so that they are applied
	 * to the new data. Note that we must call dmu_recv_stream() if
	 * dmu_recv_begin() succeeds.
	 */
	if (props) {
		nvlist_t *errlist;

		if (dmu_objset_from_ds(drc.drc_logical_ds, &os) == 0) {
			if (drc.drc_newfs) {
				if (spa_version(os->os_spa) >=
				    SPA_VERSION_RECVD_PROPS)
					first_recvd_props = B_TRUE;
			} else if (origprops != NULL) {
				if (clear_received_props(os, tofs, origprops,
				    first_recvd_props ? NULL : props) != 0)
					zc->zc_obj |= ZPROP_ERR_NOCLEAR;
			} else {
				zc->zc_obj |= ZPROP_ERR_NOCLEAR;
			}
			dsl_prop_set_hasrecvd(os);
		} else if (!drc.drc_newfs) {
			zc->zc_obj |= ZPROP_ERR_NOCLEAR;
		}

#if 0
        /*
         * Set local properties specified on the command line with -o
         * and -x before setting received properties, but after setting
         * $hasrecvd so that explicit inheritance in descendant datasets
         * works correctly.
         */
        if (!nvlist_empty(cmdprops)) {
            (void) zfs_set_prop_nvlist(tofs, ZPROP_SRC_LOCAL,
                                       cmdprops, NULL, setflags);
        }
#endif

		(void) zfs_set_prop_nvlist(tofs, ZPROP_SRC_RECEIVED,
		    props, &errlist);
		(void) nvlist_merge(errors, errlist, 0);
		nvlist_free(errlist);
	}
#if 0
  else if (!nvlist_empty(cmdprops)) {
        (void) zfs_set_prop_nvlist(tofs, ZPROP_SRC_LOCAL,
                    cmdprops, NULL, setflags);
    }
#endif

	if (fit_error_list(zc, &errors) != 0 || put_nvlist(zc, errors) != 0) {
		/*
		 * Caller made zc->zc_nvlist_dst less than the minimum expected
		 * size or supplied an invalid address.
		 */
		props_error = EINVAL;
	}

	off = fp->f_offset;
	error = dmu_recv_stream(&drc, fp->f_vnode, &off, zc->zc_cleanup_fd,
	    &zc->zc_action_handle);

	if (error == 0) {
		zfs_sb_t *zsb = NULL;

		if (get_zfs_sb(tofs, &zsb) == 0) {
			/* online recv */
			int end_err;

			error = zfs_suspend_fs(zsb);
			/*
			 * If the suspend fails, then the recv_end will
			 * likely also fail, and clean up after itself.
			 */
			end_err = dmu_recv_end(&drc);
			if (error == 0)
				error = zfs_resume_fs(zsb, tofs);
			error = error ? error : end_err;
			deactivate_super(zsb->z_sb);
		} else {
			error = dmu_recv_end(&drc);
		}
	}

	zc->zc_cookie = off - fp->f_offset;
	if (VOP_SEEK(fp->f_vnode, fp->f_offset, &off, NULL) == 0)
		fp->f_offset = off;

#ifdef	DEBUG
	if (zfs_ioc_recv_inject_err) {
		zfs_ioc_recv_inject_err = B_FALSE;
		error = 1;
	}
#endif
	/*
	 * On error, restore the original props.
	 */
	if (error && props) {
		if (dmu_objset_hold(tofs, FTAG, &os) == 0) {
			if (clear_received_props(os, tofs, props, NULL) != 0) {
				/*
				 * We failed to clear the received properties.
				 * Since we may have left a $recvd value on the
				 * system, we can't clear the $hasrecvd flag.
				 */
				zc->zc_obj |= ZPROP_ERR_NORESTORE;
			} else if (first_recvd_props) {
				dsl_prop_unset_hasrecvd(os);
			}
			dmu_objset_rele(os, FTAG);
		} else if (!drc.drc_newfs) {
			/* We failed to clear the received properties. */
			zc->zc_obj |= ZPROP_ERR_NORESTORE;
		}

		if (origprops == NULL && !drc.drc_newfs) {
			/* We failed to stash the original properties. */
			zc->zc_obj |= ZPROP_ERR_NORESTORE;
		}

		/*
		 * dsl_props_set() will not convert RECEIVED to LOCAL on or
		 * after SPA_VERSION_RECVD_PROPS, so we need to specify LOCAL
		 * explictly if we're restoring local properties cleared in the
		 * first new-style receive.
		 */
		if (origprops != NULL &&
		    zfs_set_prop_nvlist(tofs, (first_recvd_props ?
		    ZPROP_SRC_LOCAL : ZPROP_SRC_RECEIVED),
		    origprops, NULL) != 0) {
			/*
			 * We stashed the original properties but failed to
			 * restore them.
			 */
			zc->zc_obj |= ZPROP_ERR_NORESTORE;
		}
	}
out:
	nvlist_free(props);
	nvlist_free(origprops);
    nvlist_free(cmdprops);
	nvlist_free(errors);
	releasef(fd);

	if (error == 0)
		error = props_error;

	return (error);
}

/*
 * inputs:
 * zc_name	name of snapshot to send
 * zc_cookie	file descriptor to send stream to
 * zc_obj	fromorigin flag (mutually exclusive with zc_fromobj)
 * zc_sendobj	objsetid of snapshot to send
 * zc_fromobj	objsetid of incremental fromsnap (may be zero)
 * zc_guid	if set, estimate size of stream only.  zc_cookie is ignored.
 *		output size in zc_objset_type.
 *
 * outputs: none
 */
static int
zfs_ioc_send(zfs_cmd_t *zc)
{
	objset_t *fromsnap = NULL;
	objset_t *tosnap;
	int error;
	offset_t off;
	dsl_dataset_t *ds;
	dsl_dataset_t *dsfrom = NULL;
	spa_t *spa;
	dsl_pool_t *dp;
	boolean_t estimate = (zc->zc_guid != 0);

	error = spa_open(zc->zc_name, &spa, FTAG);
	if (error)
		return (error);

	dp = spa_get_dsl(spa);
	rw_enter(&dp->dp_config_rwlock, RW_READER);
	error = dsl_dataset_hold_obj(dp, zc->zc_sendobj, FTAG, &ds);
	rw_exit(&dp->dp_config_rwlock);
	if (error) {
		spa_close(spa, FTAG);
		return (error);
	}

	error = dmu_objset_from_ds(ds, &tosnap);
	if (error) {
		dsl_dataset_rele(ds, FTAG);
		spa_close(spa, FTAG);
		return (error);
	}

	if (zc->zc_fromobj != 0) {
		rw_enter(&dp->dp_config_rwlock, RW_READER);
		error = dsl_dataset_hold_obj(dp, zc->zc_fromobj, FTAG, &dsfrom);
		rw_exit(&dp->dp_config_rwlock);
		spa_close(spa, FTAG);
		if (error) {
			dsl_dataset_rele(ds, FTAG);
			return (error);
		}
		error = dmu_objset_from_ds(dsfrom, &fromsnap);
		if (error) {
			dsl_dataset_rele(dsfrom, FTAG);
			dsl_dataset_rele(ds, FTAG);
			return (error);
		}
	} else {
		spa_close(spa, FTAG);
	}

	if (estimate) {
		error = dmu_send_estimate(tosnap, fromsnap, zc->zc_obj,
		    &zc->zc_objset_type);
	} else {
		file_t *fp = getf(zc->zc_cookie);
		if (fp == NULL) {
			dsl_dataset_rele(ds, FTAG);
			if (dsfrom)
				dsl_dataset_rele(dsfrom, FTAG);
			return (EBADF);
		}

		off = fp->f_offset;
		error = dmu_send(tosnap, fromsnap, zc->zc_obj,
		    zc->zc_cookie, fp->f_vnode, &off);

		if (VOP_SEEK(fp->f_vnode, fp->f_offset, &off, NULL) == 0)
			fp->f_offset = off;
		releasef(zc->zc_cookie);
	}
	if (dsfrom)
		dsl_dataset_rele(dsfrom, FTAG);
	dsl_dataset_rele(ds, FTAG);
	return (error);
}

/*
 * inputs:
 * zc_name	name of snapshot on which to report progress
 * zc_cookie	file descriptor of send stream
 *
 * outputs:
 * zc_cookie	number of bytes written in send stream thus far
 */
static int
zfs_ioc_send_progress(zfs_cmd_t *zc)
{
	dsl_dataset_t *ds;
	dmu_sendarg_t *dsp = NULL;
	int error;

	if ((error = dsl_dataset_hold(zc->zc_name, FTAG, &ds)) != 0)
		return (error);

	mutex_enter(&ds->ds_sendstream_lock);

	/*
	 * Iterate over all the send streams currently active on this dataset.
	 * If there's one which matches the specified file descriptor _and_ the
	 * stream was started by the current process, return the progress of
	 * that stream.
	 */

	for (dsp = list_head(&ds->ds_sendstreams); dsp != NULL;
	    dsp = list_next(&ds->ds_sendstreams, dsp)) {
		if (dsp->dsa_outfd == zc->zc_cookie &&
		    dsp->dsa_proc->group_leader == curproc->group_leader)
			break;
	}

	if (dsp != NULL)
		zc->zc_cookie = *(dsp->dsa_off);
	else
		error = ENOENT;

	mutex_exit(&ds->ds_sendstream_lock);
	dsl_dataset_rele(ds, FTAG);
	return (error);
}

static int
zfs_ioc_inject_fault(zfs_cmd_t *zc)
{
	int id, error;

	error = zio_inject_fault(zc->zc_name, (int)zc->zc_guid, &id,
	    &zc->zc_inject_record);

	if (error == 0)
		zc->zc_guid = (uint64_t)id;

	return (error);
}

static int
zfs_ioc_clear_fault(zfs_cmd_t *zc)
{
	return (zio_clear_fault((int)zc->zc_guid));
}

static int
zfs_ioc_inject_list_next(zfs_cmd_t *zc)
{
	int id = (int)zc->zc_guid;
	int error;

	error = zio_inject_list_next(&id, zc->zc_name, sizeof (zc->zc_name),
	    &zc->zc_inject_record);

	zc->zc_guid = id;

	return (error);
}

static int
zfs_ioc_error_log(zfs_cmd_t *zc)
{
	spa_t *spa;
	int error;
	size_t count = (size_t)zc->zc_nvlist_dst_size;

	if ((error = spa_open(zc->zc_name, &spa, FTAG)) != 0)
		return (error);

	error = spa_get_errlog(spa, (void *)(uintptr_t)zc->zc_nvlist_dst,
	    &count);
	if (error == 0)
		zc->zc_nvlist_dst_size = count;
	else
		zc->zc_nvlist_dst_size = spa_get_errlog_size(spa);

	spa_close(spa, FTAG);

	return (error);
}

static int
zfs_ioc_clear(zfs_cmd_t *zc)
{
	spa_t *spa;
	vdev_t *vd;
	int error;

	/*
	 * On zpool clear we also fix up missing slogs
	 */
	mutex_enter(&spa_namespace_lock);
	spa = spa_lookup(zc->zc_name);
	if (spa == NULL) {
		mutex_exit(&spa_namespace_lock);
		return (EIO);
	}
	if (spa_get_log_state(spa) == SPA_LOG_MISSING) {
		/* we need to let spa_open/spa_load clear the chains */
		spa_set_log_state(spa, SPA_LOG_CLEAR);
	}
	spa->spa_last_open_failed = 0;
	mutex_exit(&spa_namespace_lock);

	if (zc->zc_cookie & ZPOOL_NO_REWIND) {
		error = spa_open(zc->zc_name, &spa, FTAG);
	} else {
		nvlist_t *policy;
		nvlist_t *config = NULL;

		if (zc->zc_nvlist_src == 0)
			return (EINVAL);

		if ((error = get_nvlist(zc->zc_nvlist_src,
		    zc->zc_nvlist_src_size, zc->zc_iflags, &policy)) == 0) {
			error = spa_open_rewind(zc->zc_name, &spa, FTAG,
			    policy, &config);
			if (config != NULL) {
				int err;

				if ((err = put_nvlist(zc, config)) != 0)
					error = err;
				nvlist_free(config);
			}
			nvlist_free(policy);
		}
	}

	if (error)
		return (error);

	spa_vdev_state_enter(spa, SCL_NONE);

	if (zc->zc_guid == 0) {
		vd = NULL;
	} else {
		vd = spa_lookup_by_guid(spa, zc->zc_guid, B_TRUE);
		if (vd == NULL) {
			(void) spa_vdev_state_exit(spa, NULL, ENODEV);
			spa_close(spa, FTAG);
			return (ENODEV);
		}
	}

	vdev_clear(spa, vd);

	(void) spa_vdev_state_exit(spa, NULL, 0);

	/*
	 * Resume any suspended I/Os.
	 */
	if (zio_resume(spa) != 0)
		error = EIO;

	spa_close(spa, FTAG);

	return (error);
}

static int
zfs_ioc_pool_reopen(zfs_cmd_t *zc)
{
	spa_t *spa;
	int error;

	error = spa_open(zc->zc_name, &spa, FTAG);
	if (error)
		return (error);

	spa_vdev_state_enter(spa, SCL_NONE);

	/*
	 * If a resilver is already in progress then set the
	 * spa_scrub_reopen flag to B_TRUE so that we don't restart
	 * the scan as a side effect of the reopen. Otherwise, let
	 * vdev_open() decided if a resilver is required.
	 */
	spa->spa_scrub_reopen = dsl_scan_resilvering(spa->spa_dsl_pool);
	vdev_reopen(spa->spa_root_vdev);
	spa->spa_scrub_reopen = B_FALSE;

	(void) spa_vdev_state_exit(spa, NULL, 0);
	spa_close(spa, FTAG);
	return (0);
}
/*
 * inputs:
 * zc_name	name of filesystem
 * zc_value	name of origin snapshot
 *
 * outputs:
 * zc_string	name of conflicting snapshot, if there is one
 */
static int
zfs_ioc_promote(zfs_cmd_t *zc)
{
	char *cp;

	/*
	 * We don't need to unmount *all* the origin fs's snapshots, but
	 * it's easier.
	 */
	cp = strchr(zc->zc_value, '@');
	if (cp)
		*cp = '\0';
	(void) dmu_objset_find(zc->zc_value,
	    zfs_unmount_snap, NULL, DS_FIND_SNAPSHOTS);
	return (dsl_dataset_promote(zc->zc_name, zc->zc_string));
}

/*
 * Retrieve a single {user|group}{used|quota}@... property.
 *
 * inputs:
 * zc_name	name of filesystem
 * zc_objset_type zfs_userquota_prop_t
 * zc_value	domain name (eg. "S-1-234-567-89")
 * zc_guid	RID/UID/GID
 *
 * outputs:
 * zc_cookie	property value
 */
static int
zfs_ioc_userspace_one(zfs_cmd_t *zc)
{
	zfs_sb_t *zsb;
	int error;

	if (zc->zc_objset_type >= ZFS_NUM_USERQUOTA_PROPS)
		return (EINVAL);

	error = zfs_sb_hold(zc->zc_name, FTAG, &zsb, B_FALSE);
	if (error)
		return (error);

	error = zfs_userspace_one(zsb,
	    zc->zc_objset_type, zc->zc_value, zc->zc_guid, &zc->zc_cookie);
	zfs_sb_rele(zsb, FTAG);

	return (error);
}

/*
 * inputs:
 * zc_name		name of filesystem
 * zc_cookie		zap cursor
 * zc_objset_type	zfs_userquota_prop_t
 * zc_nvlist_dst[_size] buffer to fill (not really an nvlist)
 *
 * outputs:
 * zc_nvlist_dst[_size]	data buffer (array of zfs_useracct_t)
 * zc_cookie	zap cursor
 */
static int
zfs_ioc_userspace_many(zfs_cmd_t *zc)
{
	zfs_sb_t *zsb;
	int bufsize = zc->zc_nvlist_dst_size;
	int error;
	void *buf;

	if (bufsize <= 0)
		return (ENOMEM);

	error = zfs_sb_hold(zc->zc_name, FTAG, &zsb, B_FALSE);
	if (error)
		return (error);

	buf = vmem_alloc(bufsize, KM_SLEEP);

	error = zfs_userspace_many(zsb, zc->zc_objset_type, &zc->zc_cookie,
	    buf, &zc->zc_nvlist_dst_size);

	if (error == 0) {
		error = xcopyout(buf,
		    (void *)(uintptr_t)zc->zc_nvlist_dst,
		    zc->zc_nvlist_dst_size);
	}
	vmem_free(buf, bufsize);
	zfs_sb_rele(zsb, FTAG);

	return (error);
}

/*
 * inputs:
 * zc_name		name of filesystem
 *
 * outputs:
 * none
 */
static int
zfs_ioc_userspace_upgrade(zfs_cmd_t *zc)
{
	objset_t *os;
	int error = 0;
	zfs_sb_t *zsb;

	if (get_zfs_sb(zc->zc_name, &zsb) == 0) {
		if (!dmu_objset_userused_enabled(zsb->z_os)) {
			/*
			 * If userused is not enabled, it may be because the
			 * objset needs to be closed & reopened (to grow the
			 * objset_phys_t).  Suspend/resume the fs will do that.
			 */
			error = zfs_suspend_fs(zsb);
			if (error == 0)
				error = zfs_resume_fs(zsb, zc->zc_name);
		}
		if (error == 0)
			error = dmu_objset_userspace_upgrade(zsb->z_os);
		deactivate_super(zsb->z_sb);
	} else {
		/* XXX kind of reading contents without owning */
		error = dmu_objset_hold(zc->zc_name, FTAG, &os);
		if (error)
			return (error);

		error = dmu_objset_userspace_upgrade(os);
		dmu_objset_rele(os, FTAG);
	}

	return (error);
}

static int
zfs_ioc_share(zfs_cmd_t *zc)
{
	return (ENOSYS);
}

ace_t full_access[] = {
	{(uid_t)-1, ACE_ALL_PERMS, ACE_EVERYONE, 0}
};

static int
zfs_ioc_crypto_key_load(zfs_cmd_t *zc)
{
    spa_t *spa;
    zcrypt_key_t *wrappingkey = NULL;
    int error;
	objset_t *os;

    if ((error = spa_open(zc->zc_name, &spa, FTAG)) != 0)
        return (error);

<<<<<<< HEAD
    if (spa_version(spa) < SPA_VERSION_CRYPTO) {
=======
    if (!spa_feature_is_enabled(spa,
                                &spa_feature_table[SPA_FEATURE_ENCRYPTION])) {
>>>>>>> e394c1d3
        spa_close(spa, FTAG);
        return (ENOTSUP);
    }
    error = zcrypt_key_from_ioc(&zc->zc_crypto, &wrappingkey);
    if (error != 0) {
        spa_close(spa, FTAG);
        return (error);
    }
    error = dsl_crypto_key_load(zc->zc_name, wrappingkey);
    if (error == EEXIST)
        zcrypt_key_free(wrappingkey);
    spa_close(spa, FTAG);

	if (!dmu_objset_hold(zc->zc_name, FTAG, &os)) {
        if (dmu_objset_type(os) == DMU_OST_ZVOL) {
            /* returns EEXISTS if already mounted */
            zvol_create_minor(zc->zc_name);
        }
        dmu_objset_rele(os, FTAG);
    }

    return (error);
}

static int
zfs_ioc_crypto_key_inherit(zfs_cmd_t *zc)
{
    spa_t *spa;
    int error;

    if ((error = spa_open(zc->zc_name, &spa, FTAG)) != 0)
        return (error);

<<<<<<< HEAD
    if (spa_version(spa) < SPA_VERSION_CRYPTO) {
=======
    if (!spa_feature_is_enabled(spa,
                                &spa_feature_table[SPA_FEATURE_ENCRYPTION])) {
>>>>>>> e394c1d3
        spa_close(spa, FTAG);
        return (ENOTSUP);
    }

    error = dsl_crypto_key_inherit(zc->zc_name);
    spa_close(spa, FTAG);

    return (error);
}

static int
zfs_ioc_crypto_key_unload(zfs_cmd_t *zc)
{
    spa_t *spa;
    int error;
	objset_t *os;

    if ((error = spa_open(zc->zc_name, &spa, FTAG)) != 0)
        return (error);

<<<<<<< HEAD
    if (spa_version(spa) < SPA_VERSION_CRYPTO) {
=======
    if (!spa_feature_is_enabled(spa,
                                &spa_feature_table[SPA_FEATURE_ENCRYPTION])) {
>>>>>>> e394c1d3
        spa_close(spa, FTAG);
        return (ENOTSUP);
    }

    error = dsl_crypto_key_unload(zc->zc_name);
    spa_close(spa, FTAG);

	if (!dmu_objset_hold(zc->zc_name, FTAG, &os)) {
        if (dmu_objset_type(os) == DMU_OST_ZVOL) {
            zvol_remove_minor(zc->zc_name);
        }
        dmu_objset_rele(os, FTAG);
    }

    return (error);
}

static int
zfs_ioc_crypto_key_new(zfs_cmd_t *zc)
{
    spa_t *spa;
    int error;

    if ((error = spa_open(zc->zc_name, &spa, FTAG)) != 0)
        return (error);

<<<<<<< HEAD
    if (spa_version(spa) < SPA_VERSION_CRYPTO) {
=======
    if (!spa_feature_is_enabled(spa,
                                &spa_feature_table[SPA_FEATURE_ENCRYPTION])) {
>>>>>>> e394c1d3
        spa_close(spa, FTAG);
        return (ENOTSUP);
    }

    error = dsl_crypto_key_new(zc->zc_name);
    spa_close(spa, FTAG);
    return (error);
}

static int
zfs_ioc_crypto_key_change(zfs_cmd_t *zc)
{
    spa_t *spa;
    zcrypt_key_t *wrappingkey = NULL;
    nvlist_t *props = NULL;
    nvpair_t *pair = NULL;
    int error;

    if ((error = spa_open(zc->zc_name, &spa, FTAG)) != 0)
        return (error);

<<<<<<< HEAD
    if (spa_version(spa) < SPA_VERSION_CRYPTO) {
=======
    if (!spa_feature_is_enabled(spa,
                                &spa_feature_table[SPA_FEATURE_ENCRYPTION])) {
>>>>>>> e394c1d3
        spa_close(spa, FTAG);
        return (ENOTSUP);
    }

    if (zc->zc_nvlist_src_size != 0 && (error =
                                        get_nvlist(zc->zc_nvlist_src, zc->zc_nvlist_src_size,
                                                   zc->zc_iflags, &props))) {
        spa_close(spa, FTAG);
        return (error);
    }

    /*
     * First check that we are allowed to set the props if
     * there are any.  Don't use zfs_set_prop_nvlist() because
     * we must have the properties set in the same txg.
     * We have to do this here rather than in
     * zfs_secpolicy_crypto_keychange() because the nvlist needs
     * copied in and unpacked, if we do it twice there is a risk
     * of a TOCTTOU vulnerability.
     *
     * The salt property is hidden/internal and only gets updated when
     * we do a ZFS_IOC_CRYPTO_CHANGE_KEY which uses the "keychange"
     * delegation so no additional check is done for salt. Being
     * marked as a readonly property it isn't delgatable anyway.
     *
     * SALT is a property so it can be read from userland easily,
     * when being set it comes down over the ioctl interface via
     * zc_crypto.zic_salt here we turn it into a property so that
     * it is set atomically in dsl_crypto_key_change() with any other
     * props and the actual key change.  Note this is slighly different
     * to what happens on a dataset create where the salt goes in
     * via the dsl_crypto_ctx_t.
     */
    if (props != NULL) {
        while ((pair = nvlist_next_nvpair(props, pair)) != NULL) {
            error = zfs_check_settable(zc->zc_name, pair, CRED());
                        if (error != 0)
                            goto out;
        }
    } else if (props == NULL) {
        VERIFY(nvlist_alloc(&props, NV_UNIQUE_NAME, KM_SLEEP) == 0);
    }

    VERIFY3U(nvlist_add_uint64(props, zfs_prop_to_name(ZFS_PROP_SALT),
                               zc->zc_crypto.zic_salt), ==, 0);

    error = zcrypt_key_from_ioc(&zc->zc_crypto, &wrappingkey);
    if (error == 0)
        error = dsl_crypto_key_change(zc->zc_name, wrappingkey, props);
 out:
    spa_close(spa, FTAG);
    nvlist_free(props);
    return (error);
}

/*
 * inputs:
 * zc_name		name of containing filesystem
 * zc_obj		object # beyond which we want next in-use object #
 *
 * outputs:
 * zc_obj		next in-use object #
 */
static int
zfs_ioc_next_obj(zfs_cmd_t *zc)
{
	objset_t *os = NULL;
	int error;

	error = dmu_objset_hold(zc->zc_name, FTAG, &os);
	if (error)
		return (error);

	error = dmu_object_next(os, &zc->zc_obj, B_FALSE,
	    os->os_dsl_dataset->ds_phys->ds_prev_snap_txg);

	dmu_objset_rele(os, FTAG);
	return (error);
}

/*
 * inputs:
 * zc_name		name of filesystem
 * zc_value		prefix name for snapshot
 * zc_cleanup_fd	cleanup-on-exit file descriptor for calling process
 *
 * outputs:
 */
static int
zfs_ioc_tmp_snapshot(zfs_cmd_t *zc)
{
	char *snap_name;
	int error;

	snap_name = kmem_asprintf("%s-%016llx", zc->zc_value,
	    (u_longlong_t)ddi_get_lbolt64());

	if (strlen(snap_name) >= MAXNAMELEN) {
		strfree(snap_name);
		return (E2BIG);
	}

	error = dmu_objset_snapshot(zc->zc_name, snap_name, snap_name,
	    NULL, B_FALSE, B_TRUE, zc->zc_cleanup_fd);
	if (error != 0) {
		strfree(snap_name);
		return (error);
	}

	(void) strcpy(zc->zc_value, snap_name);
	strfree(snap_name);
	return (0);
}

/*
 * inputs:
 * zc_name		name of "to" snapshot
 * zc_value		name of "from" snapshot
 * zc_cookie		file descriptor to write diff data on
 *
 * outputs:
 * dmu_diff_record_t's to the file descriptor
 */
static int
zfs_ioc_diff(zfs_cmd_t *zc)
{
	objset_t *fromsnap;
	objset_t *tosnap;
	file_t *fp;
	offset_t off;
	int error;

	error = dmu_objset_hold(zc->zc_name, FTAG, &tosnap);
	if (error)
		return (error);

	error = dmu_objset_hold(zc->zc_value, FTAG, &fromsnap);
	if (error) {
		dmu_objset_rele(tosnap, FTAG);
		return (error);
	}

	fp = getf(zc->zc_cookie);
	if (fp == NULL) {
		dmu_objset_rele(fromsnap, FTAG);
		dmu_objset_rele(tosnap, FTAG);
		return (EBADF);
	}

	off = fp->f_offset;

	error = dmu_diff(tosnap, fromsnap, fp->f_vnode, &off);

	if (VOP_SEEK(fp->f_vnode, fp->f_offset, &off, NULL) == 0)
		fp->f_offset = off;
	releasef(zc->zc_cookie);

	dmu_objset_rele(fromsnap, FTAG);
	dmu_objset_rele(tosnap, FTAG);
	return (error);
}

/*
 * Remove all ACL files in shares dir
 */
#ifdef HAVE_SMB_SHARE
static int
zfs_smb_acl_purge(znode_t *dzp)
{
	zap_cursor_t	zc;
	zap_attribute_t	zap;
	zfs_sb_t *zsb = ZTOZSB(dzp);
	int error;

	for (zap_cursor_init(&zc, zsb->z_os, dzp->z_id);
	    (error = zap_cursor_retrieve(&zc, &zap)) == 0;
	    zap_cursor_advance(&zc)) {
		if ((error = VOP_REMOVE(ZTOV(dzp), zap.za_name, kcred,
		    NULL, 0)) != 0)
			break;
	}
	zap_cursor_fini(&zc);
	return (error);
}
#endif /* HAVE_SMB_SHARE */

static int
zfs_ioc_smb_acl(zfs_cmd_t *zc)
{
#ifdef HAVE_SMB_SHARE
	vnode_t *vp;
	znode_t *dzp;
	vnode_t *resourcevp = NULL;
	znode_t *sharedir;
	zfs_sb_t *zsb;
	nvlist_t *nvlist;
	char *src, *target;
	vattr_t vattr;
	vsecattr_t vsec;
	int error = 0;

	if ((error = lookupname(zc->zc_value, UIO_SYSSPACE,
	    NO_FOLLOW, NULL, &vp)) != 0)
		return (error);

	/* Now make sure mntpnt and dataset are ZFS */

	if (vp->v_vfsp->vfs_fstype != zfsfstype ||
	    (strcmp((char *)refstr_value(vp->v_vfsp->vfs_resource),
	    zc->zc_name) != 0)) {
		VN_RELE(vp);
		return (EINVAL);
	}

	dzp = VTOZ(vp);
	zsb = ZTOZSB(dzp);
	ZFS_ENTER(zsb);

	/*
	 * Create share dir if its missing.
	 */
	mutex_enter(&zsb->z_lock);
	if (zsb->z_shares_dir == 0) {
		dmu_tx_t *tx;

		tx = dmu_tx_create(zsb->z_os);
		dmu_tx_hold_zap(tx, MASTER_NODE_OBJ, TRUE,
		    ZFS_SHARES_DIR);
		dmu_tx_hold_zap(tx, DMU_NEW_OBJECT, FALSE, NULL);
		error = dmu_tx_assign(tx, TXG_WAIT);
		if (error) {
			dmu_tx_abort(tx);
		} else {
			error = zfs_create_share_dir(zsb, tx);
			dmu_tx_commit(tx);
		}
		if (error) {
			mutex_exit(&zsb->z_lock);
			VN_RELE(vp);
			ZFS_EXIT(zsb);
			return (error);
		}
	}
	mutex_exit(&zsb->z_lock);

	ASSERT(zsb->z_shares_dir);
	if ((error = zfs_zget(zsb, zsb->z_shares_dir, &sharedir)) != 0) {
		VN_RELE(vp);
		ZFS_EXIT(zsb);
		return (error);
	}

	switch (zc->zc_cookie) {
	case ZFS_SMB_ACL_ADD:
		vattr.va_mask = AT_MODE|AT_UID|AT_GID|AT_TYPE;
		vattr.va_mode = S_IFREG|0777;
		vattr.va_uid = 0;
		vattr.va_gid = 0;

		vsec.vsa_mask = VSA_ACE;
		vsec.vsa_aclentp = &full_access;
		vsec.vsa_aclentsz = sizeof (full_access);
		vsec.vsa_aclcnt = 1;

		error = VOP_CREATE(ZTOV(sharedir), zc->zc_string,
		    &vattr, EXCL, 0, &resourcevp, kcred, 0, NULL, &vsec);
		if (resourcevp)
			VN_RELE(resourcevp);
		break;

	case ZFS_SMB_ACL_REMOVE:
		error = VOP_REMOVE(ZTOV(sharedir), zc->zc_string, kcred,
		    NULL, 0);
		break;

	case ZFS_SMB_ACL_RENAME:
		if ((error = get_nvlist(zc->zc_nvlist_src,
		    zc->zc_nvlist_src_size, zc->zc_iflags, &nvlist)) != 0) {
			VN_RELE(vp);
			ZFS_EXIT(zsb);
			return (error);
		}
		if (nvlist_lookup_string(nvlist, ZFS_SMB_ACL_SRC, &src) ||
		    nvlist_lookup_string(nvlist, ZFS_SMB_ACL_TARGET,
		    &target)) {
			VN_RELE(vp);
			VN_RELE(ZTOV(sharedir));
			ZFS_EXIT(zsb);
			nvlist_free(nvlist);
			return (error);
		}
		error = VOP_RENAME(ZTOV(sharedir), src, ZTOV(sharedir), target,
		    kcred, NULL, 0);
		nvlist_free(nvlist);
		break;

	case ZFS_SMB_ACL_PURGE:
		error = zfs_smb_acl_purge(sharedir);
		break;

	default:
		error = EINVAL;
		break;
	}

	VN_RELE(vp);
	VN_RELE(ZTOV(sharedir));

	ZFS_EXIT(zsb);

	return (error);
#else
	return (ENOTSUP);
#endif /* HAVE_SMB_SHARE */
}

/*
 * inputs:
 * zc_name		name of filesystem
 * zc_value		short name of snap
 * zc_string		user-supplied tag for this hold
 * zc_cookie		recursive flag
 * zc_temphold		set if hold is temporary
 * zc_cleanup_fd	cleanup-on-exit file descriptor for calling process
 * zc_sendobj		if non-zero, the objid for zc_name@zc_value
 * zc_createtxg		if zc_sendobj is non-zero, snap must have zc_createtxg
 *
 * outputs:		none
 */
static int
zfs_ioc_hold(zfs_cmd_t *zc)
{
	boolean_t recursive = zc->zc_cookie;
	spa_t *spa;
	dsl_pool_t *dp;
	dsl_dataset_t *ds;
	int error;
	minor_t minor = 0;

	if (snapshot_namecheck(zc->zc_value, NULL, NULL) != 0)
		return (EINVAL);

	if (zc->zc_sendobj == 0) {
		return (dsl_dataset_user_hold(zc->zc_name, zc->zc_value,
		    zc->zc_string, recursive, zc->zc_temphold,
		    zc->zc_cleanup_fd));
	}

	if (recursive)
		return (EINVAL);

	error = spa_open(zc->zc_name, &spa, FTAG);
	if (error)
		return (error);

	dp = spa_get_dsl(spa);
	rw_enter(&dp->dp_config_rwlock, RW_READER);
	error = dsl_dataset_hold_obj(dp, zc->zc_sendobj, FTAG, &ds);
	rw_exit(&dp->dp_config_rwlock);
	spa_close(spa, FTAG);
	if (error)
		return (error);

	/*
	 * Until we have a hold on this snapshot, it's possible that
	 * zc_sendobj could've been destroyed and reused as part
	 * of a later txg.  Make sure we're looking at the right object.
	 */
	if (zc->zc_createtxg != ds->ds_phys->ds_creation_txg) {
		dsl_dataset_rele(ds, FTAG);
		return (ENOENT);
	}

	if (zc->zc_cleanup_fd != -1 && zc->zc_temphold) {
		error = zfs_onexit_fd_hold(zc->zc_cleanup_fd, &minor);
		if (error) {
			dsl_dataset_rele(ds, FTAG);
			return (error);
		}
	}

	error = dsl_dataset_user_hold_for_send(ds, zc->zc_string,
	    zc->zc_temphold);
	if (minor != 0) {
		if (error == 0) {
			dsl_register_onexit_hold_cleanup(ds, zc->zc_string,
			    minor);
		}
		zfs_onexit_fd_rele(zc->zc_cleanup_fd);
	}
	dsl_dataset_rele(ds, FTAG);

	return (error);
}

/*
 * inputs:
 * zc_name	name of dataset from which we're releasing a user hold
 * zc_value	short name of snap
 * zc_string	user-supplied tag for this hold
 * zc_cookie	recursive flag
 *
 * outputs:	none
 */
static int
zfs_ioc_release(zfs_cmd_t *zc)
{
	boolean_t recursive = zc->zc_cookie;

	if (snapshot_namecheck(zc->zc_value, NULL, NULL) != 0)
		return (EINVAL);

	return (dsl_dataset_user_release(zc->zc_name, zc->zc_value,
	    zc->zc_string, recursive));
}

/*
 * inputs:
 * zc_name		name of filesystem
 *
 * outputs:
 * zc_nvlist_src{_size}	nvlist of snapshot holds
 */
static int
zfs_ioc_get_holds(zfs_cmd_t *zc)
{
	nvlist_t *nvp;
	int error;

	if ((error = dsl_dataset_get_holds(zc->zc_name, &nvp)) == 0) {
		error = put_nvlist(zc, nvp);
		nvlist_free(nvp);
	}

	return (error);
}

/*
 * inputs:
 * zc_guid		flags (ZEVENT_NONBLOCK)
 *
 * outputs:
 * zc_nvlist_dst	next nvlist event
 * zc_cookie		dropped events since last get
 * zc_cleanup_fd	cleanup-on-exit file descriptor
 */
static int
zfs_ioc_events_next(zfs_cmd_t *zc)
{
	zfs_zevent_t *ze;
	nvlist_t *event = NULL;
	minor_t minor;
	uint64_t dropped = 0;
	int error;

	error = zfs_zevent_fd_hold(zc->zc_cleanup_fd, &minor, &ze);
	if (error != 0)
		return (error);

	do {
		error = zfs_zevent_next(ze, &event,
			&zc->zc_nvlist_dst_size, &dropped);
		if (event != NULL) {
			zc->zc_cookie = dropped;
			error = put_nvlist(zc, event);
			nvlist_free(event);
		}

		if (zc->zc_guid & ZEVENT_NONBLOCK)
			break;

		if ((error == 0) || (error != ENOENT))
			break;

		error = zfs_zevent_wait(ze);
		if (error)
			break;
	} while (1);

	zfs_zevent_fd_rele(zc->zc_cleanup_fd);

	return (error);
}

/*
 * outputs:
 * zc_cookie		cleared events count
 */
static int
zfs_ioc_events_clear(zfs_cmd_t *zc)
{
	int count;

	zfs_zevent_drain_all(&count);
	zc->zc_cookie = count;

	return 0;
}

/*
 * inputs:
 * zc_name		name of new filesystem or snapshot
 * zc_value		full name of old snapshot
 *
 * outputs:
 * zc_cookie		space in bytes
 * zc_objset_type	compressed space in bytes
 * zc_perm_action	uncompressed space in bytes
 */
static int
zfs_ioc_space_written(zfs_cmd_t *zc)
{
	int error;
	dsl_dataset_t *new, *old;

	error = dsl_dataset_hold(zc->zc_name, FTAG, &new);
	if (error != 0)
		return (error);
	error = dsl_dataset_hold(zc->zc_value, FTAG, &old);
	if (error != 0) {
		dsl_dataset_rele(new, FTAG);
		return (error);
	}

	error = dsl_dataset_space_written(old, new, &zc->zc_cookie,
	    &zc->zc_objset_type, &zc->zc_perm_action);
	dsl_dataset_rele(old, FTAG);
	dsl_dataset_rele(new, FTAG);
	return (error);
}

/*
 * inputs:
 * zc_name		full name of last snapshot
 * zc_value		full name of first snapshot
 *
 * outputs:
 * zc_cookie		space in bytes
 * zc_objset_type	compressed space in bytes
 * zc_perm_action	uncompressed space in bytes
 */
static int
zfs_ioc_space_snaps(zfs_cmd_t *zc)
{
	int error;
	dsl_dataset_t *new, *old;

	error = dsl_dataset_hold(zc->zc_name, FTAG, &new);
	if (error != 0)
		return (error);
	error = dsl_dataset_hold(zc->zc_value, FTAG, &old);
	if (error != 0) {
		dsl_dataset_rele(new, FTAG);
		return (error);
	}

	error = dsl_dataset_space_wouldfree(old, new, &zc->zc_cookie,
	    &zc->zc_objset_type, &zc->zc_perm_action);
	dsl_dataset_rele(old, FTAG);
	dsl_dataset_rele(new, FTAG);
	return (error);
}

/*
 * pool create, destroy, and export don't log the history as part of
 * zfsdev_ioctl, but rather zfs_ioc_pool_create, and zfs_ioc_pool_export
 * do the logging of those commands.
 */
static zfs_ioc_vec_t zfs_ioc_vec[] = {
	{ zfs_ioc_pool_create, zfs_secpolicy_config, POOL_NAME, B_FALSE,
	    POOL_CHECK_NONE },
	{ zfs_ioc_pool_destroy,	zfs_secpolicy_config, POOL_NAME, B_FALSE,
	    POOL_CHECK_NONE },
	{ zfs_ioc_pool_import, zfs_secpolicy_config, POOL_NAME, B_TRUE,
	    POOL_CHECK_NONE },
	{ zfs_ioc_pool_export, zfs_secpolicy_config, POOL_NAME, B_FALSE,
	    POOL_CHECK_NONE },
	{ zfs_ioc_pool_configs,	zfs_secpolicy_none, NO_NAME, B_FALSE,
	    POOL_CHECK_NONE },
	{ zfs_ioc_pool_stats, zfs_secpolicy_read, POOL_NAME, B_FALSE,
	    POOL_CHECK_NONE },
	{ zfs_ioc_pool_tryimport, zfs_secpolicy_config, NO_NAME, B_FALSE,
	    POOL_CHECK_NONE },
	{ zfs_ioc_pool_scan, zfs_secpolicy_config, POOL_NAME, B_TRUE,
	    POOL_CHECK_SUSPENDED | POOL_CHECK_READONLY },
	{ zfs_ioc_pool_freeze, zfs_secpolicy_config, NO_NAME, B_FALSE,
	    POOL_CHECK_READONLY },
	{ zfs_ioc_pool_upgrade,	zfs_secpolicy_config, POOL_NAME, B_TRUE,
	    POOL_CHECK_SUSPENDED | POOL_CHECK_READONLY },
	{ zfs_ioc_pool_get_history, zfs_secpolicy_config, POOL_NAME, B_FALSE,
	    POOL_CHECK_NONE },
	{ zfs_ioc_vdev_add, zfs_secpolicy_config, POOL_NAME, B_TRUE,
	    POOL_CHECK_SUSPENDED | POOL_CHECK_READONLY },
	{ zfs_ioc_vdev_remove, zfs_secpolicy_config, POOL_NAME, B_TRUE,
	    POOL_CHECK_SUSPENDED | POOL_CHECK_READONLY },
	{ zfs_ioc_vdev_set_state, zfs_secpolicy_config,	POOL_NAME, B_TRUE,
	    POOL_CHECK_SUSPENDED | POOL_CHECK_READONLY },
	{ zfs_ioc_vdev_attach, zfs_secpolicy_config, POOL_NAME, B_TRUE,
	    POOL_CHECK_SUSPENDED | POOL_CHECK_READONLY },
	{ zfs_ioc_vdev_detach, zfs_secpolicy_config, POOL_NAME, B_TRUE,
	    POOL_CHECK_SUSPENDED | POOL_CHECK_READONLY },
	{ zfs_ioc_vdev_setpath,	zfs_secpolicy_config, POOL_NAME, B_FALSE,
	    POOL_CHECK_SUSPENDED | POOL_CHECK_READONLY },
	{ zfs_ioc_vdev_setfru,	zfs_secpolicy_config, POOL_NAME, B_FALSE,
	    POOL_CHECK_SUSPENDED | POOL_CHECK_READONLY },
	{ zfs_ioc_objset_stats,	zfs_secpolicy_read, DATASET_NAME, B_FALSE,
	    POOL_CHECK_SUSPENDED },
	{ zfs_ioc_objset_zplprops, zfs_secpolicy_read, DATASET_NAME, B_FALSE,
	    POOL_CHECK_NONE },
	{ zfs_ioc_dataset_list_next, zfs_secpolicy_read, DATASET_NAME, B_FALSE,
	    POOL_CHECK_SUSPENDED },
	{ zfs_ioc_snapshot_list_next, zfs_secpolicy_read, DATASET_NAME, B_FALSE,
	    POOL_CHECK_SUSPENDED },
	{ zfs_ioc_set_prop, zfs_secpolicy_none, DATASET_NAME, B_TRUE,
	    POOL_CHECK_SUSPENDED | POOL_CHECK_READONLY },
	{ zfs_ioc_create_minor, zfs_secpolicy_config, DATASET_NAME, B_FALSE,
	    POOL_CHECK_NONE },
	{ zfs_ioc_remove_minor, zfs_secpolicy_config, DATASET_NAME, B_FALSE,
	    POOL_CHECK_NONE },
	{ zfs_ioc_create, zfs_secpolicy_create, DATASET_NAME, B_TRUE,
	    POOL_CHECK_SUSPENDED | POOL_CHECK_READONLY },
	{ zfs_ioc_destroy, zfs_secpolicy_destroy, DATASET_NAME, B_TRUE,
	    POOL_CHECK_SUSPENDED | POOL_CHECK_READONLY },
	{ zfs_ioc_rollback, zfs_secpolicy_rollback, DATASET_NAME, B_TRUE,
	    POOL_CHECK_SUSPENDED | POOL_CHECK_READONLY },
	{ zfs_ioc_rename, zfs_secpolicy_rename,	DATASET_NAME, B_TRUE,
	    POOL_CHECK_SUSPENDED | POOL_CHECK_READONLY },
	{ zfs_ioc_recv, zfs_secpolicy_receive, DATASET_NAME, B_TRUE,
	    POOL_CHECK_SUSPENDED | POOL_CHECK_READONLY },
	{ zfs_ioc_send, zfs_secpolicy_send, DATASET_NAME, B_FALSE,
	    POOL_CHECK_NONE },
	{ zfs_ioc_inject_fault,	zfs_secpolicy_inject, NO_NAME, B_FALSE,
	    POOL_CHECK_NONE },
	{ zfs_ioc_clear_fault, zfs_secpolicy_inject, NO_NAME, B_FALSE,
	    POOL_CHECK_NONE },
	{ zfs_ioc_inject_list_next, zfs_secpolicy_inject, NO_NAME, B_FALSE,
	    POOL_CHECK_NONE },
	{ zfs_ioc_error_log, zfs_secpolicy_inject, POOL_NAME, B_FALSE,
	    POOL_CHECK_NONE },
	{ zfs_ioc_clear, zfs_secpolicy_config, POOL_NAME, B_TRUE,
	    POOL_CHECK_NONE },
	{ zfs_ioc_promote, zfs_secpolicy_promote, DATASET_NAME, B_TRUE,
	    POOL_CHECK_SUSPENDED | POOL_CHECK_READONLY },
	{ zfs_ioc_destroy_snaps_nvl, zfs_secpolicy_destroy_recursive,
	    DATASET_NAME, B_TRUE, POOL_CHECK_SUSPENDED | POOL_CHECK_READONLY },
	{ zfs_ioc_snapshot, zfs_secpolicy_snapshot, DATASET_NAME, B_TRUE,
	    POOL_CHECK_SUSPENDED | POOL_CHECK_READONLY },
	{ zfs_ioc_dsobj_to_dsname, zfs_secpolicy_diff, POOL_NAME, B_FALSE,
	    POOL_CHECK_NONE },
	{ zfs_ioc_obj_to_path, zfs_secpolicy_diff, DATASET_NAME, B_FALSE,
	    POOL_CHECK_SUSPENDED },
	{ zfs_ioc_pool_set_props, zfs_secpolicy_config,	POOL_NAME, B_TRUE,
	    POOL_CHECK_SUSPENDED | POOL_CHECK_READONLY },
	{ zfs_ioc_pool_get_props, zfs_secpolicy_read, POOL_NAME, B_FALSE,
	    POOL_CHECK_NONE },
	{ zfs_ioc_set_fsacl, zfs_secpolicy_fsacl, DATASET_NAME, B_TRUE,
	    POOL_CHECK_SUSPENDED | POOL_CHECK_READONLY },
	{ zfs_ioc_get_fsacl, zfs_secpolicy_read, DATASET_NAME, B_FALSE,
	    POOL_CHECK_NONE },
	{ zfs_ioc_share, zfs_secpolicy_share, DATASET_NAME, B_FALSE,
	    POOL_CHECK_NONE },
	{ zfs_ioc_inherit_prop, zfs_secpolicy_inherit, DATASET_NAME, B_TRUE,
	    POOL_CHECK_SUSPENDED | POOL_CHECK_READONLY },
	{ zfs_ioc_smb_acl, zfs_secpolicy_smb_acl, DATASET_NAME, B_FALSE,
	    POOL_CHECK_NONE },
	{ zfs_ioc_userspace_one, zfs_secpolicy_userspace_one, DATASET_NAME,
	    B_FALSE, POOL_CHECK_NONE },
	{ zfs_ioc_userspace_many, zfs_secpolicy_userspace_many, DATASET_NAME,
	    B_FALSE, POOL_CHECK_NONE },
	{ zfs_ioc_userspace_upgrade, zfs_secpolicy_userspace_upgrade,
	    DATASET_NAME, B_FALSE, POOL_CHECK_SUSPENDED | POOL_CHECK_READONLY },
	{ zfs_ioc_hold, zfs_secpolicy_hold, DATASET_NAME, B_TRUE,
	    POOL_CHECK_SUSPENDED | POOL_CHECK_READONLY },
	{ zfs_ioc_release, zfs_secpolicy_release, DATASET_NAME, B_TRUE,
	    POOL_CHECK_SUSPENDED | POOL_CHECK_READONLY },
	{ zfs_ioc_get_holds, zfs_secpolicy_read, DATASET_NAME, B_FALSE,
	    POOL_CHECK_SUSPENDED },
	{ zfs_ioc_objset_recvd_props, zfs_secpolicy_read, DATASET_NAME, B_FALSE,
	    POOL_CHECK_NONE },
	{ zfs_ioc_vdev_split, zfs_secpolicy_config, POOL_NAME, B_TRUE,
	    POOL_CHECK_SUSPENDED | POOL_CHECK_READONLY },
	{ zfs_ioc_next_obj, zfs_secpolicy_read, DATASET_NAME, B_FALSE,
	    POOL_CHECK_NONE },
	{ zfs_ioc_diff, zfs_secpolicy_diff, DATASET_NAME, B_FALSE,
	    POOL_CHECK_NONE },
	{ zfs_ioc_tmp_snapshot, zfs_secpolicy_tmp_snapshot, DATASET_NAME,
	    B_FALSE, POOL_CHECK_SUSPENDED | POOL_CHECK_READONLY },
	{ zfs_ioc_obj_to_stats, zfs_secpolicy_diff, DATASET_NAME, B_FALSE,
	    POOL_CHECK_SUSPENDED },
    { zfs_ioc_crypto_key_load, zfs_secpolicy_crypto_keyuse,
      DATASET_NAME, B_TRUE, POOL_CHECK_SUSPENDED },
    { zfs_ioc_crypto_key_unload, zfs_secpolicy_crypto_keyuse,
      DATASET_NAME, B_TRUE, POOL_CHECK_SUSPENDED },
    { zfs_ioc_crypto_key_inherit, zfs_secpolicy_crypto_keyuse,
      DATASET_NAME, B_TRUE, POOL_CHECK_SUSPENDED },
    { zfs_ioc_crypto_key_change, zfs_secpolicy_crypto_keychange,
      DATASET_NAME, B_TRUE, POOL_CHECK_SUSPENDED | POOL_CHECK_READONLY },
    { zfs_ioc_crypto_key_new, zfs_secpolicy_crypto_keychange,
      DATASET_NAME, B_TRUE, POOL_CHECK_SUSPENDED | POOL_CHECK_READONLY },
	{ zfs_ioc_events_next, zfs_secpolicy_config, NO_NAME, B_FALSE,
	    POOL_CHECK_NONE },
	{ zfs_ioc_events_clear, zfs_secpolicy_config, NO_NAME, B_FALSE,
	    POOL_CHECK_NONE },
	{ zfs_ioc_pool_reguid, zfs_secpolicy_config, POOL_NAME, B_TRUE,
	    POOL_CHECK_SUSPENDED | POOL_CHECK_READONLY },
	{ zfs_ioc_space_written, zfs_secpolicy_read, DATASET_NAME, B_FALSE,
	    POOL_CHECK_SUSPENDED },
	{ zfs_ioc_space_snaps, zfs_secpolicy_read, DATASET_NAME, B_FALSE,
	    POOL_CHECK_SUSPENDED },
	{ zfs_ioc_pool_reopen, zfs_secpolicy_config, POOL_NAME, B_TRUE,
	    POOL_CHECK_SUSPENDED },
	{ zfs_ioc_send_progress, zfs_secpolicy_read, DATASET_NAME, B_FALSE,
	    POOL_CHECK_NONE }
};

int
pool_status_check(const char *name, zfs_ioc_namecheck_t type,
    zfs_ioc_poolcheck_t check)
{
	spa_t *spa;
	int error;

	ASSERT(type == POOL_NAME || type == DATASET_NAME);

	if (check & POOL_CHECK_NONE)
		return (0);

	error = spa_open(name, &spa, FTAG);
	if (error == 0) {
		if ((check & POOL_CHECK_SUSPENDED) && spa_suspended(spa))
			error = EAGAIN;
		else if ((check & POOL_CHECK_READONLY) && !spa_writeable(spa))
			error = EROFS;
		spa_close(spa, FTAG);
	}
	return (error);
}

static void *
zfsdev_get_state_impl(minor_t minor, enum zfsdev_state_type which)
{
	zfsdev_state_t *zs;

	ASSERT(MUTEX_HELD(&zfsdev_state_lock));

	for (zs = list_head(&zfsdev_state_list); zs != NULL;
	     zs = list_next(&zfsdev_state_list, zs)) {
		if (zs->zs_minor == minor) {
			switch (which) {
				case ZST_ONEXIT:  return (zs->zs_onexit);
				case ZST_ZEVENT:  return (zs->zs_zevent);
				case ZST_ALL:     return (zs);
			}
		}
	}

	return NULL;
}

void *
zfsdev_get_state(minor_t minor, enum zfsdev_state_type which)
{
	void *ptr;

	mutex_enter(&zfsdev_state_lock);
	ptr = zfsdev_get_state_impl(minor, which);
	mutex_exit(&zfsdev_state_lock);

	return ptr;
}

minor_t
zfsdev_getminor(struct file *filp)
{
	ASSERT(filp != NULL);
	ASSERT(filp->private_data != NULL);

	return (((zfsdev_state_t *)filp->private_data)->zs_minor);
}

/*
 * Find a free minor number.  The zfsdev_state_list is expected to
 * be short since it is only a list of currently open file handles.
 */
minor_t
zfsdev_minor_alloc(void)
{
	static minor_t last_minor = 0;
	minor_t m;

	ASSERT(MUTEX_HELD(&zfsdev_state_lock));

	for (m = last_minor + 1; m != last_minor; m++) {
		if (m > ZFSDEV_MAX_MINOR)
			m = 1;
		if (zfsdev_get_state_impl(m, ZST_ALL) == NULL) {
			last_minor = m;
			return (m);
		}
	}

	return (0);
}

static int
zfsdev_state_init(struct file *filp)
{
	zfsdev_state_t *zs;
	minor_t minor;

	ASSERT(MUTEX_HELD(&zfsdev_state_lock));

        minor = zfsdev_minor_alloc();
        if (minor == 0)
                return (ENXIO);

	zs = kmem_zalloc( sizeof(zfsdev_state_t), KM_SLEEP);
	if (zs == NULL)
		return (ENOMEM);

	zs->zs_file = filp;
	zs->zs_minor = minor;
	filp->private_data = zs;

	zfs_onexit_init((zfs_onexit_t **)&zs->zs_onexit);
	zfs_zevent_init((zfs_zevent_t **)&zs->zs_zevent);

	list_insert_tail(&zfsdev_state_list, zs);

	return (0);
}

static int
zfsdev_state_destroy(struct file *filp)
{
	zfsdev_state_t *zs;

	ASSERT(MUTEX_HELD(&zfsdev_state_lock));
	ASSERT(filp->private_data != NULL);

	zs = filp->private_data;
	zfs_onexit_destroy(zs->zs_onexit);
	zfs_zevent_destroy(zs->zs_zevent);

	list_remove(&zfsdev_state_list, zs);
	kmem_free(zs, sizeof(zfsdev_state_t));

	return 0;
}

static int
zfsdev_open(struct inode *ino, struct file *filp)
{
	int error;

	mutex_enter(&zfsdev_state_lock);
	error = zfsdev_state_init(filp);
	mutex_exit(&zfsdev_state_lock);

	return (-error);
}

static int
zfsdev_release(struct inode *ino, struct file *filp)
{
	int error;

	mutex_enter(&zfsdev_state_lock);
	error = zfsdev_state_destroy(filp);
	mutex_exit(&zfsdev_state_lock);

	return (-error);
}

static long
zfsdev_ioctl(struct file *filp, unsigned cmd, unsigned long arg)
{
	zfs_cmd_t *zc;
	uint_t vec;
	int error, rc, flag = 0;

	vec = cmd - ZFS_IOC;
	if (vec >= sizeof (zfs_ioc_vec) / sizeof (zfs_ioc_vec[0]))
		return (-EINVAL);

	zc = kmem_zalloc(sizeof (zfs_cmd_t), KM_SLEEP | KM_NODEBUG);

	error = ddi_copyin((void *)arg, zc, sizeof (zfs_cmd_t), flag);
	if (error != 0)
		error = EFAULT;

	if ((error == 0) && !(flag & FKIOCTL))
		error = zfs_ioc_vec[vec].zvec_secpolicy(zc, CRED());

	/*
	 * Ensure that all pool/dataset names are valid before we pass down to
	 * the lower layers.
	 */
	if (error == 0) {
		zc->zc_name[sizeof (zc->zc_name) - 1] = '\0';
		zc->zc_iflags = flag & FKIOCTL;
		switch (zfs_ioc_vec[vec].zvec_namecheck) {
		case POOL_NAME:
			if (pool_namecheck(zc->zc_name, NULL, NULL) != 0)
				error = EINVAL;
			error = pool_status_check(zc->zc_name,
			    zfs_ioc_vec[vec].zvec_namecheck,
			    zfs_ioc_vec[vec].zvec_pool_check);
			break;

		case DATASET_NAME:
			if (dataset_namecheck(zc->zc_name, NULL, NULL) != 0)
				error = EINVAL;
			error = pool_status_check(zc->zc_name,
			    zfs_ioc_vec[vec].zvec_namecheck,
			    zfs_ioc_vec[vec].zvec_pool_check);
			break;

		case NO_NAME:
			break;
		}
	}

	if (error == 0)
		error = zfs_ioc_vec[vec].zvec_func(zc);

	rc = ddi_copyout(zc, (void *)arg, sizeof (zfs_cmd_t), flag);
	if (error == 0) {
		if (rc != 0)
			error = EFAULT;
		if (zfs_ioc_vec[vec].zvec_his_log)
			zfs_log_history(zc);
	}

	kmem_free(zc, sizeof (zfs_cmd_t));
	return (-error);
}

#ifdef CONFIG_COMPAT
static long
zfsdev_compat_ioctl(struct file *filp, unsigned cmd, unsigned long arg)
{
        return zfsdev_ioctl(filp, cmd, arg);
}
#else
#define zfsdev_compat_ioctl   NULL
#endif

static const struct file_operations zfsdev_fops = {
	.open            = zfsdev_open,
	.release         = zfsdev_release,
	.unlocked_ioctl  = zfsdev_ioctl,
	.compat_ioctl    = zfsdev_compat_ioctl,
	.owner           = THIS_MODULE,
};

static struct miscdevice zfs_misc = {
	.minor          = MISC_DYNAMIC_MINOR,
	.name           = ZFS_DRIVER,
	.fops           = &zfsdev_fops,
};

static int
zfs_attach(void)
{
	int error;

	mutex_init(&zfsdev_state_lock, NULL, MUTEX_DEFAULT, NULL);
	list_create(&zfsdev_state_list, sizeof (zfsdev_state_t),
	    offsetof(zfsdev_state_t, zs_next));

	error = misc_register(&zfs_misc);
        if (error) {
		printk(KERN_INFO "ZFS: misc_register() failed %d\n", error);
		return (error);
	}

	return (0);
}

static void
zfs_detach(void)
{
	int error;

	error = misc_deregister(&zfs_misc);
	if (error)
		printk(KERN_INFO "ZFS: misc_deregister() failed %d\n", error);

	mutex_destroy(&zfsdev_state_lock);
	list_destroy(&zfsdev_state_list);
}

uint_t zfs_fsyncer_key;
extern uint_t rrw_tsd_key;

#ifdef DEBUG
#define ZFS_DEBUG_STR	" (DEBUG mode)"
#else
#define ZFS_DEBUG_STR	""
#endif

int
_init(void)
{
	int error;

	spa_init(FREAD | FWRITE);
	zfs_init();

	if ((error = zvol_init()) != 0)
		goto out1;

	if ((error = zfs_attach()) != 0)
		goto out2;

	tsd_create(&zfs_fsyncer_key, NULL);
	tsd_create(&rrw_tsd_key, NULL);

	printk(KERN_NOTICE "ZFS: Loaded module v%s-%s%s, "
	       "ZFS pool version %s, ZFS filesystem version %s\n",
	       ZFS_META_VERSION, ZFS_META_RELEASE, ZFS_DEBUG_STR,
	       SPA_VERSION_STRING, ZPL_VERSION_STRING);

	return (0);

out2:
	(void) zvol_fini();
out1:
	zfs_fini();
	spa_fini();
	printk(KERN_NOTICE "ZFS: Failed to Load ZFS Filesystem v%s-%s%s"
	       ", rc = %d\n", ZFS_META_VERSION, ZFS_META_RELEASE,
	       ZFS_DEBUG_STR, error);

	return (error);
}

int
_fini(void)
{
	zfs_detach();
	zvol_fini();
	zfs_fini();
	spa_fini();

	tsd_destroy(&zfs_fsyncer_key);
	tsd_destroy(&rrw_tsd_key);

	printk(KERN_NOTICE "ZFS: Unloaded module v%s-%s%s\n",
	       ZFS_META_VERSION, ZFS_META_RELEASE, ZFS_DEBUG_STR);

	return (0);
}

#ifdef HAVE_SPL
spl_module_init(_init);
spl_module_exit(_fini);

MODULE_DESCRIPTION("ZFS");
MODULE_AUTHOR(ZFS_META_AUTHOR);
MODULE_LICENSE(ZFS_META_LICENSE);
#endif /* HAVE_SPL */<|MERGE_RESOLUTION|>--- conflicted
+++ resolved
@@ -3007,11 +3007,7 @@
     zcrypt_key_t *wkey;
 
     if (zc->zc_crypto.zic_cmd != 0 &&
-<<<<<<< HEAD
-        zfs_earlier_version(zc->zc_name, SPA_VERSION_CRYPTO))
-=======
         zfs_earlier_version(zc->zc_name, SPA_VERSION_FEATURES))
->>>>>>> e394c1d3
         return (ENOTSUP);
 
     /*
@@ -3618,11 +3614,7 @@
 		break;
 
     case ZFS_PROP_ENCRYPTION:
-<<<<<<< HEAD
-        if (zfs_earlier_version(dsname, SPA_VERSION_CRYPTO))
-=======
         if (zfs_earlier_version(dsname, SPA_VERSION_FEATURES))
->>>>>>> e394c1d3
             return (ENOTSUP);
 
         /*
@@ -3630,15 +3622,8 @@
          * Find a solution for this.
          */
 
-<<<<<<< HEAD
-        /*
-          if (zpl_earlier_version(dsname, ZPL_VERSION_SA))
-          return (ENOTSUP);
-        */
-=======
         /*if (zpl_earlier_version(dsname, ZPL_VERSION_SA))
           return (ENOTSUP);*/
->>>>>>> e394c1d3
 
         if (zfs_is_bootfs(dsname) && !BOOTFS_CRYPT_VALID(intval))
             return (ERANGE);
@@ -4145,11 +4130,7 @@
 		return (EBADF);
 	}
 
-<<<<<<< HEAD
-    if (zc->zc_nvlist_conf != NULL &&
-=======
     if ((zc->zc_nvlist_conf != NULL) &&
->>>>>>> e394c1d3
         (error = get_nvlist(zc->zc_nvlist_conf, zc->zc_nvlist_conf_size,
                             zc->zc_iflags, &cmdprops)) != 0)
         goto out;
@@ -4887,12 +4868,8 @@
     if ((error = spa_open(zc->zc_name, &spa, FTAG)) != 0)
         return (error);
 
-<<<<<<< HEAD
-    if (spa_version(spa) < SPA_VERSION_CRYPTO) {
-=======
     if (!spa_feature_is_enabled(spa,
                                 &spa_feature_table[SPA_FEATURE_ENCRYPTION])) {
->>>>>>> e394c1d3
         spa_close(spa, FTAG);
         return (ENOTSUP);
     }
@@ -4926,12 +4903,8 @@
     if ((error = spa_open(zc->zc_name, &spa, FTAG)) != 0)
         return (error);
 
-<<<<<<< HEAD
-    if (spa_version(spa) < SPA_VERSION_CRYPTO) {
-=======
     if (!spa_feature_is_enabled(spa,
                                 &spa_feature_table[SPA_FEATURE_ENCRYPTION])) {
->>>>>>> e394c1d3
         spa_close(spa, FTAG);
         return (ENOTSUP);
     }
@@ -4952,12 +4925,8 @@
     if ((error = spa_open(zc->zc_name, &spa, FTAG)) != 0)
         return (error);
 
-<<<<<<< HEAD
-    if (spa_version(spa) < SPA_VERSION_CRYPTO) {
-=======
     if (!spa_feature_is_enabled(spa,
                                 &spa_feature_table[SPA_FEATURE_ENCRYPTION])) {
->>>>>>> e394c1d3
         spa_close(spa, FTAG);
         return (ENOTSUP);
     }
@@ -4984,12 +4953,8 @@
     if ((error = spa_open(zc->zc_name, &spa, FTAG)) != 0)
         return (error);
 
-<<<<<<< HEAD
-    if (spa_version(spa) < SPA_VERSION_CRYPTO) {
-=======
     if (!spa_feature_is_enabled(spa,
                                 &spa_feature_table[SPA_FEATURE_ENCRYPTION])) {
->>>>>>> e394c1d3
         spa_close(spa, FTAG);
         return (ENOTSUP);
     }
@@ -5011,12 +4976,8 @@
     if ((error = spa_open(zc->zc_name, &spa, FTAG)) != 0)
         return (error);
 
-<<<<<<< HEAD
-    if (spa_version(spa) < SPA_VERSION_CRYPTO) {
-=======
     if (!spa_feature_is_enabled(spa,
                                 &spa_feature_table[SPA_FEATURE_ENCRYPTION])) {
->>>>>>> e394c1d3
         spa_close(spa, FTAG);
         return (ENOTSUP);
     }
