--- conflicted
+++ resolved
@@ -352,16 +352,13 @@
 	zprop_register_string(ZFS_PROP_MLSLABEL, "mlslabel",
 	    ZFS_MLSLABEL_DEFAULT, PROP_INHERIT, ZFS_TYPE_DATASET,
 	    "<sensitivity label>", "MLSLABEL");
-<<<<<<< HEAD
 	zprop_register_string(ZFS_PROP_SHAREISCSI, "shareiscsi", "off",
 	    PROP_DEFAULT, ZFS_TYPE_VOLUME, "on | off | ietadm(8M) options",
 	    "SHAREISCSI");
-=======
-    zprop_register_string(ZFS_PROP_KEYSOURCE, "keysource", "none",
-        PROP_INHERIT, ZFS_TYPE_DATASET,
-        "raw | hex | passphrase,"
-        "prompt | file://<path> | NO pkcs11: | NO https://<path>", "KEYSOURCE");
->>>>>>> 43e160e9
+	zprop_register_string(ZFS_PROP_KEYSOURCE, "keysource", "none",
+	    PROP_INHERIT, ZFS_TYPE_DATASET,
+	    "raw | hex | passphrase,"
+	    "prompt | file://<path> | NO pkcs11: | NO https://<path>", "KEYSOURCE");
 
 	/* readonly number properties */
 	zprop_register_number(ZFS_PROP_USED, "used", 0, PROP_READONLY,
