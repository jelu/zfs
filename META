Meta:         1
Name:         zfs
Branch:       1.0
<<<<<<< HEAD
Version:      0.6.0
Release:      rc14_20130322+iscsi
=======
Version:      0.6.1
Release:      1
>>>>>>> 36c0b627
Release-Tags: relext
License:      CDDL
Author:       Sun Microsystems/Oracle, Lawrence Livermore National Laboratory<|MERGE_RESOLUTION|>--- conflicted
+++ resolved
@@ -1,13 +1,8 @@
 Meta:         1
 Name:         zfs
 Branch:       1.0
-<<<<<<< HEAD
-Version:      0.6.0
-Release:      rc14_20130322+iscsi
-=======
 Version:      0.6.1
-Release:      1
->>>>>>> 36c0b627
+Release:      1_20130328+iscsi
 Release-Tags: relext
 License:      CDDL
 Author:       Sun Microsystems/Oracle, Lawrence Livermore National Laboratory