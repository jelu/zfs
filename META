Meta:         1
Name:         zfs
Branch:       1.0
Version:      0.6.1
<<<<<<< HEAD
Release:      1.20130417.iscsi.crypto
=======
Release:      1.20130413.iscsi.mine
>>>>>>> f3642328
Release-Tags: relext
License:      CDDL
Author:       Sun Microsystems/Oracle, Lawrence Livermore National Laboratory<|MERGE_RESOLUTION|>--- conflicted
+++ resolved
@@ -2,11 +2,7 @@
 Name:         zfs
 Branch:       1.0
 Version:      0.6.1
-<<<<<<< HEAD
-Release:      1.20130417.iscsi.crypto
-=======
-Release:      1.20130413.iscsi.mine
->>>>>>> f3642328
+Release:      1.20130417.iscsi.crypto+mine
 Release-Tags: relext
 License:      CDDL
 Author:       Sun Microsystems/Oracle, Lawrence Livermore National Laboratory