--- conflicted
+++ resolved
@@ -2,11 +2,7 @@
 Name:         zfs
 Branch:       1.0
 Version:      0.6.1
-<<<<<<< HEAD
-Release:      1_20130330+iscsi+crypto
-=======
-Release:      1_20130331+iscsi
->>>>>>> 7ce092ca
+Release:      1_20130331+iscsi+crypto
 Release-Tags: relext
 License:      CDDL
 Author:       Sun Microsystems/Oracle, Lawrence Livermore National Laboratory