--- conflicted
+++ resolved
@@ -134,12 +134,9 @@
 	EZFS_DIFF,		/* general failure of zfs diff */
 	EZFS_DIFFDATA,		/* bad zfs diff data */
 	EZFS_POOLREADONLY,	/* pool is in read-only mode */
-<<<<<<< HEAD
 	EZFS_UNSHAREISCSIFAILED,/* failed to unshare over iSCSI */
 	EZFS_SHAREISCSIFAILED,	/* failed to share over iSCSI */
-=======
-    EZFS_KEYERR,            /* crypto key not present or invalid */
->>>>>>> 43e160e9
+	EZFS_KEYERR,            /* crypto key not present or invalid */
 	EZFS_UNKNOWN
 };
 
