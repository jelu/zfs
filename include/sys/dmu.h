--- conflicted
+++ resolved
@@ -183,12 +183,10 @@
 	DMU_OT_DEADLIST_HDR,		/* UINT64 */
 	DMU_OT_DSL_CLONES,		/* ZAP */
 	DMU_OT_BPOBJ_SUBOBJ,		/* UINT64 */
-<<<<<<< HEAD
-
-    // FIXME
-    DMU_OT_DSL_KEYCHAIN,            /* ZAP */
-=======
->>>>>>> c1cdd990
+
+	// FIXME
+	DMU_OT_DSL_KEYCHAIN,            /* ZAP */
+
 	/*
 	 * Do not allocate new object types here. Doing so makes the on-disk
 	 * format incompatible with any other format that uses the same object
@@ -320,10 +318,7 @@
 #define	DMU_POOL_SCAN			"scan"
 #define	DMU_POOL_FREE_BPOBJ		"free_bpobj"
 #define	DMU_POOL_BPTREE_OBJ		"bptree_obj"
-<<<<<<< HEAD
-=======
 #define	DMU_POOL_EMPTY_BPOBJ		"empty_bpobj"
->>>>>>> c1cdd990
 
 /*
  * Allocate an object from this objset.  The range of object numbers
