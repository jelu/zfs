--- conflicted
+++ resolved
@@ -97,10 +97,7 @@
 	uint64_t dp_tmp_userrefs_obj;
 	bpobj_t dp_free_bpobj;
 	uint64_t dp_bptree_obj;
-<<<<<<< HEAD
-=======
 	uint64_t dp_empty_bpobj;
->>>>>>> c1cdd990
 
 	struct dsl_scan *dp_scan;
 
