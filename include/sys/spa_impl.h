/*
 * CDDL HEADER START
 *
 * The contents of this file are subject to the terms of the
 * Common Development and Distribution License (the "License").
 * You may not use this file except in compliance with the License.
 *
 * You can obtain a copy of the license at usr/src/OPENSOLARIS.LICENSE
 * or http://www.opensolaris.org/os/licensing.
 * See the License for the specific language governing permissions
 * and limitations under the License.
 *
 * When distributing Covered Code, include this CDDL HEADER in each
 * file and include the License file at usr/src/OPENSOLARIS.LICENSE.
 * If applicable, add the following below this CDDL HEADER, with the
 * fields enclosed by brackets "[]" replaced with your own identifying
 * information: Portions Copyright [yyyy] [name of copyright owner]
 *
 * CDDL HEADER END
 */
/*
 * Copyright (c) 2005, 2010, Oracle and/or its affiliates. All rights reserved.
 * Copyright (c) 2012 by Delphix. All rights reserved.
 * Copyright 2011 Nexenta Systems, Inc.  All rights reserved.
 */

#ifndef _SYS_SPA_IMPL_H
#define	_SYS_SPA_IMPL_H

#include <sys/spa.h>
#include <sys/vdev.h>
#include <sys/metaslab.h>
#include <sys/dmu.h>
#include <sys/dsl_pool.h>
#include <sys/uberblock_impl.h>
#include <sys/zfs_context.h>
#include <sys/avl.h>
#include <sys/refcount.h>
#include <sys/bplist.h>
#include <sys/bpobj.h>
#include <sys/zcrypt.h>

#ifdef	__cplusplus
extern "C" {
#endif

typedef struct spa_error_entry {
	zbookmark_t	se_bookmark;
	char		*se_name;
	avl_node_t	se_avl;
} spa_error_entry_t;

typedef struct spa_history_phys {
	uint64_t sh_pool_create_len;	/* ending offset of zpool create */
	uint64_t sh_phys_max_off;	/* physical EOF */
	uint64_t sh_bof;		/* logical BOF */
	uint64_t sh_eof;		/* logical EOF */
	uint64_t sh_records_lost;	/* num of records overwritten */
} spa_history_phys_t;

struct spa_aux_vdev {
	uint64_t	sav_object;		/* MOS object for device list */
	nvlist_t	*sav_config;		/* cached device config */
	vdev_t		**sav_vdevs;		/* devices */
	int		sav_count;		/* number devices */
	boolean_t	sav_sync;		/* sync the device list */
	nvlist_t	**sav_pending;		/* pending device additions */
	uint_t		sav_npending;		/* # pending devices */
};

typedef struct spa_config_lock {
	kmutex_t	scl_lock;
	kthread_t	*scl_writer;
	int		scl_write_wanted;
	kcondvar_t	scl_cv;
	refcount_t	scl_count;
} spa_config_lock_t;

typedef struct spa_config_dirent {
	list_node_t	scd_link;
	char		*scd_path;
} spa_config_dirent_t;

enum zio_taskq_type {
	ZIO_TASKQ_ISSUE = 0,
	ZIO_TASKQ_ISSUE_HIGH,
	ZIO_TASKQ_INTERRUPT,
	ZIO_TASKQ_INTERRUPT_HIGH,
	ZIO_TASKQ_TYPES
};

/*
 * State machine for the zpool-pooname process.  The states transitions
 * are done as follows:
 *
 *	From		   To			Routine
 *	PROC_NONE	-> PROC_CREATED		spa_activate()
 *	PROC_CREATED	-> PROC_ACTIVE		spa_thread()
 *	PROC_ACTIVE	-> PROC_DEACTIVATE	spa_deactivate()
 *	PROC_DEACTIVATE	-> PROC_GONE		spa_thread()
 *	PROC_GONE	-> PROC_NONE		spa_deactivate()
 */
typedef enum spa_proc_state {
	SPA_PROC_NONE,		/* spa_proc = &p0, no process created */
	SPA_PROC_CREATED,	/* spa_activate() has proc, is waiting */
	SPA_PROC_ACTIVE,	/* taskqs created, spa_proc set */
	SPA_PROC_DEACTIVATE,	/* spa_deactivate() requests process exit */
	SPA_PROC_GONE		/* spa_thread() is exiting, spa_proc = &p0 */
} spa_proc_state_t;

struct spa {
	/*
	 * Fields protected by spa_namespace_lock.
	 */
	char		spa_name[MAXNAMELEN];	/* pool name */
	char		*spa_comment;		/* comment */
	avl_node_t	spa_avl;		/* node in spa_namespace_avl */
	nvlist_t	*spa_config;		/* last synced config */
	nvlist_t	*spa_config_syncing;	/* currently syncing config */
	nvlist_t	*spa_config_splitting;	/* config for splitting */
	nvlist_t	*spa_load_info;		/* info and errors from load */
	uint64_t	spa_config_txg;		/* txg of last config change */
	int		spa_sync_pass;		/* iterate-to-convergence */
	pool_state_t	spa_state;		/* pool state */
	int		spa_inject_ref;		/* injection references */
	uint8_t		spa_sync_on;		/* sync threads are running */
	spa_load_state_t spa_load_state;	/* current load operation */
	uint64_t	spa_import_flags;	/* import specific flags */
	taskq_t		*spa_zio_taskq[ZIO_TYPES][ZIO_TASKQ_TYPES];
	dsl_pool_t	*spa_dsl_pool;
	boolean_t	spa_is_initializing;	/* true while opening pool */
	metaslab_class_t *spa_normal_class;	/* normal data class */
	metaslab_class_t *spa_log_class;	/* intent log data class */
	uint64_t	spa_first_txg;		/* first txg after spa_open() */
	uint64_t	spa_final_txg;		/* txg of export/destroy */
	uint64_t	spa_freeze_txg;		/* freeze pool at this txg */
	uint64_t	spa_load_max_txg;	/* best initial ub_txg */
	uint64_t	spa_claim_max_txg;	/* highest claimed birth txg */
	timespec_t	spa_loaded_ts;		/* 1st successful open time */
	objset_t	*spa_meta_objset;	/* copy of dp->dp_meta_objset */
	txg_list_t	spa_vdev_txg_list;	/* per-txg dirty vdev list */
	vdev_t		*spa_root_vdev;		/* top-level vdev container */
	uint64_t	spa_config_guid;	/* config pool guid */
	uint64_t	spa_load_guid;		/* spa_load initialized guid */
	uint64_t	spa_last_synced_guid;	/* last synced guid */
	list_t		spa_config_dirty_list;	/* vdevs with dirty config */
	list_t		spa_state_dirty_list;	/* vdevs with dirty state */
	spa_aux_vdev_t	spa_spares;		/* hot spares */
	spa_aux_vdev_t	spa_l2cache;		/* L2ARC cache devices */
	nvlist_t	*spa_label_features;	/* Features for reading MOS */
	uint64_t	spa_config_object;	/* MOS object for pool config */
	uint64_t	spa_config_generation;	/* config generation number */
	uint64_t	spa_syncing_txg;	/* txg currently syncing */
	bpobj_t		spa_deferred_bpobj;	/* deferred-free bplist */
	bplist_t	spa_free_bplist[TXG_SIZE]; /* bplist of stuff to free */
	uberblock_t	spa_ubsync;		/* last synced uberblock */
	uberblock_t	spa_uberblock;		/* current uberblock */
	boolean_t	spa_extreme_rewind;	/* rewind past deferred frees */
	uint64_t	spa_last_io;		/* lbolt of last non-scan I/O */
	kmutex_t	spa_scrub_lock;		/* resilver/scrub lock */
	uint64_t	spa_scrub_inflight;	/* in-flight scrub I/Os */
	kcondvar_t	spa_scrub_io_cv;	/* scrub I/O completion */
	uint8_t		spa_scrub_active;	/* active or suspended? */
	uint8_t		spa_scrub_type;		/* type of scrub we're doing */
	uint8_t		spa_scrub_finished;	/* indicator to rotate logs */
	uint8_t		spa_scrub_started;	/* started since last boot */
	uint8_t		spa_scrub_reopen;	/* scrub doing vdev_reopen */
	uint64_t	spa_scan_pass_start;	/* start time per pass/reboot */
	uint64_t	spa_scan_pass_exam;	/* examined bytes per pass */
	kmutex_t	spa_async_lock;		/* protect async state */
	kthread_t	*spa_async_thread;	/* thread doing async task */
	int		spa_async_suspended;	/* async tasks suspended */
	kcondvar_t	spa_async_cv;		/* wait for thread_exit() */
	uint16_t	spa_async_tasks;	/* async task mask */
	char		*spa_root;		/* alternate root directory */
	uint64_t	spa_ena;		/* spa-wide ereport ENA */
	int		spa_last_open_failed;	/* error if last open failed */
	uint64_t	spa_last_ubsync_txg;	/* "best" uberblock txg */
	uint64_t	spa_last_ubsync_txg_ts;	/* timestamp from that ub */
	uint64_t	spa_load_txg;		/* ub txg that loaded */
	uint64_t	spa_load_txg_ts;	/* timestamp from that ub */
	uint64_t	spa_load_meta_errors;	/* verify metadata err count */
	uint64_t	spa_load_data_errors;	/* verify data err count */
	uint64_t	spa_verify_min_txg;	/* start txg of verify scrub */
	kmutex_t	spa_errlog_lock;	/* error log lock */
	uint64_t	spa_errlog_last;	/* last error log object */
	uint64_t	spa_errlog_scrub;	/* scrub error log object */
	kmutex_t	spa_errlist_lock;	/* error list/ereport lock */
	avl_tree_t	spa_errlist_last;	/* last error list */
	avl_tree_t	spa_errlist_scrub;	/* scrub error list */
	uint64_t	spa_deflate;		/* should we deflate? */
	uint64_t	spa_history;		/* history object */
	kmutex_t	spa_history_lock;	/* history lock */
	vdev_t		*spa_pending_vdev;	/* pending vdev additions */
	kmutex_t	spa_props_lock;		/* property lock */
	uint64_t	spa_pool_props_object;	/* object for properties */
	uint64_t	spa_bootfs;		/* default boot filesystem */
	uint64_t	spa_failmode;		/* failure mode for the pool */
	uint64_t	spa_delegation;		/* delegation on/off */
	list_t		spa_config_list;	/* previous cache file(s) */
	zio_t		*spa_async_zio_root;	/* root of all async I/O */
	zio_t		*spa_suspend_zio_root;	/* root of all suspended I/O */
	kmutex_t	spa_suspend_lock;	/* protects suspend_zio_root */
	kcondvar_t	spa_suspend_cv;		/* notification of resume */
	uint8_t		spa_suspended;		/* pool is suspended */
	uint8_t		spa_claiming;		/* pool is doing zil_claim() */
	boolean_t	spa_debug;		/* debug enabled? */
	boolean_t	spa_is_root;		/* pool is root */
	int		spa_minref;		/* num refs when first opened */
	int		spa_mode;		/* FREAD | FWRITE */
	spa_log_state_t spa_log_state;		/* log state */
	uint64_t	spa_autoexpand;		/* lun expansion on/off */
	ddt_t		*spa_ddt[ZIO_CHECKSUM_FUNCTIONS]; /* in-core DDTs */
	uint64_t	spa_ddt_stat_object;	/* DDT statistics */
	uint64_t	spa_dedup_ditto;	/* dedup ditto threshold */
	uint64_t	spa_dedup_checksum;	/* default dedup checksum */
	uint64_t	spa_dspace;		/* dspace in normal class */
	kmutex_t	spa_vdev_top_lock;	/* dueling offline/remove */
	kmutex_t	spa_proc_lock;		/* protects spa_proc* */
	kcondvar_t	spa_proc_cv;		/* spa_proc_state transitions */
	spa_proc_state_t spa_proc_state;	/* see definition */
	proc_t		*spa_proc;		/* "zpool-poolname" process */
	uint64_t	spa_did;		/* if procp != p0, did of t1 */
	boolean_t	spa_autoreplace;	/* autoreplace set in open */
	int		spa_vdev_locks;		/* locks grabbed */
	uint64_t	spa_creation_version;	/* version at pool creation */
<<<<<<< HEAD
    zcrypt_keystore_t *spa_keystore;        /* Crypto keystore */
=======
>>>>>>> c1cdd990
	uint64_t	spa_prev_software_version; /* See ub_software_version */
	uint64_t	spa_feat_for_write_obj;	/* required to write to pool */
	uint64_t	spa_feat_for_read_obj;	/* required to read from pool */
	uint64_t	spa_feat_desc_obj;	/* Feature descriptions */
	/*
	 * spa_refcnt & spa_config_lock must be the last elements
	 * because refcount_t changes size based on compilation options.
	 * In order for the MDB module to function correctly, the other
	 * fields must remain in the same location.
	 */
	spa_config_lock_t spa_config_lock[SCL_LOCKS]; /* config changes */
	refcount_t	spa_refcount;		/* number of opens */
};

extern char *spa_config_path;

#ifdef	__cplusplus
}
#endif

#endif	/* _SYS_SPA_IMPL_H */<|MERGE_RESOLUTION|>--- conflicted
+++ resolved
@@ -217,20 +217,17 @@
 	uint64_t	spa_dspace;		/* dspace in normal class */
 	kmutex_t	spa_vdev_top_lock;	/* dueling offline/remove */
 	kmutex_t	spa_proc_lock;		/* protects spa_proc* */
-	kcondvar_t	spa_proc_cv;		/* spa_proc_state transitions */
+	kcondvar_t	spa_proc_cv;		/* spa_proc_state transitions*/
 	spa_proc_state_t spa_proc_state;	/* see definition */
 	proc_t		*spa_proc;		/* "zpool-poolname" process */
 	uint64_t	spa_did;		/* if procp != p0, did of t1 */
 	boolean_t	spa_autoreplace;	/* autoreplace set in open */
 	int		spa_vdev_locks;		/* locks grabbed */
 	uint64_t	spa_creation_version;	/* version at pool creation */
-<<<<<<< HEAD
-    zcrypt_keystore_t *spa_keystore;        /* Crypto keystore */
-=======
->>>>>>> c1cdd990
-	uint64_t	spa_prev_software_version; /* See ub_software_version */
+        zcrypt_keystore_t *spa_keystore;        /* Crypto keystore */
+	uint64_t	spa_prev_software_version; /*See ub_software_version */
 	uint64_t	spa_feat_for_write_obj;	/* required to write to pool */
-	uint64_t	spa_feat_for_read_obj;	/* required to read from pool */
+	uint64_t	spa_feat_for_read_obj;	/* required to read from pool*/
 	uint64_t	spa_feat_desc_obj;	/* Feature descriptions */
 	/*
 	 * spa_refcnt & spa_config_lock must be the last elements
