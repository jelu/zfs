
Welcome to the unofficial zfs-crypto branch.

<<<<<<< HEAD
To make it clear, this branch has nothing to do with Sun, Oracle,
ZFSOnLinux, OpenSolaris, IllumOS, OpenIndiana, SmartOS, FreeBSD etc.

There are new files,

=======
This is the experimental 'features-flags' branch.

To make it clear, this branch has nothing to do with Sun, Oracle,
ZFSOnLinux, OpenSolaris, IllumOS, OpenIndiana, SmartOS, FreeBSD etc.

There are new files,

>>>>>>> e394c1d3
zcrypt.c
zcrypt.h
zio_crypt.c
zio_crypt.h
dsl_crypto.c
dsl_crypto.h
libzfs_crypto.c
zcrypt_common.c

which are kept "as is" as much as possible, including (possibly
irrelevant) headers.

The crypto/api/ header files are from OpenSolaris.

The crypto/api implementation is brand new, and supports "bare
minimum" features as needed by ZFS only.

Current support is in BETA. Real ciphers are used, but key generation
function could do with more work. It is NOT compatible with Solaris pools.
Currently it is the authentication MAC that appears to differ.

* MACs are in use, but compute_mac() is empty, not called?

* Key needs to be CK_AES prepared, better than current

* All "// FIXME" should be inspected. In particular, known areas
  which differ are PROP_ALIAS, PROP_INHERIT, crypto vs userquota,

* Removed KEY methods "https URI" (requires curl) and pkcs11 types.

<<<<<<< HEAD
* Undo the POOL VERSION=30, put it back to 28, and make CRYPTO be a
  "Named Extension" instead. ZFS On Linux currently does not support
  "feature@" properties.
=======
* The pool version is now 5000, and added feature flag
  "feature@encryption".

* feature@encryption goes active if any ZFS are created with encryption=on.

* Allow for readonly import of active feature@encryption, so that the non-
  encrypted filesystems could be recovered.
>>>>>>> e394c1d3


Example:

<<<<<<< HEAD
=======
```

>>>>>>> e394c1d3
# zfs create -o encryption=aes-256-gcm mypool/BOOM
  Enter passphrase for 'mypool/BOOM':
  Enter again:
  kernel: [11266.250594] spl-crypto: Cipher test 'CKM_AES_CCM' -> 'sun-ccm(aes)' successful.
# zfs list
  NAME          USED  AVAIL  REFER  MOUNTPOINT
  mypool        142K   984M    31K  /mypool
  mypool/BOOM    31K   984M    31K  /mypool/BOOM

<<<<<<< HEAD
=======
# zpool get all mypool

mypool  feature@async_destroy  enabled                local
mypool  feature@encryption     active                 local

```
>>>>>>> e394c1d3

zfs/rogue<|MERGE_RESOLUTION|>--- conflicted
+++ resolved
@@ -1,13 +1,6 @@
 
 Welcome to the unofficial zfs-crypto branch.
 
-<<<<<<< HEAD
-To make it clear, this branch has nothing to do with Sun, Oracle,
-ZFSOnLinux, OpenSolaris, IllumOS, OpenIndiana, SmartOS, FreeBSD etc.
-
-There are new files,
-
-=======
 This is the experimental 'features-flags' branch.
 
 To make it clear, this branch has nothing to do with Sun, Oracle,
@@ -15,7 +8,6 @@
 
 There are new files,
 
->>>>>>> e394c1d3
 zcrypt.c
 zcrypt.h
 zio_crypt.c
@@ -46,11 +38,6 @@
 
 * Removed KEY methods "https URI" (requires curl) and pkcs11 types.
 
-<<<<<<< HEAD
-* Undo the POOL VERSION=30, put it back to 28, and make CRYPTO be a
-  "Named Extension" instead. ZFS On Linux currently does not support
-  "feature@" properties.
-=======
 * The pool version is now 5000, and added feature flag
   "feature@encryption".
 
@@ -58,16 +45,12 @@
 
 * Allow for readonly import of active feature@encryption, so that the non-
   encrypted filesystems could be recovered.
->>>>>>> e394c1d3
 
 
 Example:
 
-<<<<<<< HEAD
-=======
 ```
 
->>>>>>> e394c1d3
 # zfs create -o encryption=aes-256-gcm mypool/BOOM
   Enter passphrase for 'mypool/BOOM':
   Enter again:
@@ -77,14 +60,11 @@
   mypool        142K   984M    31K  /mypool
   mypool/BOOM    31K   984M    31K  /mypool/BOOM
 
-<<<<<<< HEAD
-=======
 # zpool get all mypool
 
 mypool  feature@async_destroy  enabled                local
 mypool  feature@encryption     active                 local
 
 ```
->>>>>>> e394c1d3
 
 zfs/rogue