dnl #
dnl # DESCRIPTION:
dnl # Read meta data from the META file.  When building from a git repository
dnl # the ZFS_META_RELEASE field will be overwritten if there is an annotated
dnl # tag matching the form ZFS_META_NAME-ZFS_META_VERSION-*.  This allows
dnl # for working builds to be uniquely identified using the git commit hash.
dnl #
dnl #    The META file format is as follows:
dnl #      ^[ ]*KEY:[ \t]+VALUE$
dnl #
dnl #    In other words:
dnl #    - KEY is separated from VALUE by a colon and one or more spaces/tabs.
dnl #    - KEY and VALUE are case sensitive.
dnl #    - Leading spaces are ignored.
dnl #    - First match wins for duplicate keys.
dnl #
dnl #    A line can be commented out by preceding it with a '#' (or technically
dnl #    any non-space character since that will prevent the regex from
dnl #    matching).
dnl #
dnl # WARNING:
dnl #   Placing a colon followed by a space or tab (ie, ":[ \t]+") within the
dnl #   VALUE will prematurely terminate the string since that sequence is
dnl #   used as the awk field separator.
dnl #
dnl # KEYS:
dnl #   The following META keys are recognized:
dnl #     Name, Version, Release, Date, Author, LT_Current, LT_Revision, LT_Age
dnl #
dnl # Written by Chris Dunlap <cdunlap@llnl.gov>.
dnl # Modified by Brian Behlendorf <behlendorf1@llnl.gov>.
dnl #
AC_DEFUN([ZFS_AC_META], [

	AH_BOTTOM([
#undef PACKAGE
#undef PACKAGE_BUGREPORT
#undef PACKAGE_NAME
#undef PACKAGE_STRING
#undef PACKAGE_TARNAME
#undef PACKAGE_VERSION
#undef STDC_HEADERS
#undef VERSION])

	AC_PROG_AWK
	AC_MSG_CHECKING([metadata])

	META="$srcdir/META"
	_zfs_ac_meta_type="none"
	if test -f "$META"; then
		_zfs_ac_meta_type="META file"

		ZFS_META_NAME=_ZFS_AC_META_GETVAL([(Name|Project|Package)]);
		if test -n "$ZFS_META_NAME"; then
			AC_DEFINE_UNQUOTED([ZFS_META_NAME], ["$ZFS_META_NAME"],
				[Define the project name.]
			)
			AC_SUBST([ZFS_META_NAME])
		fi

		ZFS_META_VERSION=_ZFS_AC_META_GETVAL([Version]);
		if test -n "$ZFS_META_VERSION"; then
			AC_DEFINE_UNQUOTED([ZFS_META_VERSION], ["$ZFS_META_VERSION"],
				[Define the project version.]
			)
			AC_SUBST([ZFS_META_VERSION])
		fi

<<<<<<< HEAD
		ZFS_META_RELEASE=_ZFS_AC_META_GETVAL([RELEASE]);
#		if git rev-parse --git-dir > /dev/null 2>&1; then
#			_match="${ZFS_META_NAME}-${ZFS_META_VERSION}*"
#			_alias=$(git describe --match=${_match} 2>/dev/null)
#			_release=$(echo ${_alias}|cut -f3- -d'-'|sed 's/-/_/g')
#			if test -n "${_release}"; then
#				ZFS_META_RELEASE=${_release}
#				_zfs_ac_meta_type="git describe"
#			fi
#		fi
=======
		ZFS_META_RELEASE=_ZFS_AC_META_GETVAL([Release]);
		if git rev-parse --git-dir > /dev/null 2>&1; then
			_match="${ZFS_META_NAME}-${ZFS_META_VERSION}*"
			_alias=$(git describe --match=${_match} 2>/dev/null)
			_release=$(echo ${_alias}|cut -f3- -d'-'|sed 's/-/_/g')
			if test -n "${_release}"; then
				ZFS_META_RELEASE=${_release}
				_zfs_ac_meta_type="git describe"
			fi
		fi
>>>>>>> 9d248f73

		if test -n "$ZFS_META_RELEASE"; then
			AC_DEFINE_UNQUOTED([ZFS_META_RELEASE], ["$ZFS_META_RELEASE"],
				[Define the project release.]
			)
			AC_SUBST([ZFS_META_RELEASE])

			RELEASE="$ZFS_META_RELEASE"
			AC_SUBST([RELEASE])
		fi

		ZFS_META_LICENSE=_ZFS_AC_META_GETVAL([License]);
		if test -n "$ZFS_META_LICENSE"; then
			AC_DEFINE_UNQUOTED([ZFS_META_LICENSE], ["$ZFS_META_LICENSE"],
				[Define the project license.]
			)
			AC_SUBST([ZFS_META_LICENSE])
		fi

		if test -n "$ZFS_META_NAME" -a -n "$ZFS_META_VERSION"; then
				ZFS_META_ALIAS="$ZFS_META_NAME-$ZFS_META_VERSION"
				test -n "$ZFS_META_RELEASE" && 
				        ZFS_META_ALIAS="$ZFS_META_ALIAS-$ZFS_META_RELEASE"
				AC_DEFINE_UNQUOTED([ZFS_META_ALIAS],
					["$ZFS_META_ALIAS"],
					[Define the project alias string.] 
				)
				AC_SUBST([ZFS_META_ALIAS])
		fi

		ZFS_META_DATA=_ZFS_AC_META_GETVAL([Date]);
		if test -n "$ZFS_META_DATA"; then
			AC_DEFINE_UNQUOTED([ZFS_META_DATA], ["$ZFS_META_DATA"],
				[Define the project release date.] 
			)
			AC_SUBST([ZFS_META_DATA])
		fi

		ZFS_META_AUTHOR=_ZFS_AC_META_GETVAL([Author]);
		if test -n "$ZFS_META_AUTHOR"; then
			AC_DEFINE_UNQUOTED([ZFS_META_AUTHOR], ["$ZFS_META_AUTHOR"],
				[Define the project author.]
			)
			AC_SUBST([ZFS_META_AUTHOR])
		fi

		m4_pattern_allow([^LT_(CURRENT|REVISION|AGE)$])
		ZFS_META_LT_CURRENT=_ZFS_AC_META_GETVAL([LT_Current]);
		ZFS_META_LT_REVISION=_ZFS_AC_META_GETVAL([LT_Revision]);
		ZFS_META_LT_AGE=_ZFS_AC_META_GETVAL([LT_Age]);
		if test -n "$ZFS_META_LT_CURRENT" \
				 -o -n "$ZFS_META_LT_REVISION" \
				 -o -n "$ZFS_META_LT_AGE"; then
			test -n "$ZFS_META_LT_CURRENT" || ZFS_META_LT_CURRENT="0"
			test -n "$ZFS_META_LT_REVISION" || ZFS_META_LT_REVISION="0"
			test -n "$ZFS_META_LT_AGE" || ZFS_META_LT_AGE="0"
			AC_DEFINE_UNQUOTED([ZFS_META_LT_CURRENT],
				["$ZFS_META_LT_CURRENT"],
				[Define the libtool library 'current'
				 version information.]
			)
			AC_DEFINE_UNQUOTED([ZFS_META_LT_REVISION],
				["$ZFS_META_LT_REVISION"],
				[Define the libtool library 'revision'
				 version information.]
			)
			AC_DEFINE_UNQUOTED([ZFS_META_LT_AGE], ["$ZFS_META_LT_AGE"],
				[Define the libtool library 'age' 
				 version information.]
			)
			AC_SUBST([ZFS_META_LT_CURRENT])
			AC_SUBST([ZFS_META_LT_REVISION])
			AC_SUBST([ZFS_META_LT_AGE])
		fi
	fi

	AC_MSG_RESULT([$_zfs_ac_meta_type])
	]
)

dnl # _ZFS_AC_META_GETVAL (KEY_NAME_OR_REGEX)
dnl #
dnl # Returns the META VALUE associated with the given KEY_NAME_OR_REGEX expr.
dnl #
dnl # Despite their resemblance to line noise,
dnl #   the "@<:@" and "@:>@" constructs are quadrigraphs for "[" and "]".
dnl #   <www.gnu.org/software/autoconf/manual/autoconf.html#Quadrigraphs>
dnl #
dnl # The "$[]1" and "$[]2" constructs prevent M4 parameter expansion
dnl #   so a literal $1 and $2 will be passed to the resulting awk script,
dnl #   whereas the "$1" will undergo M4 parameter expansion for the META key.
dnl #
AC_DEFUN([_ZFS_AC_META_GETVAL],
	[`$AWK -F ':@<:@ \t@:>@+' '$[]1 ~ /^ *$1$/ { print $[]2; exit }' $META`]dnl
)<|MERGE_RESOLUTION|>--- conflicted
+++ resolved
@@ -66,19 +66,7 @@
 			AC_SUBST([ZFS_META_VERSION])
 		fi
 
-<<<<<<< HEAD
 		ZFS_META_RELEASE=_ZFS_AC_META_GETVAL([RELEASE]);
-#		if git rev-parse --git-dir > /dev/null 2>&1; then
-#			_match="${ZFS_META_NAME}-${ZFS_META_VERSION}*"
-#			_alias=$(git describe --match=${_match} 2>/dev/null)
-#			_release=$(echo ${_alias}|cut -f3- -d'-'|sed 's/-/_/g')
-#			if test -n "${_release}"; then
-#				ZFS_META_RELEASE=${_release}
-#				_zfs_ac_meta_type="git describe"
-#			fi
-#		fi
-=======
-		ZFS_META_RELEASE=_ZFS_AC_META_GETVAL([Release]);
 		if git rev-parse --git-dir > /dev/null 2>&1; then
 			_match="${ZFS_META_NAME}-${ZFS_META_VERSION}*"
 			_alias=$(git describe --match=${_match} 2>/dev/null)
@@ -88,7 +76,6 @@
 				_zfs_ac_meta_type="git describe"
 			fi
 		fi
->>>>>>> 9d248f73
 
 		if test -n "$ZFS_META_RELEASE"; then
 			AC_DEFINE_UNQUOTED([ZFS_META_RELEASE], ["$ZFS_META_RELEASE"],
